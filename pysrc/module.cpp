/* -*- c++ -*-
 * Copyright (c) 2012-2017 by the GalSim developers team on GitHub
 * https://github.com/GalSim-developers
 *
 * This file is part of GalSim: The modular galaxy image simulation toolkit.
 * https://github.com/GalSim-developers/GalSim
 *
 * GalSim is free software: redistribution and use in source and binary forms,
 * with or without modification, are permitted provided that the following
 * conditions are met:
 *
 * 1. Redistributions of source code must retain the above copyright notice, this
 *    list of conditions, and the disclaimer given in the accompanying LICENSE
 *    file.
 * 2. Redistributions in binary form must reproduce the above copyright notice,
 *    this list of conditions, and the disclaimer given in the documentation
 *    and/or other materials provided with the distribution.
 */

#include "galsim/IgnoreWarnings.h"

#include "Python.h"

#define BOOST_NO_CXX11_SMART_PTR
#include "boost/python.hpp"

#define NPY_NO_DEPRECATED_API NPY_1_7_API_VERSION
#define PY_ARRAY_UNIQUE_SYMBOL GALSIM_ARRAY_API
// This is the only one that doesn't have NO_IMPORT_ARRAY.
#include "numpy/arrayobject.h"

static int doImportNumpy() {
    import_array1(0);
    return 0;
}

namespace galsim {
    void pyExportAngle();
    void pyExportBounds();
    void pyExportPhotonArray();
    void pyExportImage();
    void pyExportSBProfile();
    void pyExportSBAdd();
    void pyExportSBConvolve();
    void pyExportSBDeconvolve();
    void pyExportSBFourierSqrt();
    void pyExportSBTransform();
    void pyExportSBBox();
    void pyExportSBGaussian();
    void pyExportSBExponential();
    void pyExportSBSersic();
    void pyExportSBSpergel();
    void pyExportSBMoffat();
    void pyExportSBAiry();
    void pyExportSBShapelet();
    void pyExportSBInterpolatedImage();
    void pyExportSBInterpolatedKImage();
    void pyExportSBKolmogorov();
    void pyExportSBInclinedExponential();
    void pyExportSBInclinedSersic();
    void pyExportRandom();
    void pyExportNoise();
    void pyExportTable();
    void pyExportTable2D();
    void pyExportInterpolant();
    void pyExportCorrelationFunction();
    void pyExportCDModel();
<<<<<<< HEAD
    void pyExportSBDeltaFunction();
=======
    void pyExportSilicon();
>>>>>>> 58e0da73

    namespace hsm {
        void pyExportHSM();
    } // namespace hsm

    namespace integ {
        void pyExportInteg();
    } // namespace integ

    namespace bessel {
        void pyExportBessel();
    } // namespace integ

} // namespace galsim

BOOST_PYTHON_MODULE(_galsim) {
    doImportNumpy();
    galsim::pyExportAngle();
    galsim::pyExportBounds();
    galsim::pyExportImage();
    galsim::pyExportPhotonArray();
    galsim::pyExportSBProfile();
    galsim::pyExportSBAdd();
    galsim::pyExportSBConvolve();
    galsim::pyExportSBDeconvolve();
    galsim::pyExportSBFourierSqrt();
    galsim::pyExportSBTransform();
    galsim::pyExportSBBox();
    galsim::pyExportSBGaussian();
    galsim::pyExportSBExponential();
    galsim::pyExportSBSersic();
    galsim::pyExportSBSpergel();
    galsim::pyExportSBMoffat();
    galsim::pyExportSBAiry();
    galsim::pyExportSBShapelet();
    galsim::pyExportSBInterpolatedImage();
    galsim::pyExportSBInterpolatedKImage();
    galsim::pyExportSBKolmogorov();
    galsim::pyExportSBInclinedExponential();
    galsim::pyExportSBInclinedSersic();
    galsim::pyExportRandom();
    galsim::pyExportNoise();
    galsim::pyExportInterpolant();
    galsim::pyExportCorrelationFunction();
    galsim::pyExportCDModel();
    galsim::hsm::pyExportHSM();
    galsim::integ::pyExportInteg();
    galsim::pyExportTable();
    galsim::pyExportTable2D();
    galsim::bessel::pyExportBessel();
<<<<<<< HEAD
    galsim::pyExportSBDeltaFunction();
=======
    galsim::pyExportSilicon();
>>>>>>> 58e0da73
}<|MERGE_RESOLUTION|>--- conflicted
+++ resolved
@@ -58,6 +58,7 @@
     void pyExportSBKolmogorov();
     void pyExportSBInclinedExponential();
     void pyExportSBInclinedSersic();
+    void pyExportSBDeltaFunction();
     void pyExportRandom();
     void pyExportNoise();
     void pyExportTable();
@@ -65,11 +66,7 @@
     void pyExportInterpolant();
     void pyExportCorrelationFunction();
     void pyExportCDModel();
-<<<<<<< HEAD
-    void pyExportSBDeltaFunction();
-=======
     void pyExportSilicon();
->>>>>>> 58e0da73
 
     namespace hsm {
         void pyExportHSM();
@@ -110,6 +107,7 @@
     galsim::pyExportSBKolmogorov();
     galsim::pyExportSBInclinedExponential();
     galsim::pyExportSBInclinedSersic();
+    galsim::pyExportSBDeltaFunction();
     galsim::pyExportRandom();
     galsim::pyExportNoise();
     galsim::pyExportInterpolant();
@@ -120,9 +118,5 @@
     galsim::pyExportTable();
     galsim::pyExportTable2D();
     galsim::bessel::pyExportBessel();
-<<<<<<< HEAD
-    galsim::pyExportSBDeltaFunction();
-=======
     galsim::pyExportSilicon();
->>>>>>> 58e0da73
 }