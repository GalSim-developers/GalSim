/* -*- c++ -*-
 * Copyright (c) 2012-2017 by the GalSim developers team on GitHub
 * https://github.com/GalSim-developers
 *
 * This file is part of GalSim: The modular galaxy image simulation toolkit.
 * https://github.com/GalSim-developers/GalSim
 *
 * GalSim is free software: redistribution and use in source and binary forms,
 * with or without modification, are permitted provided that the following
 * conditions are met:
 *
 * 1. Redistributions of source code must retain the above copyright notice, this
 *    list of conditions, and the disclaimer given in the accompanying LICENSE
 *    file.
 * 2. Redistributions in binary form must reproduce the above copyright notice,
 *    this list of conditions, and the disclaimer given in the documentation
 *    and/or other materials provided with the distribution.
 */

#include "Python.h"
#include "PyBind11Helper.h"

namespace galsim {
<<<<<<< HEAD
    void pyExportBounds(PY_MODULE&);
    void pyExportPhotonArray(PY_MODULE&);
    void pyExportImage(PY_MODULE&);
    void pyExportSBProfile(PY_MODULE&);
    void pyExportSBAdd(PY_MODULE&);
    void pyExportSBConvolve(PY_MODULE&);
    void pyExportSBDeconvolve(PY_MODULE&);
    void pyExportSBFourierSqrt(PY_MODULE&);
    void pyExportSBTransform(PY_MODULE&);
    void pyExportSBBox(PY_MODULE&);
    void pyExportSBGaussian(PY_MODULE&);
    void pyExportSBDeltaFunction(PY_MODULE&);
    void pyExportSBExponential(PY_MODULE&);
    void pyExportSBSersic(PY_MODULE&);
    void pyExportSBSpergel(PY_MODULE&);
    void pyExportSBMoffat(PY_MODULE&);
    void pyExportSBAiry(PY_MODULE&);
    void pyExportSBShapelet(PY_MODULE&);
    void pyExportSBInterpolatedImage(PY_MODULE&);
    void pyExportSBKolmogorov(PY_MODULE&);
    void pyExportSBInclinedExponential(PY_MODULE&);
    void pyExportSBInclinedSersic(PY_MODULE&);
    void pyExportSBVonKarman(PY_MODULE&);
    void pyExportRandom(PY_MODULE&);
    void pyExportTable(PY_MODULE&);
    void pyExportInterpolant(PY_MODULE&);
    void pyExportCDModel(PY_MODULE&);
    void pyExportSilicon(PY_MODULE&);
    void pyExportRealGalaxy(PY_MODULE&);
    void pyExportWCS(PY_MODULE&);
=======
    void pyExportBounds();
    void pyExportPhotonArray();
    void pyExportImage();
    void pyExportSBProfile();
    void pyExportSBAdd();
    void pyExportSBConvolve();
    void pyExportSBDeconvolve();
    void pyExportSBFourierSqrt();
    void pyExportSBTransform();
    void pyExportSBBox();
    void pyExportSBGaussian();
    void pyExportSBExponential();
    void pyExportSBSersic();
    void pyExportSBSpergel();
    void pyExportSBMoffat();
    void pyExportSBAiry();
    void pyExportSBShapelet();
    void pyExportSBInterpolatedImage();
    void pyExportSBKolmogorov();
    void pyExportSBInclinedExponential();
    void pyExportSBInclinedSersic();
    void pyExportSBDeltaFunction();
    void pyExportSBVonKarman();
    void pyExportSBSecondKick();
    void pyExportRandom();
    void pyExportTable();
    void pyExportInterpolant();
    void pyExportCDModel();
    void pyExportSilicon();
    void pyExportRealGalaxy();
    void pyExportWCS();
>>>>>>> 5650e0f9

    namespace hsm {
        void pyExportHSM(PY_MODULE&);
    }

    namespace integ {
        void pyExportInteg(PY_MODULE&);
    }

    namespace math {
        void pyExportBessel(PY_MODULE&);
    }

} // namespace galsim

<<<<<<< HEAD
PYBIND11_MODULE(_galsim, _galsim)
{
    BP_SCOPE(_galsim);

    galsim::pyExportBounds(_galsim);
    galsim::pyExportPhotonArray(_galsim);
    galsim::pyExportImage(_galsim);
    galsim::pyExportSBProfile(_galsim);
    galsim::pyExportSBAdd(_galsim);
    galsim::pyExportSBConvolve(_galsim);
    galsim::pyExportSBDeconvolve(_galsim);
    galsim::pyExportSBFourierSqrt(_galsim);
    galsim::pyExportSBTransform(_galsim);
    galsim::pyExportSBBox(_galsim);
    galsim::pyExportSBGaussian(_galsim);
    galsim::pyExportSBDeltaFunction(_galsim);
    galsim::pyExportSBExponential(_galsim);
    galsim::pyExportSBSersic(_galsim);
    galsim::pyExportSBSpergel(_galsim);
    galsim::pyExportSBMoffat(_galsim);
    galsim::pyExportSBAiry(_galsim);
    galsim::pyExportSBShapelet(_galsim);
    galsim::pyExportSBInterpolatedImage(_galsim);
    galsim::pyExportSBKolmogorov(_galsim);
    galsim::pyExportSBInclinedExponential(_galsim);
    galsim::pyExportSBInclinedSersic(_galsim);
    galsim::pyExportSBVonKarman(_galsim);
    galsim::pyExportRandom(_galsim);
    galsim::pyExportTable(_galsim);
    galsim::pyExportInterpolant(_galsim);
    galsim::pyExportCDModel(_galsim);
    galsim::pyExportSilicon(_galsim);
    galsim::pyExportRealGalaxy(_galsim);
    galsim::pyExportWCS(_galsim);

    galsim::hsm::pyExportHSM(_galsim);
    galsim::integ::pyExportInteg(_galsim);
    galsim::math::pyExportBessel(_galsim);
=======
BOOST_PYTHON_MODULE(_galsim) {
    galsim::pyExportBounds();
    galsim::pyExportImage();
    galsim::pyExportPhotonArray();
    galsim::pyExportSBProfile();
    galsim::pyExportSBAdd();
    galsim::pyExportSBConvolve();
    galsim::pyExportSBDeconvolve();
    galsim::pyExportSBFourierSqrt();
    galsim::pyExportSBTransform();
    galsim::pyExportSBBox();
    galsim::pyExportSBGaussian();
    galsim::pyExportSBExponential();
    galsim::pyExportSBSersic();
    galsim::pyExportSBSpergel();
    galsim::pyExportSBMoffat();
    galsim::pyExportSBAiry();
    galsim::pyExportSBShapelet();
    galsim::pyExportSBInterpolatedImage();
    galsim::pyExportSBKolmogorov();
    galsim::pyExportSBInclinedExponential();
    galsim::pyExportSBInclinedSersic();
    galsim::pyExportSBDeltaFunction();
    galsim::pyExportSBVonKarman();
    galsim::pyExportSBSecondKick();
    galsim::pyExportRandom();
    galsim::pyExportInterpolant();
    galsim::pyExportCDModel();
    galsim::hsm::pyExportHSM();
    galsim::integ::pyExportInteg();
    galsim::pyExportTable();
    galsim::math::pyExportBessel();
    galsim::pyExportSilicon();
    galsim::pyExportRealGalaxy();
    galsim::pyExportWCS();
>>>>>>> 5650e0f9
}<|MERGE_RESOLUTION|>--- conflicted
+++ resolved
@@ -21,7 +21,6 @@
 #include "PyBind11Helper.h"
 
 namespace galsim {
-<<<<<<< HEAD
     void pyExportBounds(PY_MODULE&);
     void pyExportPhotonArray(PY_MODULE&);
     void pyExportImage(PY_MODULE&);
@@ -45,6 +44,7 @@
     void pyExportSBInclinedExponential(PY_MODULE&);
     void pyExportSBInclinedSersic(PY_MODULE&);
     void pyExportSBVonKarman(PY_MODULE&);
+    void pyExportSBSecondKick(PY_MODULE&);
     void pyExportRandom(PY_MODULE&);
     void pyExportTable(PY_MODULE&);
     void pyExportInterpolant(PY_MODULE&);
@@ -52,39 +52,6 @@
     void pyExportSilicon(PY_MODULE&);
     void pyExportRealGalaxy(PY_MODULE&);
     void pyExportWCS(PY_MODULE&);
-=======
-    void pyExportBounds();
-    void pyExportPhotonArray();
-    void pyExportImage();
-    void pyExportSBProfile();
-    void pyExportSBAdd();
-    void pyExportSBConvolve();
-    void pyExportSBDeconvolve();
-    void pyExportSBFourierSqrt();
-    void pyExportSBTransform();
-    void pyExportSBBox();
-    void pyExportSBGaussian();
-    void pyExportSBExponential();
-    void pyExportSBSersic();
-    void pyExportSBSpergel();
-    void pyExportSBMoffat();
-    void pyExportSBAiry();
-    void pyExportSBShapelet();
-    void pyExportSBInterpolatedImage();
-    void pyExportSBKolmogorov();
-    void pyExportSBInclinedExponential();
-    void pyExportSBInclinedSersic();
-    void pyExportSBDeltaFunction();
-    void pyExportSBVonKarman();
-    void pyExportSBSecondKick();
-    void pyExportRandom();
-    void pyExportTable();
-    void pyExportInterpolant();
-    void pyExportCDModel();
-    void pyExportSilicon();
-    void pyExportRealGalaxy();
-    void pyExportWCS();
->>>>>>> 5650e0f9
 
     namespace hsm {
         void pyExportHSM(PY_MODULE&);
@@ -100,7 +67,6 @@
 
 } // namespace galsim
 
-<<<<<<< HEAD
 PYBIND11_MODULE(_galsim, _galsim)
 {
     BP_SCOPE(_galsim);
@@ -128,6 +94,7 @@
     galsim::pyExportSBInclinedExponential(_galsim);
     galsim::pyExportSBInclinedSersic(_galsim);
     galsim::pyExportSBVonKarman(_galsim);
+    galsim::pyExportSBSecondKick(_galsim);
     galsim::pyExportRandom(_galsim);
     galsim::pyExportTable(_galsim);
     galsim::pyExportInterpolant(_galsim);
@@ -139,41 +106,4 @@
     galsim::hsm::pyExportHSM(_galsim);
     galsim::integ::pyExportInteg(_galsim);
     galsim::math::pyExportBessel(_galsim);
-=======
-BOOST_PYTHON_MODULE(_galsim) {
-    galsim::pyExportBounds();
-    galsim::pyExportImage();
-    galsim::pyExportPhotonArray();
-    galsim::pyExportSBProfile();
-    galsim::pyExportSBAdd();
-    galsim::pyExportSBConvolve();
-    galsim::pyExportSBDeconvolve();
-    galsim::pyExportSBFourierSqrt();
-    galsim::pyExportSBTransform();
-    galsim::pyExportSBBox();
-    galsim::pyExportSBGaussian();
-    galsim::pyExportSBExponential();
-    galsim::pyExportSBSersic();
-    galsim::pyExportSBSpergel();
-    galsim::pyExportSBMoffat();
-    galsim::pyExportSBAiry();
-    galsim::pyExportSBShapelet();
-    galsim::pyExportSBInterpolatedImage();
-    galsim::pyExportSBKolmogorov();
-    galsim::pyExportSBInclinedExponential();
-    galsim::pyExportSBInclinedSersic();
-    galsim::pyExportSBDeltaFunction();
-    galsim::pyExportSBVonKarman();
-    galsim::pyExportSBSecondKick();
-    galsim::pyExportRandom();
-    galsim::pyExportInterpolant();
-    galsim::pyExportCDModel();
-    galsim::hsm::pyExportHSM();
-    galsim::integ::pyExportInteg();
-    galsim::pyExportTable();
-    galsim::math::pyExportBessel();
-    galsim::pyExportSilicon();
-    galsim::pyExportRealGalaxy();
-    galsim::pyExportWCS();
->>>>>>> 5650e0f9
 }