--- conflicted
+++ resolved
@@ -73,15 +73,9 @@
                                   boost::shared_ptr<double>());
         }
 
-<<<<<<< HEAD
-        static bp::object GetLambdaArray(PhotonArray& phot)
-        {
-            return MakeNumpyArray(&phot.getLambdaVector()[0], phot.size(), 1, false,
-=======
         static bp::object GetWavelengthArray(PhotonArray& phot)
         {
             return MakeNumpyArray(&phot.getWavelengthVector()[0], phot.size(), 1, false,
->>>>>>> 583e5c32
                                   boost::shared_ptr<double>());
         }
 
@@ -105,11 +99,7 @@
                      "Get dxdz for photon number i")
                 .def("getDYDZ", &PhotonArray::getDYDZ, (bp::arg("i")),
                      "Get dydz for photon number i")
-<<<<<<< HEAD
-                .def("getLambda", &PhotonArray::getLambda, (bp::arg("i")),
-=======
                 .def("getWavelength", &PhotonArray::getWavelength, (bp::arg("i")),
->>>>>>> 583e5c32
                      "Get wavelength for photon number i")
                 .def("getXArray", GetXArray,
                      "Get numpy array of x positions")
@@ -117,22 +107,15 @@
                      "Get numpy array of y positions")
                 .def("getFluxArray", GetFluxArray,
                      "Get numpy array of fluxes")
-<<<<<<< HEAD
-=======
                 .def("hasAllocatedAngles", &PhotonArray::hasAllocatedAngles,
                      "Returns whether the dxdz and dydz arrays are allocated")
                 .def("hasAllocatedWavelengths", &PhotonArray::hasAllocatedWavelengths,
                      "Returns whether the wavelength arrays are allocated")
->>>>>>> 583e5c32
                 .def("getDXDZArray", GetDXDZArray,
                      "Get numpy array of dxdz values")
                 .def("getDYDZArray", GetDYDZArray,
                      "Get numpy array of dydz values")
-<<<<<<< HEAD
-                .def("getLambdaArray", GetLambdaArray,
-=======
                 .def("getWavelengthArray", GetWavelengthArray,
->>>>>>> 583e5c32
                      "Get numpy array of wavelengths")
                 .def("getTotalFlux", &PhotonArray::getTotalFlux,
                      "Return the total flux of all photons")
