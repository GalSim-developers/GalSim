/* -*- c++ -*-
 * Copyright (c) 2012-2017 by the GalSim developers team on GitHub
 * https://github.com/GalSim-developers
 *
 * This file is part of GalSim: The modular galaxy image simulation toolkit.
 * https://github.com/GalSim-developers/GalSim
 *
 * GalSim is free software: redistribution and use in source and binary forms,
 * with or without modification, are permitted provided that the following
 * conditions are met:
 *
 * 1. Redistributions of source code must retain the above copyright notice, this
 *    list of conditions, and the disclaimer given in the accompanying LICENSE
 *    file.
 * 2. Redistributions in binary form must reproduce the above copyright notice,
 *    this list of conditions, and the disclaimer given in the documentation
 *    and/or other materials provided with the distribution.
 */

#include "galsim/IgnoreWarnings.h"
#include "boost/python.hpp" // header that includes Python.h always needs to come first

#include "Table.h"

namespace bp = boost::python;

namespace galsim {
<<<<<<< HEAD

    static Table* makeTable(
        size_t iargs, size_t ivals, int N, const std::string& interp)
    {
        const double* args = reinterpret_cast<double*>(iargs);
        const double* vals = reinterpret_cast<double*>(ivals);

        Table::interpolant i = Table::linear;
        if (interp == "spline") i = Table::spline;
        else if (interp == "floor") i = Table::floor;
        else if (interp == "ceil") i = Table::ceil;
        else if (interp == "nearest") i = Table::nearest;

        return new Table(args, vals, N, i);
    }

    static void interpMany(const Table& table, size_t iargs, size_t ivals, int N)
    {
        const double* args = reinterpret_cast<const double*>(iargs);
        double* vals = reinterpret_cast<double*>(ivals);
        table.interpMany(args, vals, N);
    }

    static Table2D* makeTable2D(
        size_t ix, size_t iy, size_t ivals, int Nx, int Ny,
        const std::string& interp)
    {
        const double* x = reinterpret_cast<const double*>(ix);
        const double* y = reinterpret_cast<const double*>(iy);
        const double* vals = reinterpret_cast<const double*>(ivals);
        Table2D::interpolant i = Table2D::linear;
        if (interp == "floor") i = Table2D::floor;
        else if (interp == "ceil") i = Table2D::ceil;
        else if (interp == "nearest") i = Table2D::nearest;

        return new Table2D(x, y, vals, Nx, Ny, i);
    }

    static void interpMany2D(const Table2D& table2d,
                             size_t ix, size_t iy, size_t ivals, int N)
    {
        const double* x = reinterpret_cast<const double*>(ix);
        const double* y = reinterpret_cast<const double*>(iy);
        double* vals = reinterpret_cast<double*>(ivals);
        table2d.interpMany(x, y, vals, N);
    }

    static void Gradient(const Table2D& table2d,
                         double x, double y, size_t igrad)
    {
        double* grad = reinterpret_cast<double*>(igrad);
        table2d.gradient(x, y, grad[0], grad[1]);
    }

    static void GradientMany(const Table2D& table2d,
                             size_t ix, size_t iy, size_t idfdx, size_t idfdy, int N)
    {
        const double* x = reinterpret_cast<const double*>(ix);
        const double* y = reinterpret_cast<const double*>(iy);
        double* dfdx = reinterpret_cast<double*>(idfdx);
        double* dfdy = reinterpret_cast<double*>(idfdy);
        table2d.gradientMany(x, y, dfdx, dfdy, N);
    }

    void pyExportTable()
    {
        bp::class_<Table > pyTable("_LookupTable", bp::no_init);
        pyTable
            .def("__init__", bp::make_constructor(&makeTable, bp::default_call_policies()))
            .def("interp", &Table::lookup)
            .def("interpMany", &interpMany);

        bp::class_<Table2D > pyTable2D("_LookupTable2D", bp::no_init);
        pyTable2D
            .def("__init__", bp::make_constructor(&makeTable2D, bp::default_call_policies()))
            .def("interp", &Table2D::lookup)
            .def("interpMany", &interpMany2D)
            .def("gradient", &Gradient)
            .def("gradientMany", &GradientMany);
    }
=======
namespace {

    struct PyTable {

        static Table* makeTable(
            size_t iargs, size_t ivals, int N, const char* interp_c)
        {
            const double* args = reinterpret_cast<double*>(iargs);
            const double* vals = reinterpret_cast<double*>(ivals);
            std::string interp(interp_c);

            Table::interpolant i = Table::linear;
            if (interp == "spline") i = Table::spline;
            else if (interp == "floor") i = Table::floor;
            else if (interp == "ceil") i = Table::ceil;
            else if (interp == "nearest") i = Table::nearest;

            return new Table(args, vals, N, i);
        }

        static void interpMany(const Table& table, size_t iargs, size_t ivals, int N)
        {
            const double* args = reinterpret_cast<const double*>(iargs);
            double* vals = reinterpret_cast<double*>(ivals);
            table.interpMany(args, vals, N);
        }

        static void wrap()
        {
            // docstrings are in galsim/table.py
            bp::class_<Table > pyTable("_LookupTable", bp::no_init);
            pyTable
                .def("__init__",
                     bp::make_constructor(
                         &makeTable, bp::default_call_policies(),
                         (bp::arg("args"), bp::arg("vals"), bp::args("N"), bp::arg("interp"))
                     )
                )
                .def(bp::init<const Table &>(bp::args("other")))

                // Use version that throws expection if out of bounds
                .def("__call__", &Table::lookup)
                .def("interpMany", &interpMany)
                ;
        }

    }; // struct PyTable

    struct PyTable2D{
        static Table2D* makeTable2D(
            size_t ix, size_t iy, size_t ivals, int Nx, int Ny,
            const char* interp_c)
        {
            const double* x = reinterpret_cast<const double*>(ix);
            const double* y = reinterpret_cast<const double*>(iy);
            const double* vals = reinterpret_cast<const double*>(ivals);
            std::string interp(interp_c);

            Table2D::interpolant i = Table2D::linear;
            if (interp == "floor") i = Table2D::floor;
            else if (interp == "ceil") i = Table2D::ceil;
            else if (interp == "nearest") i = Table2D::nearest;

            return new Table2D(x, y, vals, Nx, Ny, i);
        }

        static void interpMany(const Table2D& table2d,
                               size_t ix, size_t iy, size_t ivals, int N)
        {
            const double* x = reinterpret_cast<const double*>(ix);
            const double* y = reinterpret_cast<const double*>(iy);
            double* vals = reinterpret_cast<double*>(ivals);
            table2d.interpMany(x, y, vals, N);
        }

        static void Gradient(const Table2D& table2d,
                             double x, double y, size_t igrad)
        {
            double* grad = reinterpret_cast<double*>(igrad);
            table2d.gradient(x, y, grad[0], grad[1]);
        }

        static void GradientMany(const Table2D& table2d,
                                 size_t ix, size_t iy, size_t idfdx, size_t idfdy, int N)
        {
            const double* x = reinterpret_cast<const double*>(ix);
            const double* y = reinterpret_cast<const double*>(iy);
            double* dfdx = reinterpret_cast<double*>(idfdx);
            double* dfdy = reinterpret_cast<double*>(idfdy);
            table2d.gradientMany(x, y, dfdx, dfdy, N);
        }

        static void wrap()
        {
            bp::class_<Table2D > pyTable2D("_LookupTable2D", bp::no_init);
            pyTable2D
                .def("__init__",
                    bp::make_constructor(
                        &makeTable2D, bp::default_call_policies(),
                        (bp::arg("x"), bp::arg("y"), bp::arg("f"),
                         bp::arg("Nx"), bp::arg("Ny"), bp::arg("interp"))
                    )
                )
                .def("__call__", &Table2D::lookup)
                .def("interpMany", &interpMany)
                .def("gradient", &Gradient)
                .def("gradientMany", &GradientMany)
                ;
        }
    };

} // anonymous

void pyExportTable()
{
    PyTable::wrap();
    PyTable2D::wrap();
}
>>>>>>> 89c4c618

} // namespace galsim<|MERGE_RESOLUTION|>--- conflicted
+++ resolved
@@ -25,13 +25,12 @@
 namespace bp = boost::python;
 
 namespace galsim {
-<<<<<<< HEAD
 
-    static Table* makeTable(
-        size_t iargs, size_t ivals, int N, const std::string& interp)
+    static Table* makeTable(size_t iargs, size_t ivals, int N, const char* interp_c)
     {
         const double* args = reinterpret_cast<double*>(iargs);
         const double* vals = reinterpret_cast<double*>(ivals);
+        std::string interp(interp_c);
 
         Table::interpolant i = Table::linear;
         if (interp == "spline") i = Table::spline;
@@ -49,13 +48,14 @@
         table.interpMany(args, vals, N);
     }
 
-    static Table2D* makeTable2D(
-        size_t ix, size_t iy, size_t ivals, int Nx, int Ny,
-        const std::string& interp)
+    static Table2D* makeTable2D(size_t ix, size_t iy, size_t ivals, int Nx, int Ny,
+                                const char* interp_c)
     {
         const double* x = reinterpret_cast<const double*>(ix);
         const double* y = reinterpret_cast<const double*>(iy);
         const double* vals = reinterpret_cast<const double*>(ivals);
+        std::string interp(interp_c);
+
         Table2D::interpolant i = Table2D::linear;
         if (interp == "floor") i = Table2D::floor;
         else if (interp == "ceil") i = Table2D::ceil;
@@ -64,8 +64,7 @@
         return new Table2D(x, y, vals, Nx, Ny, i);
     }
 
-    static void interpMany2D(const Table2D& table2d,
-                             size_t ix, size_t iy, size_t ivals, int N)
+    static void interpMany2D(const Table2D& table2d, size_t ix, size_t iy, size_t ivals, int N)
     {
         const double* x = reinterpret_cast<const double*>(ix);
         const double* y = reinterpret_cast<const double*>(iy);
@@ -73,8 +72,7 @@
         table2d.interpMany(x, y, vals, N);
     }
 
-    static void Gradient(const Table2D& table2d,
-                         double x, double y, size_t igrad)
+    static void Gradient(const Table2D& table2d, double x, double y, size_t igrad)
     {
         double* grad = reinterpret_cast<double*>(igrad);
         table2d.gradient(x, y, grad[0], grad[1]);
@@ -106,125 +104,5 @@
             .def("gradient", &Gradient)
             .def("gradientMany", &GradientMany);
     }
-=======
-namespace {
-
-    struct PyTable {
-
-        static Table* makeTable(
-            size_t iargs, size_t ivals, int N, const char* interp_c)
-        {
-            const double* args = reinterpret_cast<double*>(iargs);
-            const double* vals = reinterpret_cast<double*>(ivals);
-            std::string interp(interp_c);
-
-            Table::interpolant i = Table::linear;
-            if (interp == "spline") i = Table::spline;
-            else if (interp == "floor") i = Table::floor;
-            else if (interp == "ceil") i = Table::ceil;
-            else if (interp == "nearest") i = Table::nearest;
-
-            return new Table(args, vals, N, i);
-        }
-
-        static void interpMany(const Table& table, size_t iargs, size_t ivals, int N)
-        {
-            const double* args = reinterpret_cast<const double*>(iargs);
-            double* vals = reinterpret_cast<double*>(ivals);
-            table.interpMany(args, vals, N);
-        }
-
-        static void wrap()
-        {
-            // docstrings are in galsim/table.py
-            bp::class_<Table > pyTable("_LookupTable", bp::no_init);
-            pyTable
-                .def("__init__",
-                     bp::make_constructor(
-                         &makeTable, bp::default_call_policies(),
-                         (bp::arg("args"), bp::arg("vals"), bp::args("N"), bp::arg("interp"))
-                     )
-                )
-                .def(bp::init<const Table &>(bp::args("other")))
-
-                // Use version that throws expection if out of bounds
-                .def("__call__", &Table::lookup)
-                .def("interpMany", &interpMany)
-                ;
-        }
-
-    }; // struct PyTable
-
-    struct PyTable2D{
-        static Table2D* makeTable2D(
-            size_t ix, size_t iy, size_t ivals, int Nx, int Ny,
-            const char* interp_c)
-        {
-            const double* x = reinterpret_cast<const double*>(ix);
-            const double* y = reinterpret_cast<const double*>(iy);
-            const double* vals = reinterpret_cast<const double*>(ivals);
-            std::string interp(interp_c);
-
-            Table2D::interpolant i = Table2D::linear;
-            if (interp == "floor") i = Table2D::floor;
-            else if (interp == "ceil") i = Table2D::ceil;
-            else if (interp == "nearest") i = Table2D::nearest;
-
-            return new Table2D(x, y, vals, Nx, Ny, i);
-        }
-
-        static void interpMany(const Table2D& table2d,
-                               size_t ix, size_t iy, size_t ivals, int N)
-        {
-            const double* x = reinterpret_cast<const double*>(ix);
-            const double* y = reinterpret_cast<const double*>(iy);
-            double* vals = reinterpret_cast<double*>(ivals);
-            table2d.interpMany(x, y, vals, N);
-        }
-
-        static void Gradient(const Table2D& table2d,
-                             double x, double y, size_t igrad)
-        {
-            double* grad = reinterpret_cast<double*>(igrad);
-            table2d.gradient(x, y, grad[0], grad[1]);
-        }
-
-        static void GradientMany(const Table2D& table2d,
-                                 size_t ix, size_t iy, size_t idfdx, size_t idfdy, int N)
-        {
-            const double* x = reinterpret_cast<const double*>(ix);
-            const double* y = reinterpret_cast<const double*>(iy);
-            double* dfdx = reinterpret_cast<double*>(idfdx);
-            double* dfdy = reinterpret_cast<double*>(idfdy);
-            table2d.gradientMany(x, y, dfdx, dfdy, N);
-        }
-
-        static void wrap()
-        {
-            bp::class_<Table2D > pyTable2D("_LookupTable2D", bp::no_init);
-            pyTable2D
-                .def("__init__",
-                    bp::make_constructor(
-                        &makeTable2D, bp::default_call_policies(),
-                        (bp::arg("x"), bp::arg("y"), bp::arg("f"),
-                         bp::arg("Nx"), bp::arg("Ny"), bp::arg("interp"))
-                    )
-                )
-                .def("__call__", &Table2D::lookup)
-                .def("interpMany", &interpMany)
-                .def("gradient", &Gradient)
-                .def("gradientMany", &GradientMany)
-                ;
-        }
-    };
-
-} // anonymous
-
-void pyExportTable()
-{
-    PyTable::wrap();
-    PyTable2D::wrap();
-}
->>>>>>> 89c4c618
 
 } // namespace galsim