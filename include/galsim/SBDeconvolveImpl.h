--- conflicted
+++ resolved
@@ -30,13 +30,8 @@
     class SBDeconvolve::SBDeconvolveImpl : public SBProfile::SBProfileImpl
     {
     public:
-<<<<<<< HEAD
         SBDeconvolveImpl(const SBProfile& adaptee, boost::shared_ptr<GSParams> gsparams);
         ~SBDeconvolveImpl() {}
-=======
-        SBDeconvolveImpl(const SBProfile& adaptee);
-        ~SBDeconvolveImpl();
->>>>>>> 3031580e
 
         // xValue() not implemented for SBDeconvolve.
         double xValue(const Position<double>& p) const;
