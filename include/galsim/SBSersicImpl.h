// -*- c++ -*-
/*
 * Copyright 2012, 2013 The GalSim developers:
 * https://github.com/GalSim-developers
 *
 * This file is part of GalSim: The modular galaxy image simulation toolkit.
 *
 * GalSim is free software: you can redistribute it and/or modify
 * it under the terms of the GNU General Public License as published by
 * the Free Software Foundation, either version 3 of the License, or
 * (at your option) any later version.
 *
 * GalSim is distributed in the hope that it will be useful,
 * but WITHOUT ANY WARRANTY; without even the implied warranty of
 * MERCHANTABILITY or FITNESS FOR A PARTICULAR PURPOSE.  See the
 * GNU General Public License for more details.
 *
 * You should have received a copy of the GNU General Public License
 * along with GalSim.  If not, see <http://www.gnu.org/licenses/>
 */

#ifndef SBSERSIC_IMPL_H
#define SBSERSIC_IMPL_H

#include "SBProfileImpl.h"
#include "SBSersic.h"
#include "LRUCache.h"

namespace galsim {

    /// @brief A private class that caches the needed parameters for each Sersic index `n`.
    class SersicInfo 
    {
    public:
<<<<<<< HEAD
        /// @brief Constructor takes SersicKey, which consists of the triplet (n,b,maxRre)
        SersicInfo(const SersicKey& key, const GSParamsPtr& gsparams);
=======
        /// @brief Constructor
        SersicInfo(double n, double trunc, const GSParamsPtr& gsparams);
>>>>>>> b7131b30

        /// @brief Destructor: deletes photon-shooting classes if necessary
        ~SersicInfo() {}

        /** 
         * @brief Returns the real space value of the Sersic function,
         * normalized to unit flux (see private attributes).
         * @param[in] xsq The *square* of the radius, in units of half-light radius.
         * Avoids taking sqrt in most user code.
         * @returns Value of Sersic function, normalized to unit flux.
         */
        double xValue(double xsq) const;

        /// @brief Looks up the k value for the SBProfile from a lookup table.
        double kValue(double ksq) const;

        double maxK() const;
        double stepK() const;

        /// @brief The half-light radius in units of r0.
        double getHLR() const;

        /// @brief The fractional flux relateive to the untruncated profile.
        double getFluxFraction() const;

        /// @brief The factor to multiple the returned value from xValue
        double getXNorm() const;

        /// @brief The factor to multiple the returned value from kValue
        double getKNorm() const;

        /// @brief Calculate scale that has the given HLR and truncation radius in physical units.
        double calculateScaleForTruncatedHLR(double re, double trunc) const;

        /**
         * @brief Shoot photons through unit-size, unnormalized profile
         * Sersic profiles are sampled with a numerical method, using class
         * `OneDimensionalDeviate`.
         *
         * @param[in] N  Total number of photons to produce.
         * @param[in] ud UniformDeviate that will be used to draw photons from distribution.
         * @returns PhotonArray containing all the photons' info.
         */
        boost::shared_ptr<PhotonArray> shoot(int N, UniformDeviate ud) const;

    private:

        SersicInfo(const SersicInfo& rhs); ///< Hide the copy constructor.
        void operator=(const SersicInfo& rhs); ///<Hide assignment operator.

        // Input variables:
        double _n;       ///< Sersic index.
        double _trunc;   ///< Truncation radius `trunc` in units of r0.
        const GSParamsPtr _gsparams; ///< The GSParams object.

        // Some derived values calculated in the constructor:
        double _invn;    ///< 1/n
        double _inv2n;   ///< 1/(2n)
        double _trunc_sq;  ///< trunc^2
        bool _truncated; ///< True if this Sersic profile is truncated.
        double _gamma2n; ///< Gamma(2n) = 1/n * int(exp(-r^1/n)*r,r=0..inf)

        // Parameters calculated when they are first needed, and then stored:
        mutable double _maxk;    ///< Value of k beyond which aliasing can be neglected.
        mutable double _stepk;   ///< Sampling in k space necessary to avoid folding.
        mutable double _re;      ///< The HLR in units of r0.
        mutable double _b;       ///< b = re^(1/n)
        mutable double _flux;    ///< Flux relative to the untruncated profile.

        // Parameters for the Hankel transform:
        mutable Table<double,double> _ft;  ///< Lookup table for fourier transform.
        mutable double _kderiv2; ///< Quadratic dependence of F near k=0.
        mutable double _kderiv4; ///< Quartic dependence of F near k=0.
        mutable double _ksq_min; ///< Minimum ksq to use lookup table.
        mutable double _ksq_max; ///< Maximum ksq to use lookup table.
        mutable double _highk_a; ///< Coefficient of 1/k^2 in high-k asymptote
        mutable double _highk_b; ///< Coefficient of 1/k^3 in high-k asymptote

        /// Classes used for photon shooting
        mutable boost::shared_ptr<FluxDensity> _radial;  
        mutable boost::shared_ptr<OneDimensionalDeviate> _sampler;   

        // Helper functions used internally:
        void buildFT() const;
        void calculateHLR() const;
        double calculateMissingFluxRadius(double missing_flux_frac) const;
    };

    class SBSersic::SBSersicImpl : public SBProfileImpl
    {
    public:
        SBSersicImpl(double n, double size, RadiusType rType, double flux,
<<<<<<< HEAD
                     double trunc, bool flux_untruncated, const GSParamsPtr& gsparams);
=======
                     double trunc, bool flux_untruncated,
                     const GSParamsPtr& gsparams);
>>>>>>> b7131b30

        ~SBSersicImpl() {}

        double xValue(const Position<double>& p) const;
        std::complex<double> kValue(const Position<double>& k) const;

        double maxK() const;
        double stepK() const;

        void getXRange(double& xmin, double& xmax, std::vector<double>& splits) const 
        {
            splits.push_back(0.);
            if (!_truncated) { xmin = -integ::MOCK_INF; xmax = integ::MOCK_INF; }
            else { xmin = -_trunc; xmax = _trunc; }
        }

        void getYRange(double& ymin, double& ymax, std::vector<double>& splits) const 
        {
            splits.push_back(0.);
            if (!_truncated) { ymin = -integ::MOCK_INF; ymax = integ::MOCK_INF; }
            else { ymin = -_trunc; ymax = _trunc; }
        }

        void getYRangeX(double x, double& ymin, double& ymax, std::vector<double>& splits) const 
        {
            if (!_truncated) { ymin = -integ::MOCK_INF; ymax = integ::MOCK_INF; }
            else { ymax = sqrt(_trunc_sq - x*x);  ymin=-ymax; }
            if (std::abs(x/_re) < 1.e-2) splits.push_back(0.); 
        }

        bool isAxisymmetric() const { return true; }
        bool hasHardEdges() const { return _truncated; }
        bool isAnalyticX() const { return true; }
        bool isAnalyticK() const { return true; }  // 1d lookup table

        Position<double> centroid() const 
        { return Position<double>(0., 0.); }

        /// @brief Returns the true flux (may be different from the specified flux)
        double getFlux() const { return _flux; }

        /// @brief Sersic photon shooting done by rescaling photons from appropriate `SersicInfo`
        boost::shared_ptr<PhotonArray> shoot(int N, UniformDeviate ud) const;

        /// @brief Returns the Sersic index n
        double getN() const { return _n; }
        /// @brief Returns the true half-light radius (may be different from the specified value)
        double getHalfLightRadius() const { return _re; }
        /// @brief Returns the scale radius
        double getScaleRadius() const { return _r0; }

        // Overrides for better efficiency
        void fillXValue(tmv::MatrixView<double> val,
                        double x0, double dx, int ix_zero,
                        double y0, double dy, int iy_zero) const;
        void fillXValue(tmv::MatrixView<double> val,
                        double x0, double dx, double dxy,
                        double y0, double dy, double dyx) const;
        void fillKValue(tmv::MatrixView<std::complex<double> > val,
                        double x0, double dx, int ix_zero,
                        double y0, double dy, int iy_zero) const;
        void fillKValue(tmv::MatrixView<std::complex<double> > val,
                        double x0, double dx, double dxy,
                        double y0, double dy, double dyx) const;

    private:
        double _n;     ///< Sersic index.
        double _flux;  ///< Actual flux (may differ from that specified at the constructor).
        double _r0;    ///< Scale radius specified at the constructor.
        double _re;    ///< Half-light radius specified at the constructor.
        double _trunc;  ///< The truncation radius (if any)
        bool _truncated; ///< True if this Sersic profile is truncated.


        double _xnorm;     ///< Normalization of xValue relative to what SersicInfo returns.
        double _knorm;     ///< Normalization of kValue relative to what SersicInfo returns.
        double _shootnorm; ///< Normalization for photon shooting.

        double _r0_sq;
        double _inv_r0;
        double _inv_r0_sq;
        double _trunc_sq;

        boost::shared_ptr<SersicInfo> _info; ///< Points to info structure for this n,trunc

        // Copy constructor and op= are undefined.
        SBSersicImpl(const SBSersicImpl& rhs);
        void operator=(const SBSersicImpl& rhs);

<<<<<<< HEAD
        static LRUCache<std::pair< SersicKey, GSParamsPtr >, SersicInfo> cache;
=======
        static LRUCache<boost::tuple< double, double, GSParamsPtr >, SersicInfo> cache;
>>>>>>> b7131b30

    };
}

#endif // SBSERSIC_IMPL_H
<|MERGE_RESOLUTION|>--- conflicted
+++ resolved
@@ -32,13 +32,8 @@
     class SersicInfo 
     {
     public:
-<<<<<<< HEAD
-        /// @brief Constructor takes SersicKey, which consists of the triplet (n,b,maxRre)
-        SersicInfo(const SersicKey& key, const GSParamsPtr& gsparams);
-=======
         /// @brief Constructor
         SersicInfo(double n, double trunc, const GSParamsPtr& gsparams);
->>>>>>> b7131b30
 
         /// @brief Destructor: deletes photon-shooting classes if necessary
         ~SersicInfo() {}
@@ -131,12 +126,8 @@
     {
     public:
         SBSersicImpl(double n, double size, RadiusType rType, double flux,
-<<<<<<< HEAD
-                     double trunc, bool flux_untruncated, const GSParamsPtr& gsparams);
-=======
                      double trunc, bool flux_untruncated,
                      const GSParamsPtr& gsparams);
->>>>>>> b7131b30
 
         ~SBSersicImpl() {}
 
@@ -226,11 +217,7 @@
         SBSersicImpl(const SBSersicImpl& rhs);
         void operator=(const SBSersicImpl& rhs);
 
-<<<<<<< HEAD
-        static LRUCache<std::pair< SersicKey, GSParamsPtr >, SersicInfo> cache;
-=======
         static LRUCache<boost::tuple< double, double, GSParamsPtr >, SersicInfo> cache;
->>>>>>> b7131b30
 
     };
 }
