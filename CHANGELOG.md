Changes from v0.4 to current version:
------------------------------------

* Added document describing the operations being carried out by the lensing engine when it draws
  shears according to a user-specified power spectrum. (Issue #248)

* Added a simple prescription for adding diffraction spikes, due to secondary mirror / instrument
  support struts obscuring the pupil, to the OpticalPSF. (Issue #302)

* Added the ability to draw lensing shears and convergences self-consistently
  from the same input shear power spectrum. (Issue #304)

* Added a utility that can take an input set of shears on a grid, and
  reconstruct the convergence. (Issue #304)

* Sped up the HSM module. (Issue #340)

* Added the ability to modify parameters that control the precise rendering of GSObjects using the
  new GSParams class. (Issue #343, #426)

* Added Shapelet class (sub-class of GSObject) for describing shapelet profiles. (Issue #350)

* Made various speed improvements related to drawing images, both in real and Fourier space. 
  (Issue #350)

* Changed `obj.draw()` to return the added_flux in addition to the image in parallel to existing
  behavior of `drawShoot`. (Issue #350)

* Added des module that add some DES-specific types and paves the way for adding similar modules
  for other telescopes/surveys.  Specifically, there are classes for the two ways that DES measures
  PSFs: DES_Shapelet and DES_PSFEx, demoed in examples/des.py and examples/des.yaml. (Issue #350)

* Enabled InputCatalog to read FITS catalogs. (Issue #350)

* Added FitsHeader class and config option. (Issue #350)

* Added the ability to read/write to a specific HDU rather than assuming the first hdu should 
  be used. (Issue #350)

* The `ImageCorrFunc` has been superseded by the `CorrelatedNoise`, which like the `GaussianNoise`,
  `PoissonNoise` etc. classes inherits from the `BaseNoise`.  The class contains all the correlation
  information represented by the `ImageCorrFunc`, as well as the random number generator required
  to apply noise. (Issue #352)

* Similarly the get_COSMOS_CorrFunc() is replaced by the getCOSMOSNoise() function, which now
  initializes a Noise model with a stored random number generator. (Issue #352)

* Bug fixed in the generation of correlated noise fields; formerly these erroneously had
  two-fold rotational symmetry. (Issue #352)

* The correlated noise classes now have an applyWhiteningTo() method.  The purpose of this
  function is to add noise to images that contain correlated noise; the power spectrum of the added 
  noise is specifically designed to result in white (uncorrelated) noise in the final image.
  (Issue #352)

* Added the ability to modify algorithmic parameter settings for the moments and shape measurement
  routines using the new HSMParams class. (Issue #365)

* Deprecated `AtmosphericPSF` and `Ellipse` classes. (Issue #372)  (They will both eventually be
  replaced by significantly different functionality, so they should not be used.)

* Changed HSM routines to require an explicit `galsim.hsm.` prefix and edited some of the 
  function names.  e.g. `galsim.EstimateShearHSM` -> `galsim.hsm.EstimateShear`. (Issue #372)

* Added `kmin_factor` and `kmax_factor` parameters to PowerSpectrum `buildGrid` function. 
  (Issue #377)

* Changed the default centering convention for even-sized images to be in the actual center, 
  rather than 1/2 pixel up and to the right of the center.  This behavior can be turned off with
  a use_true_center=False keyword in draw or drawShoot. (Issue #380)

* Fixed bug in draw routine that led to spurious shears when an object is shifted.  Probably also
  whenever the profile is not radially symmetric in fact. (Issue #380)

* Added index_convention option in config to allow for images with (0,0) as the origin rather
  than the usual (1,1). (Issue #380)

* Changed the name of the center item for the Scattered image type to image_pos, and added a
  new sky_pos which can instead specify the location of the object in sky coordinates (typically 
  arcsec) relative to the image center. (Issue #380)

* Added LINKFLAGS to the list of SCons options to pass flags to the linker. (Issue #380)

* Added a new script, galsim/pse.py, that contains a PowerSpectrumEstimator class that can be used
  to estimate the shear power spectrum from a set of shears defined on a grid.  The main
  functionality of PowerSpectrumEstimator actually does not require an installed version of GalSim,
  just Python 2.6 or 2.7 and NumPy. (Issue #382)

* Added ability to truncate Sersic profiles with optional trunc parameter. (Issue #388)

* Fixed some bugs in the InterpolatedImage class, one related to padding of images with noise 
  fields and one related to real-space convolution.  (Issues #389, #432)

* Added trefoil to optical aberration. (Issue #390)

* Added utilities `galsim.utilities.compare_dft_vs_photon*`. (Issue #401)

* Fix bugs in `obj.drawK()` function. (Issue #407)

* Improved speed and accuracy of non-truncated Moffat. (Issue #407)

* Fix some errors in code and documentation of the fits module related to writing to an HDUList.
  (Issue #417)

* Add new function `galsim.fits.writeFile`. (Issue #417)

* Fixed some issues with image arithmetic (failure to check/respect shape and scale), added the
  ability to raise all elements in an image to a float/int power. (Issue #419)

* Added ability to specify Sersic profiles by the scale radius. (Issue #420)

* Fixed some bugs in the Sersic class that were leading to low level ringing features in the
  images when drawn with FFTs.  In addition, now Sersic with n=0.5 or 1 agree with Gaussian and
  Exponential at the expected accuracy tolerance. (Issue #426)
<<<<<<< HEAD

* Fixed some bugs in the InterpolatedImage class, one related to padding of images with noise fields
  and one related to real-space convolution.  (Issues #389, #432)

* Fixed a bug in the rendering of shifted images.  (Issue #424)

* Added the offset parameter to the draw and drawShoot commands, and also to the constructor 
  of InterpolatedImage.  (Issue #439)

* Added scale as a constructor parameter for Images.  (Issue #439)
=======
>>>>>>> 9e0d7b5e
<|MERGE_RESOLUTION|>--- conflicted
+++ resolved
@@ -109,19 +109,13 @@
 
 * Added ability to specify Sersic profiles by the scale radius. (Issue #420)
 
+* Fixed a bug in the rendering of shifted images.  (Issue #424)
+
 * Fixed some bugs in the Sersic class that were leading to low level ringing features in the
   images when drawn with FFTs.  In addition, now Sersic with n=0.5 or 1 agree with Gaussian and
   Exponential at the expected accuracy tolerance. (Issue #426)
-<<<<<<< HEAD
-
-* Fixed some bugs in the InterpolatedImage class, one related to padding of images with noise fields
-  and one related to real-space convolution.  (Issues #389, #432)
-
-* Fixed a bug in the rendering of shifted images.  (Issue #424)
 
 * Added the offset parameter to the draw and drawShoot commands, and also to the constructor 
   of InterpolatedImage.  (Issue #439)
 
-* Added scale as a constructor parameter for Images.  (Issue #439)
-=======
->>>>>>> 9e0d7b5e
+* Added scale as a constructor parameter for Images.  (Issue #439)