# Copyright (c) 2012-2017 by the GalSim developers team on GitHub
# https://github.com/GalSim-developers
#
# This file is part of GalSim: The modular galaxy image simulation toolkit.
# https://github.com/GalSim-developers/GalSim
#
# GalSim is free software: redistribution and use in source and binary forms,
# with or without modification, are permitted provided that the following
# conditions are met:
#
# 1. Redistributions of source code must retain the above copyright notice, this
#    list of conditions, and the disclaimer given in the accompanying LICENSE
#    file.
# 2. Redistributions in binary form must reproduce the above copyright notice,
#    this list of conditions, and the disclaimer given in the documentation
#    and/or other materials provided with the distribution.
#
"""@file hsm.py
Routines for adaptive moment estimation and PSF correction.

This file contains the python interface to C++ routines for estimation of second moments of images,
and for carrying out PSF correction using a variety of algorithms.  The algorithms are described in
Hirata & Seljak (2003; MNRAS, 343, 459), and were tested/characterized using real data in Mandelbaum
et al. (2005; MNRAS, 361, 1287).  We also define a python-level container for the outputs of these
codes, ShapeData, analogous to the C++-level CppShapeData.  Note that these routines for
moment measurement and shear estimation are not accessible via config, only via python.  There are a
number of default settings for the code (often governing the tradeoff between accuracy and speed)
that can be adjusting using an optional `hsmparams` argument as described below.

The moments that are estimated are "adaptive moments" (see the first paper cited above for details);
that is, they use an elliptical Gaussian weight that is matched to the image of the object being
measured.  The observed moments can be represented as a Gaussian sigma and a Shear object
representing the shape.

The PSF correction includes several algorithms, three that are re-implementations of methods
originated by others and one that was originated by Hirata & Seljak:

- One from Kaiser, Squires, & Broadhurts (1995), "KSB"

- One from Bernstein & Jarvis (2002), "BJ"

- One that represents a modification by Hirata & Seljak (2003) of methods in Bernstein & Jarvis
(2002), "LINEAR"

- One method from Hirata & Seljak (2003), "REGAUSS" (re-Gaussianization)

These methods return shear (or shape) estimators, which may not in fact satisfy conditions like
|e|<=1, and so they are represented simply as e1/e2 or g1/g2 (depending on the method) rather than
using a Shear object, which IS required to satisfy |e|<=1.

These methods are all based on correction of moments, but with different sets of assumptions.  For
more detailed discussion on all of these algorithms, see the relevant papers above.

Users can find a listing of the parameters that can be adjusted using the `hsmparams` keyword, along
with default values, using help(galsim.hsm.HSMParams).
"""


from . import _galsim
import galsim
import numpy as np


class ShapeData(object):
    """A class to contain the outputs of using the HSM shape and moments measurement routines.

    At the C++ level, we have a container for the outputs of the HSM shape measurement routines.
    The ShapeData class is the analogous object at the python level.  It contains the following
    information about moment measurement (from either EstimateShear() or FindAdaptiveMom()):

    - image_bounds: a BoundsI object describing the image.

    - moments_status: the status flag resulting from moments measurement; -1 indicates no attempt to
      measure, 0 indicates success.

    - observed_shape: a Shear object representing the observed shape based on adaptive
      moments.

    - moments_sigma: size sigma=(det M)^(1/4) from the adaptive moments, in units of pixels; -1 if
      not measured.

    - moments_amp: total image intensity for best-fit elliptical Gaussian from adaptive moments.
      Normally, this field is simply equal to the image flux (for objects that follow a Gaussian
      light distribution, otherwise it is something approximating the flux).  However, if the image
      was drawn using `drawImage(method='sb')` then moments_amp relates to the flux via
      flux=(moments_amp)*(pixel scale)^2.

    - moments_centroid: a PositionD object representing the centroid based on adaptive moments, in
      units of pixels.  The indexing convention is defined with respect to the BoundsI object
      defining the bounds of the input Image, i.e., the center of the lower left pixel is
      `(image.xmin, image.ymin)`.  An object drawn at the center of the image should generally have
      moments_centroid equal to image.true_center.

    - moments_rho4: the weighted radial fourth moment of the image.

    - moments_n_iter: number of iterations needed to get adaptive moments, or 0 if not measured.

    If EstimateShear() was used, then the following fields related to PSF-corrected shape will also
    be populated:

    - correction_status: the status flag resulting from PSF correction; -1 indicates no attempt to
      measure, 0 indicates success.

    - corrected_e1, corrected_e2, corrected_g1, corrected_g2: floats representing the estimated
      shear after removing the effects of the PSF.  Either e1/e2 or g1/g2 will differ from the
      default values of -10, with the choice of shape to use determined by the correction method
      (since the correction method determines what quantity is estimated, either the shear or the
      distortion).  After a measurement is made, the type of shape measurement is stored in the
      ShapeData structure as 'meas_type' (a string that equals either 'e' or 'g').

    - corrected_shape_err: shape measurement uncertainty sigma_gamma per component.  The estimate of
      the uncertainty will only be non-zero if an estimate of the sky variance was passed to
      EstimateShear().

    - correction_method: a string indicating the method of PSF correction (will be "None" if
      PSF-correction was not carried out).

    - resolution_factor: Resolution factor R_2;  0 indicates object is consistent with a PSF, 1
      indicates perfect resolution.

    - psf_sigma: size sigma=(det M)^(1/4) of the PSF from the adaptive moments, in units of pixels;
      -1 if not measured.

    - psf_shape: a Shear object representing the observed PSF shape based on adaptive moments.

    - error_message: a string containing any error messages from the attempt to carry out
      PSF-correction.

    The ShapeData object can be initialized completely empty, or can be returned from the
    routines that measure object moments (FindAdaptiveMom()) and carry out PSF correction
    (EstimateShear()).
    """
    def __init__(self, image_bounds=galsim.BoundsI(), moments_status=-1,
                 observed_shape=galsim.Shear(), moments_sigma=-1.0, moments_amp=-1.0,
                 moments_centroid=galsim.PositionD(), moments_rho4=-1.0, moments_n_iter=0,
                 correction_status=-10, corrected_e1=-10., corrected_e2=-10.,
                 corrected_g1=-10., corrected_g2=-10., meas_type="None",
                 corrected_shape_err=-1.0, correction_method="None",
                 resolution_factor=-1.0, psf_sigma=-1.0,
                 psf_shape=galsim.Shear(), error_message=""):

        # Avoid empty string, which can caus problems in C++ layer.
        if error_message == "": error_message = "None"

        if not isinstance(image_bounds, galsim.BoundsI):
            raise TypeError("image_bounds must be a BoundsI instance")
        # The others will raise an appropriate TypeError from the call to _galsim.ShapeData.

        self._data = _galsim.ShapeData(
            image_bounds._b, moments_status, observed_shape.e1, observed_shape.e2,
            moments_sigma, moments_amp, moments_centroid._p, moments_rho4,
            moments_n_iter, correction_status, corrected_e1, corrected_e2,
            corrected_g1, corrected_g2, meas_type, corrected_shape_err,
            correction_method, resolution_factor, psf_sigma,
            psf_shape.e1, psf_shape.e2, error_message)


    @property
    def image_bounds(self): return galsim.BoundsI(self._data.image_bounds)
    @property
    def moments_status(self): return self._data.moments_status

    @property
    def observed_shape(self):
        return galsim.Shear(e1=self._data.observed_e1, e2=self._data.observed_e2)

    @property
    def moments_sigma(self): return self._data.moments_sigma
    @property
    def moments_amp(self): return self._data.moments_amp
    @property
    def moments_centroid(self): return galsim.PositionD(self._data.moments_centroid)
    @property
    def moments_rho4(self): return self._data.moments_rho4
    @property
    def moments_n_iter(self): return self._data.moments_n_iter
    @property
    def correction_status(self): return self._data.correction_status
    @property
    def corrected_e1(self): return self._data.corrected_e1
    @property
    def corrected_e2(self): return self._data.corrected_e2
    @property
    def corrected_g1(self): return self._data.corrected_g1
    @property
    def corrected_g2(self): return self._data.corrected_g2
    @property
    def meas_type(self): return self._data.meas_type
    @property
    def corrected_shape_err(self): return self._data.corrected_shape_err
    @property
    def correction_method(self): return self._data.correction_method
    @property
    def resolution_factor(self): return self._data.resolution_factor
    @property
    def psf_sigma(self): return self._data.psf_sigma

    @property
    def psf_shape(self):
        return galsim.Shear(e1=self._data.psf_e1, e2=self._data.psf_e2)

    @property
    def error_message(self):
        # We use "None" in C++ ShapeData to indicate no error messages to avoid problems on
        # (some) Macs using zero-length strings.  Here, we revert that back to "".
        if self._data.error_message == "None":
            return ""
        else:
            return self._data.error_message

    def __repr__(self):
        s = 'galsim.hsm.ShapeData('
        if self.image_bounds.isDefined(): s += 'image_bounds=%r, '%self.image_bounds
        if self.moments_status != -1: s += 'moments_status=%r, '%self.moments_status
        # Always include this one:
        s += 'observed_shape=%r'%self.observed_shape
        if self.moments_sigma != -1: s += ', moments_sigma=%r'%self.moments_sigma
        if self.moments_amp != -1: s += ', moments_amp=%r'%self.moments_amp
        if self.moments_centroid != galsim.PositionD():
            s += ', moments_centroid=%r'%self.moments_centroid
        if self.moments_rho4 != -1: s += ', moments_rho4=%r'%self.moments_rho4
        if self.moments_n_iter != 0: s += ', moments_n_iter=%r'%self.moments_n_iter
        if self.correction_status != -1: s += ', correction_status=%r'%self.correction_status
        if self.corrected_e1 != -10.: s += ', corrected_e1=%r'%self.corrected_e1
        if self.corrected_e2 != -10.: s += ', corrected_e2=%r'%self.corrected_e2
        if self.corrected_g1 != -10.: s += ', corrected_g1=%r'%self.corrected_g1
        if self.corrected_g2 != -10.: s += ', corrected_g2=%r'%self.corrected_g2
        if self.meas_type != 'None': s += ', meas_type=%r'%self.meas_type
        if self.corrected_shape_err != -1.:
            s += ', corrected_shape_err=%r'%self.corrected_shape_err
        if self.correction_method != 'None': s += ', correction_method=%r'%self.correction_method
        if self.resolution_factor != -1.: s += ', resolution_factor=%r'%self.resolution_factor
        if self.psf_sigma != -1.: s += ', psf_sigma=%r'%self.psf_sigma
        if self.psf_shape != galsim.Shear(): s += ', psf_shape=%r'%self.psf_shape
        if self.error_message != "": s += ', error_message=%r'%self.error_message
        s += ')'
        return s

    def __eq__(self, other):
        return isinstance(other,ShapeData) and self._getinitargs() == other._getinitargs()
    def __ne__(self, other): return not self.__eq__(other)
    def __hash__(self): return hash(("galsim.hsm.ShapeData", self._getinitargs()))

    def _getinitargs(self):
        return (self.image_bounds, self.moments_status, self.observed_shape,
                self.moments_sigma, self.moments_amp, self.moments_centroid, self.moments_rho4,
                self.moments_n_iter, self.correction_status, self.corrected_e1, self.corrected_e2,
                self.corrected_g1, self.corrected_g2, self.meas_type, self.corrected_shape_err,
                self.correction_method, self.resolution_factor, self.psf_sigma,
                self.psf_shape, self.error_message)

    def __getstate__(self):
        return self._getinitargs()

    def __setstate__(self, state):
        self.__init__(*state)


class HSMParams(object):
    """A collection of parameters that govern how the HSM functions operate.

    HSMParams stores a set of numbers that determine how the moments/shape estimation
    routines make speed/accuracy tradeoff decisions and/or store their results.

    The parameters, along with their default values, are as follows:

    nsig_rg             A parameter used to optimize convolutions by cutting off the galaxy
                        profile.  In the first step of the re-Gaussianization method of PSF
                        correction, a Gaussian approximation to the pre-seeing galaxy is
                        calculated. If nsig_rg > 0, then this approximation is cut off at
                        nsig_rg sigma to save computation time in convolutions. [default: 3.0]
    nsig_rg2            A parameter used to optimize convolutions by cutting off the PSF
                        residual profile.  In the re-Gaussianization method of PSF correction,
                        a `PSF residual' (the difference between the true PSF and its best-fit
                        Gaussian approximation) is constructed. If nsig_rg2 > 0, then this PSF
                        residual is cut off at nsig_rg2 sigma to save computation time in
                        convolutions. [default: 3.6]
    max_moment_nsig2    A parameter for optimizing calculations of adaptive moments by
                        cutting off profiles. This parameter is used to decide how many
                        sigma^2 into the Gaussian adaptive moment to extend the moment
                        calculation, with the weight being defined as 0 beyond this point.
                        i.e., if max_moment_nsig2 is set to 25, then the Gaussian is
                        extended to (r^2/sigma^2)=25, with proper accounting for elliptical
                        geometry.  If this parameter is set to some very large number, then
                        the weight is never set to zero and the exponential function is
                        always called. Note: GalSim script devel/modules/test_mom_timing.py
                        was used to choose a value of 25 as being optimal, in that for the
                        cases that were tested, the speedups were typically factors of
                        several, but the results of moments and shear estimation were
                        changed by <10^-5.  Not all possible cases were checked, and so for
                        use of this code for unusual cases, we recommend that users check
                        that this value does not affect accuracy, and/or set it to some
                        large value to completely disable this optimization. [default: 25.0]
    regauss_too_small   A parameter for how strictly the re-Gaussianization code treats
                        small galaxies. If this parameter is 1, then the re-Gaussianization
                        code does not impose a cut on the apparent resolution before trying
                        to measure the PSF-corrected shape of the galaxy; if 0, then it is
                        stricter.  Using the default value of 1 prevents the
                        re-Gaussianization PSF correction from completely failing at the
                        beginning, before trying to do PSF correction, due to the crudest
                        possible PSF correction (Gaussian approximation) suggesting that
                        the galaxy is very small.  This could happen for some usable
                        galaxies particularly when they have very non-Gaussian surface
                        brightness profiles -- for example, if there's a prominent bulge
                        that the adaptive moments attempt to fit, ignoring a more
                        extended disk.  Setting a value of 1 is useful for keeping galaxies
                        that would have failed for that reason.  If they later turn out to
                        be too small to really use, this will be reflected in the final
                        estimate of the resolution factor, and they can be rejected after
                        the fact. [default: 1]
    adapt_order         The order to which circular adaptive moments should be calculated
                        for KSB method. This parameter only affects calculations using the
                        KSB method of PSF correction.  Warning: deviating from default
                        value of 2 results in code running more slowly, and results have
                        not been significantly tested. [default: 2]
    convergence_threshold  Accuracy (in x0, y0, and sigma, each as a fraction of sigma)
                        when calculating adaptive moments. [default: 1.e-6]
    max_mom2_iter       Maximum number of iterations to use when calculating adaptive
                        moments.  This should be sufficient in nearly all situations, with
                        the possible exception being very flattened profiles. [default: 400]
    num_iter_default    Number of iterations to report in the output ShapeData structure
                        when code fails to converge within max_mom2_iter iterations. [default: -1]
    bound_correct_wt    Maximum shift in centroids and sigma between iterations for
                        adaptive moments. [default: 0.25]
    max_amoment         Maximum value for adaptive second moments before throwing
                        exception.  Very large objects might require this value to be
                        increased. [default: 8000]
    max_ashift          Maximum allowed x / y centroid shift (units: pixels) between
                        successive iterations for adaptive moments before throwing
                        exception. [default: 15]
    ksb_moments_max     Use moments up to ksb_moments_max order for KSB method of PSF
                        correction. [default: 4]
    ksb_sig_weight      The width of the weight function (in pixels) to use for the KSB
                        method.  Normally, this is derived from the measured moments of the
                        galaxy image; this keyword overrides this calculation.  Can be
                        combined with ksb_sig_factor. [default: 0.0]
    ksb_sig_factor      Factor by which to multiply the weight function width for the KSB
                        method (default: 1.0).  Can be combined with ksb_sig_weight. [default: 1.0]
    failed_moments      Value to report for ellipticities and resolution factor if shape
                        measurement fails. [default: -1000.]
    """
    def __init__(self, nsig_rg=3.0, nsig_rg2=3.6, max_moment_nsig2=25.0, regauss_too_small=1,
                 adapt_order=2, convergence_threshold=1.e-6, max_mom2_iter=400,
                 num_iter_default=-1, bound_correct_wt=0.25, max_amoment=8000., max_ashift=15.,
                 ksb_moments_max=4, ksb_sig_weight=0.0, ksb_sig_factor=1.0, failed_moments=-1000.):

        self._nsig_rg = nsig_rg
        self._nsig_rg2 = nsig_rg2
        self._max_moment_nsig2 = max_moment_nsig2
        self._regauss_too_small = regauss_too_small
        self._adapt_order = adapt_order
        self._convergence_threshold = convergence_threshold
        self._max_mom2_iter = max_mom2_iter
        self._num_iter_default = num_iter_default
        self._bound_correct_wt = bound_correct_wt
        self._max_amoment = max_amoment
        self._max_ashift = max_ashift
        self._ksb_moments_max = ksb_moments_max
        self._ksb_sig_weight = ksb_sig_weight
        self._ksb_sig_factor = ksb_sig_factor
        self._failed_moments = failed_moments
        self._make_hsmp()

    def _make_hsmp(self):
        self._hsmp = _galsim.HSMParams(*self._getinitargs())

    def _getinitargs(self):
        return (self.nsig_rg, self.nsig_rg2, self.max_moment_nsig2, self.regauss_too_small,
                self.adapt_order, self.convergence_threshold, self.max_mom2_iter,
                self.num_iter_default, self.bound_correct_wt, self.max_amoment, self.max_ashift,
                self.ksb_moments_max, self.ksb_sig_weight, self.ksb_sig_factor,
                self.failed_moments)

    @property
    def nsig_rg(self): return self._nsig_rg
    @property
    def nsig_rg2(self): return self._nsig_rg2
    @property
    def max_moment_nsig2(self): return self._max_moment_nsig2
    @property
    def regauss_too_small(self): return self._regauss_too_small
    @property
    def adapt_order(self): return self._adapt_order
    @property
    def convergence_threshold(self): return self._convergence_threshold
    @property
    def max_mom2_iter(self): return self._max_mom2_iter
    @property
    def num_iter_default(self): return self._num_iter_default
    @property
    def bound_correct_wt(self): return self._bound_correct_wt
    @property
    def max_amoment(self): return self._max_amoment
    @property
    def max_ashift(self): return self._max_ashift
    @property
    def ksb_moments_max(self): return self._ksb_moments_max
    @property
    def ksb_sig_weight(self): return self._ksb_sig_weight
    @property
    def ksb_sig_factor(self): return self._ksb_sig_factor
    @property
    def failed_moments(self): return self._failed_moments

    @staticmethod
    def check(hsmparams, default=None):
        """Checks that hsmparams is either a valid HSMParams instance or None.

        In the former case, it returns hsmparams, in the latter it returns default
        (HSMParams.default if no other default specified).
        """
        if hsmparams is None:
            return default if default is not None else HSMParams.default
        elif not isinstance(hsmparams, HSMParams):
            raise TypeError("Invalid HSMParams: %s"%hsmparams)
        else:
            return hsmparams

    def __repr__(self):
        return ('galsim.hsm.HSMParams(' + 14*'%r,' + '%r)')%self._getinitargs()

    def __eq__(self, other):
        return isinstance(other, HSMParams) and self._getinitargs() == other._getinitargs()
    def __ne__(self, other):
        return not self.__eq__(other)
    def __hash__(self):
        return hash(('galsim.HSMParams', self._getinitargs()))

    def __getstate__(self):
        d = self.__dict__.copy()
        del d['_hsmp']
        return d

    def __setstate__(self, d):
        self.__dict__ = d
        self._make_hsmp()

# We use the default a lot, so make it a class attribute.
HSMParams.default = HSMParams()


# A helper function for taking input weight and badpix Images, and returning a weight Image in the
# format that the C++ functions want
def _convertMask(image, weight=None, badpix=None):
    """Convert from input weight and badpix images to a single mask image needed by C++ functions.

    This is used by EstimateShear() and FindAdaptiveMom().
    """
    # if no weight image was supplied, make an int array (same size as gal image) filled with 1's
    if weight is None:
        mask = galsim.ImageI(bounds=image.bounds, init_value=1)

    else:
        # if weight image was supplied, check if it has the right bounds and is non-negative
        if weight.bounds != image.bounds:
            raise ValueError("Weight image does not have same bounds as the input Image!")

        # also make sure there are no negative values
        if np.any(weight.array < 0) == True:
            raise ValueError("Weight image cannot contain negative values!")

        # if weight is an ImageI, then we can use it as the mask image:
        if weight.dtype == np.int32:
            if not badpix:
                mask = weight
            else:
                # If we need to mask bad pixels, we'll need a copy anyway.
                mask = galsim.ImageI(weight)

        # otherwise, we need to convert it to the right type
        else:
            mask = galsim.ImageI(bounds=image.bounds, init_value=0)
            mask.array[weight.array > 0.] = 1

    # if badpix image was supplied, identify the nonzero (bad) pixels and set them to zero in weight
    # image; also check bounds
    if badpix is not None:
        if badpix.bounds != image.bounds:
            raise ValueError("Badpix image does not have the same bounds as the input Image!")
        mask.array[badpix.array != 0] = 0

    # if no pixels are used, raise an exception
    if mask.array.sum() == 0:
        raise RuntimeError("No pixels are being used!")

    # finally, return the Image for the weight map
    return mask


# A simpler helper function to force images to be of type ImageF or ImageD
def _convertImage(image):
    """Convert the given image to the correct format needed to pass to the C++ layer.

    This is used by EstimateShear() and FindAdaptiveMom().
    """
    # if weight is not of type float/double, convert to float/double
    if (image.dtype == np.int16 or image.dtype == np.uint16):
        image = galsim.ImageF(image)

    if (image.dtype == np.int32 or image.dtype == np.uint32):
        image = galsim.ImageD(image)

    return image


def EstimateShear(gal_image, PSF_image, weight=None, badpix=None, sky_var=0.0,
                  shear_est="REGAUSS", recompute_flux="FIT", guess_sig_gal=5.0,
                  guess_sig_PSF=3.0, precision=1.0e-6, guess_centroid=None,
                  strict=True, hsmparams=None):
    """Carry out moments-based PSF correction routines.

    Carry out PSF correction using one of the methods of the HSM package (see references in
    docstring for file hsm.py) to estimate galaxy shears, correcting for the convolution by the
    PSF.

    This method works from Image inputs rather than GSObject inputs, which provides
    additional flexibility (e.g., it is possible to work from an Image that was read from file and
    corresponds to no particular GSObject), but this also means that users who wish to apply it to
    simple combinations of GSObjects (e.g., a Convolve) must take the additional step of drawing
    their GSObjects into Images.

    This routine assumes that (at least locally) the WCS can be approximated as a PixelScale, with
    no distortion or non-trivial remapping. Any non-trivial WCS gets completely ignored.

    Note that the method will fail if the PSF or galaxy are too point-like to easily fit an
    elliptical Gaussian; when running on batches of many galaxies, it may be preferable to set
    `strict=False` and catch errors explicitly, as in the second example below.

    This function has a number of keyword parameters, many of which a typical user will not need to
    change from the default.

    Example usage
    -------------

    Typical application to a single object:

        >>> galaxy = galsim.Gaussian(flux=1.0, sigma=1.0)
        >>> galaxy = galaxy.shear(g1=0.05, g2=0.0)  # shears the Gaussian by (0.05, 0) using the
        >>>                                         # |g| = (a-b)/(a+b) definition
        >>> psf = galsim.Kolmogorov(flux=1.0, fwhm=0.7)
        >>> final = galsim.Convolve(galaxy, psf)
        >>> final_image = final.drawImage(scale=0.2)
        >>> final_epsf_image = psf.drawImage(scale=0.2)
        >>> result = galsim.hsm.EstimateShear(final_image, final_epsf_image)

    After running the above code, `result.observed_shape` is a galsim.Shear object with a value of
    `(0.0438925349133, -2.85747392701e-18)` and `result.corrected_e1`, `result_corrected_e2` are
    `(0.09934103488922119, -3.746108423463568e-10)`, compared with the expected `(0.09975, 0)` for
    a perfect PSF correction method.

    The code below gives an example of how one could run this routine on a large batch of galaxies,
    explicitly catching and tracking any failures:

        >>> n_image = 100
        >>> n_fail = 0
        >>> for i=0, range(n_image):
        >>>     #...some code defining this_image, this_final_epsf_image...
        >>>     result = galsim.hsm.EstimateShear(this_image, this_final_epsf_image, strict=False)
        >>>     if result.error_message != "":
        >>>         n_fail += 1
        >>> print "Number of failures: ", n_fail

    @param gal_image        The Image of the galaxy being measured.
    @param PSF_image        The Image for the PSF.
    @param weight           The optional weight image for the galaxy being measured.  Can be an int
                            or a float array.  Currently, GalSim does not account for the variation
                            in non-zero weights, i.e., a weight map is converted to an image with 0
                            and 1 for pixels that are not and are used.  Full use of spatial
                            variation in non-zero weights will be included in a future version of
                            the code.
    @param badpix           The optional bad pixel mask for the image being used.  Zero should be
                            used for pixels that are good, and any nonzero value indicates a bad
                            pixel.
    @param sky_var          The variance of the sky level, used for estimating uncertainty on the
                            measured shape. [default: 0.]
    @param shear_est        A string indicating the desired method of PSF correction: 'REGAUSS',
                            'LINEAR', 'BJ', or 'KSB'. The first three options return an e-type
                            distortion, whereas the last option returns a g-type shear.  [default:
                            'REGAUSS']
    @param recompute_flux   A string indicating whether to recompute the object flux, which
                            should be 'NONE' (for no recomputation), 'SUM' (for recomputation via
                            an unweighted sum over unmasked pixels), or 'FIT' (for
                            recomputation using the Gaussian + quartic fit). [default: 'FIT']
    @param guess_sig_gal    Optional argument with an initial guess for the Gaussian sigma of the
                            galaxy (in pixels). [default: 5.]
    @param guess_sig_PSF    Optional argument with an initial guess for the Gaussian sigma of the
                            PSF (in pixels). [default: 3.]
    @param precision        The convergence criterion for the moments. [default: 1e-6]
    @param guess_centroid   An initial guess for the object centroid (useful in
                            case it is not located at the center, which is used if this keyword is
                            not set).  The convention for centroids is such that the center of
                            the lower-left pixel is (image.xmin, image.ymin).
                            [default: gal_image.true_center]
    @param strict           Whether to require success. If `strict=True`, then there will be a
                            `RuntimeError` exception if shear estimation fails.  If set to `False`,
                            then information about failures will be silently stored in the output
                            ShapeData object. [default: True]
    @param hsmparams        The hsmparams keyword can be used to change the settings used by
                            EstimateShear() when estimating shears; see HSMParams documentation
                            using help(galsim.hsm.HSMParams) for more information. [default: None]

    @returns a ShapeData object containing the results of shape measurement.
    """
    # prepare inputs to C++ routines: ImageF or ImageD for galaxy, PSF, and ImageI for weight map
    gal_image = _convertImage(gal_image)
    PSF_image = _convertImage(PSF_image)
    weight = _convertMask(gal_image, weight=weight, badpix=badpix)
    hsmparams = HSMParams.check(hsmparams)

    if guess_centroid is None:
        guess_centroid = gal_image.true_center
    try:
<<<<<<< HEAD
        result = ShapeData()
        _galsim._EstimateShearView(result._data,
                                   gal_image._image, PSF_image._image, weight._image,
                                   sky_var = sky_var,
                                   shear_est = shear_est.upper(),
                                   recompute_flux = recompute_flux.upper(),
                                   guess_sig_gal = guess_sig_gal,
                                   guess_sig_PSF = guess_sig_PSF,
                                   precision = precision,
                                   guess_centroid = guess_centroid._p,
                                   hsmparams = hsmparams._hsmp)
        return result
=======
        result = _galsim._EstimateShearView(gal_image._image, PSF_image._image, weight._image,
                                            sky_var = sky_var,
                                            shear_est = shear_est.upper(),
                                            recompute_flux = recompute_flux.upper(),
                                            guess_sig_gal = guess_sig_gal,
                                            guess_sig_PSF = guess_sig_PSF,
                                            precision = precision,
                                            guess_centroid = guess_centroid,
                                            hsmparams = hsmparams)
>>>>>>> 6488d49a
    except RuntimeError as err:
        if (strict == True):
            raise
        else:
            return ShapeData(error_message = str(err))

def FindAdaptiveMom(object_image, weight=None, badpix=None, guess_sig=5.0, precision=1.0e-6,
                    guess_centroid=None, strict=True, hsmparams=None):
    """Measure adaptive moments of an object.

    This method estimates the best-fit elliptical Gaussian to the object (see Hirata & Seljak 2003
    for more discussion of adaptive moments).  This elliptical Gaussian is computed iteratively
    by initially guessing a circular Gaussian that is used as a weight function, computing the
    weighted moments, recomputing the moments using the result of the previous step as the weight
    function, and so on until the moments that are measured are the same as those used for the
    weight function.  FindAdaptiveMom() can be used either as a free function, or as a method of the
    Image class.

    This routine assumes that (at least locally) the WCS can be approximated as a PixelScale, with
    no distortion or non-trivial remapping. Any non-trivial WCS gets completely ignored.

    Like EstimateShear(), FindAdaptiveMom() works on Image inputs, and fails if the object is small
    compared to the pixel scale.  For more details, see EstimateShear().

    Example usage
    -------------

        >>> my_gaussian = galsim.Gaussian(flux=1.0, sigma=1.0)
        >>> my_gaussian_image = my_gaussian.drawImage(scale=0.2, method='no_pixel')
        >>> my_moments = galsim.hsm.FindAdaptiveMom(my_gaussian_image)

    OR

        >>> my_moments = my_gaussian_image.FindAdaptiveMom()

    Assuming a successful measurement, the most relevant pieces of information are
    `my_moments.moments_sigma`, which is `|det(M)|^(1/4)` [=`sigma` for a circular Gaussian] and
    `my_moments.observed_shape`, which is a Shear.  In this case, `my_moments.moments_sigma` is
    precisely 5.0 (in units of pixels), and `my_moments.observed_shape` is consistent with zero.

    Methods of the Shear class can be used to get the distortion `e`, the shear `g`, the conformal
    shear `eta`, and so on.

    As an example of how to use the optional `hsmparams` argument, consider cases where the input
    images have unusual properties, such as being very large.  This could occur when measuring the
    properties of a very over-sampled image such as that generated using

        >>> my_gaussian = galsim.Gaussian(sigma=5.0)
        >>> my_gaussian_image = my_gaussian.drawImage(scale=0.01, method='no_pixel')

    If the user attempts to measure the moments of this very large image using the standard syntax,

        >>> my_moments = my_gaussian_image.FindAdaptiveMom()

    then the result will be a RuntimeError due to moment measurement failing because the object is
    so large.  While the list of all possible settings that can be changed is accessible in the
    docstring of the HSMParams class, in this case we need to modify `max_amoment` which
    is the maximum value of the moments in units of pixel^2.  The following measurement, using the
    default values for every parameter except for `max_amoment`, will be
    successful:

        >>> new_params = galsim.hsm.HSMParams(max_amoment=5.0e5)
        >>> my_moments = my_gaussian_image.FindAdaptiveMom(hsmparams=new_params)

    @param object_image     The Image for the object being measured.
    @param weight           The optional weight image for the object being measured.  Can be an int
                            or a float array.  Currently, GalSim does not account for the variation
                            in non-zero weights, i.e., a weight map is converted to an image with 0
                            and 1 for pixels that are not and are used.  Full use of spatial
                            variation in non-zero weights will be included in a future version of
                            the code. [default: None]
    @param badpix           The optional bad pixel mask for the image being used.  Zero should be
                            used for pixels that are good, and any nonzero value indicates a bad
                            pixel. [default: None]
    @param guess_sig        Optional argument with an initial guess for the Gaussian sigma of the
                            object (in pixels). [default: 5.0]
    @param precision        The convergence criterion for the moments. [default: 1e-6]
    @param guess_centroid   An initial guess for the object centroid (useful in case it is not
                            located at the center, which is used if this keyword is not set).  The
                            convention for centroids is such that the center of the lower-left pixel
                            is (image.xmin, image.ymin).
                            [default: object_image.true_center]
    @param strict           Whether to require success. If `strict=True`, then there will be a
                            `RuntimeError` exception if shear estimation fails.  If set to `False`,
                            then information about failures will be silently stored in the output
                            ShapeData object. [default: True]
    @param hsmparams        The hsmparams keyword can be used to change the settings used by
                            FindAdaptiveMom when estimating moments; see HSMParams documentation
                            using help(galsim.hsm.HSMParams) for more information. [default: None]

    @returns a ShapeData object containing the results of moment measurement.
    """
    # prepare inputs to C++ routines: ImageF or ImageD for galaxy, PSF, and ImageI for weight map
    object_image = _convertImage(object_image)
    weight = _convertMask(object_image, weight=weight, badpix=badpix)
    hsmparams = HSMParams.check(hsmparams)

    if guess_centroid is None:
        guess_centroid = object_image.true_center

    try:
<<<<<<< HEAD
        result = ShapeData()
        _galsim._FindAdaptiveMomView(result._data,
                                     object_image._image, weight._image,
                                     guess_sig = guess_sig, precision =  precision,
                                     guess_centroid = guess_centroid._p,
                                     hsmparams = hsmparams._hsmp)
        return result
=======
        result = _galsim._FindAdaptiveMomView(object_image._image, weight._image,
                                              guess_sig = guess_sig, precision =  precision,
                                              guess_centroid = guess_centroid,
                                              hsmparams = hsmparams)
>>>>>>> 6488d49a
    except RuntimeError as err:
        if (strict == True):
            raise
        else:
            return ShapeData(error_message = str(err))

# make FindAdaptiveMom a method of Image class
galsim.Image.FindAdaptiveMom = FindAdaptiveMom<|MERGE_RESOLUTION|>--- conflicted
+++ resolved
@@ -610,7 +610,6 @@
     if guess_centroid is None:
         guess_centroid = gal_image.true_center
     try:
-<<<<<<< HEAD
         result = ShapeData()
         _galsim._EstimateShearView(result._data,
                                    gal_image._image, PSF_image._image, weight._image,
@@ -623,17 +622,6 @@
                                    guess_centroid = guess_centroid._p,
                                    hsmparams = hsmparams._hsmp)
         return result
-=======
-        result = _galsim._EstimateShearView(gal_image._image, PSF_image._image, weight._image,
-                                            sky_var = sky_var,
-                                            shear_est = shear_est.upper(),
-                                            recompute_flux = recompute_flux.upper(),
-                                            guess_sig_gal = guess_sig_gal,
-                                            guess_sig_PSF = guess_sig_PSF,
-                                            precision = precision,
-                                            guess_centroid = guess_centroid,
-                                            hsmparams = hsmparams)
->>>>>>> 6488d49a
     except RuntimeError as err:
         if (strict == True):
             raise
@@ -735,7 +723,6 @@
         guess_centroid = object_image.true_center
 
     try:
-<<<<<<< HEAD
         result = ShapeData()
         _galsim._FindAdaptiveMomView(result._data,
                                      object_image._image, weight._image,
@@ -743,12 +730,6 @@
                                      guess_centroid = guess_centroid._p,
                                      hsmparams = hsmparams._hsmp)
         return result
-=======
-        result = _galsim._FindAdaptiveMomView(object_image._image, weight._image,
-                                              guess_sig = guess_sig, precision =  precision,
-                                              guess_centroid = guess_centroid,
-                                              hsmparams = hsmparams)
->>>>>>> 6488d49a
     except RuntimeError as err:
         if (strict == True):
             raise
