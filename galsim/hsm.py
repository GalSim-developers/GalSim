--- conflicted
+++ resolved
@@ -724,14 +724,9 @@
     try:
         result = ShapeData()
         _galsim._FindAdaptiveMomView(result._data,
-<<<<<<< HEAD
-                                     object_image._image, weight._image, guess_sig, precision,
-                                     guess_centroid._p, hsmparams._hsmp)
-=======
                                      object_image._image, weight._image,
-                                     guess_sig, precision, guess_centroid._p,
-                                     round_moments, hsmparams._hsmp)
->>>>>>> d563c411
+                                     float(guess_sig), float(precision), guess_centroid._p,
+                                     bool(round_moments), hsmparams._hsmp)
         return result
     except RuntimeError as err:
         if (strict == True):
