# Copyright (c) 2012-2017 by the GalSim developers team on GitHub
# https://github.com/GalSim-developers
#
# This file is part of GalSim: The modular galaxy image simulation toolkit.
# https://github.com/GalSim-developers/GalSim
#
# GalSim is free software: redistribution and use in source and binary forms,
# with or without modification, are permitted provided that the following
# conditions are met:
#
# 1. Redistributions of source code must retain the above copyright notice, this
#    list of conditions, and the disclaimer given in the accompanying LICENSE
#    file.
# 2. Redistributions in binary form must reproduce the above copyright notice,
#    this list of conditions, and the disclaimer given in the documentation
#    and/or other materials provided with the distribution.
#
"""@file utilities.py
Module containing general utilities for the GalSim software.
"""
from contextlib import contextmanager
from future.utils import iteritems
from builtins import range, object

import numpy as np
import galsim

def roll2d(image, shape):
    """Perform a 2D roll (circular shift) on a supplied 2D NumPy array, conveniently.

    @param image        The NumPy array to be circular shifted.
    @param shape        (iroll, jroll) The roll in the i and j dimensions, respectively.

    @returns the rolled image.
    """
    (iroll, jroll) = shape
    # The ascontiguousarray bit didn't used to be necessary.  But starting with
    # numpy v1.12, np.roll doesn't seem to always return a C-contiguous array.
    return np.ascontiguousarray(np.roll(np.roll(image, jroll, axis=1), iroll, axis=0))

def kxky(array_shape=(256, 256)):
    """Return the tuple `(kx, ky)` corresponding to the DFT of a unit integer-sampled array of input
    shape.

    Uses the SBProfile conventions for Fourier space, so `k` varies in approximate range (-pi, pi].
    Uses the most common DFT element ordering conventions (and those of FFTW), so that `(0, 0)`
    array element corresponds to `(kx, ky) = (0, 0)`.

    See also the docstring for np.fftfreq, which uses the same DFT convention, and is called here,
    but misses a factor of pi.

    Adopts NumPy array index ordering so that the trailing axis corresponds to `kx`, rather than the
    leading axis as would be expected in IDL/Fortran.  See docstring for numpy.meshgrid which also
    uses this convention.

    @param array_shape   The NumPy array shape desired for `kx, ky`.
    """
    # Note: numpy shape is y,x
    k_xaxis = np.fft.fftfreq(array_shape[1]) * 2. * np.pi
    k_yaxis = np.fft.fftfreq(array_shape[0]) * 2. * np.pi
    return np.meshgrid(k_xaxis, k_yaxis)

def g1g2_to_e1e2(g1, g2):
    """Convenience function for going from `(g1, g2)` -> `(e1, e2)`.

    Here `g1` and `g2` are reduced shears, and `e1` and `e2` are distortions - see shear.py for
    definitions of reduced shear and distortion in terms of axis ratios or other ways of specifying
    ellipses.

    @param g1   First reduced shear component
    @param g2   Second reduced shear component

    @returns the corresponding distortions, e1 and e2.
    """
    # Conversion:
    # e = (a^2-b^2) / (a^2+b^2)
    # g = (a-b) / (a+b)
    # b/a = (1-g)/(1+g)
    # e = (1-(b/a)^2) / (1+(b/a)^2)
    gsq = g1*g1 + g2*g2
    if gsq == 0.:
        return 0., 0.
    else:
        g = np.sqrt(gsq)
        boa = (1-g) / (1+g)
        e = (1 - boa*boa) / (1 + boa*boa)
        e1 = g1 * (e/g)
        e2 = g2 * (e/g)
        return e1, e2

def rotate_xy(x, y, theta):
    """Rotates points in the xy-Cartesian plane counter-clockwise through an angle `theta` about the
    origin of the Cartesian coordinate system.

    @param x        NumPy array of input `x` coordinates
    @param y        NumPy array of input `y` coordinates
    @param theta    Rotation angle (+ve counter clockwise) as an Angle instance

    @return the rotated coordinates `(x_rot,y_rot)`.
    """
    if not isinstance(theta, galsim.Angle):
        raise TypeError("Input rotation angle theta must be a galsim.Angle instance.")
    sint, cost = theta.sincos()
    x_rot = x * cost - y * sint
    y_rot = x * sint + y * cost
    return x_rot, y_rot

def parse_pos_args(args, kwargs, name1, name2, integer=False, others=[]):
    """Parse the args and kwargs of a function call to be some kind of position.

    We allow four options:

        f(x,y)
        f(galsim.PositionD(x,y)) or f(galsim.PositionI(x,y))
        f( (x,y) )  (or any indexable thing)
        f(name1=x, name2=y)

    If the inputs must be integers, set `integer=True`.
    If there are other args/kwargs to parse after these, then their names should be
    be given as the parameter `others`, which are passed back in a tuple after the position.
    """
    def canindex(arg):
        try: arg[0], arg[1]
        except (TypeError, IndexError): return False
        else: return True

    other_vals = []
    if len(args) == 0:
        # Then name1,name2 need to be kwargs
        # If not, then python will raise an appropriate error.
        x = kwargs.pop(name1)
        y = kwargs.pop(name2)
    elif ( ( isinstance(args[0], galsim.PositionI) or
             (not integer and isinstance(args[0], galsim.PositionD)) ) and
           len(args) <= 1+len(others) ):
        x = args[0].x
        y = args[0].y
        for arg in args[1:]:
            other_vals.append(arg)
            others.pop(0)
    elif canindex(args[0]) and len(args) <= 1+len(others):
        x = args[0][0]
        y = args[0][1]
        for arg in args[1:]:
            other_vals.append(arg)
            others.pop(0)
    elif len(args) == 1:  # pragma: no cover
        if integer:
            raise TypeError("Cannot parse argument "+str(args[0])+" as a PositionI")
        else:
            raise TypeError("Cannot parse argument "+str(args[0])+" as a PositionD")
    elif len(args) <= 2 + len(others):
        x = args[0]
        y = args[1]
        for arg in args[2:]:
            other_vals.append(arg)
            others.pop(0)
    else:
        raise TypeError("Too many arguments supplied")
    # Read any remaining other kwargs
    if others:
        for name in others:
            val = kwargs.pop(name)
            other_vals.append(val)
    if kwargs:
        raise TypeError("Received unexpected keyword arguments: %s",kwargs)

    if integer:
        pos = galsim.PositionI(int(x),int(y))
    else:
        pos = galsim.PositionD(float(x),float(y))
    if other_vals:
        return (pos,) + tuple(other_vals)
    else:
        return pos


class SimpleGenerator:
    """A simple class that is constructed with an arbitrary object.
    Then generator() will return that object.
    """
    def __init__(self, obj): self._obj = obj
    def __call__(self): return self._obj

class AttributeDict(object): # pragma: no cover
    """Dictionary class that allows for easy initialization and refs to key values via attributes.

    NOTE: Modified a little from Jim's bot.git AttributeDict class so that tab completion now works
    in ipython since attributes are actually added to __dict__.

    HOWEVER this means the __dict__ attribute has been redefined to be a collections.defaultdict()
    so that Jim's previous default attribute behaviour is also replicated.
    """
    def __init__(self):
        import collections
        object.__setattr__(self, "__dict__", collections.defaultdict(AttributeDict))

    def __getattr__(self, name):
        return self.__dict__[name]

    def __setattr__(self, name, value):
        self.__dict__[name] = value

    def merge(self, other):
        self.__dict__.update(other.__dict__)

    def _write(self, output, prefix=""):
        for k, v in iteritems(self.__dict__):
            if isinstance(v, AttributeDict):
                v._write(output, prefix="{0}{1}.".format(prefix, k))
            else:
                output.append("{0}{1} = {2}".format(prefix, k, repr(v)))

    def __bool__(self):
        return not not self.__dict__

    def __repr__(self):
        output = []
        self._write(output, "")
        return "\n".join(output)

    __str__ = __repr__

    def __len__(self):
        return len(self.__dict__)

def rand_arr(shape, deviate):
    """Function to make a 2d array of random deviates (of any sort).

    @param shape        A list of length 2, indicating the desired 2d array dimensions
    @param deviate      Any GalSim deviate (see random.py) such as UniformDeviate, GaussianDeviate,
                        etc. to be used to generate random numbers

    @returns a NumPy array of the desired dimensions with random numbers generated using the
    supplied deviate.
    """
    if len(shape) is not 2:
        raise ValueError("Can only make a 2d array from this function!")
    # note reversed indices due to NumPy vs. Image array indexing conventions!
    tmp_img = galsim.ImageD(shape[1], shape[0])
    tmp_img.addNoise(galsim.DeviateNoise(deviate))
    return tmp_img.array

def convert_interpolant(interpolant):
    """Convert a given interpolant to an Interpolant if it is given as a string.
    """
    if isinstance(interpolant, galsim.Interpolant):
        return interpolant
    else:
        # Will raise an appropriate exception if this is invalid.
        return galsim.Interpolant.from_name(interpolant)

# A helper function for parsing the input position arguments for PowerSpectrum and NFWHalo:
def _convertPositions(pos, units, func):
    """Convert `pos` from the valid ways to input positions to two NumPy arrays

       This is used by the functions getShear(), getConvergence(), getMagnification(), and
       getLensing() for both PowerSpectrum and NFWHalo.
    """
    # Check for PositionD or PositionI:
    if isinstance(pos,galsim.PositionD) or isinstance(pos,galsim.PositionI):
        pos = [ pos.x, pos.y ]

    # Check for list of PositionD or PositionI:
    # The only other options allow pos[0], so if this is invalid, an exception
    # will be raised:
    elif isinstance(pos[0],galsim.PositionD) or isinstance(pos[0],galsim.PositionI):
        pos = [ np.array([p.x for p in pos], dtype='float'),
                np.array([p.y for p in pos], dtype='float') ]

    # Now pos must be a tuple of length 2
    elif len(pos) != 2:
        raise TypeError("Unable to parse the input pos argument for %s."%func)

    else:
        # Check for (x,y):
        try:
            pos = [ float(pos[0]), float(pos[1]) ]
        except TypeError:
            # Only other valid option is ( xlist , ylist )
            pos = [ np.array(pos[0], dtype='float'),
                    np.array(pos[1], dtype='float') ]

    # Check validity of units
    if isinstance(units, str):
        # if the string is invalid, this raises a reasonable error message.
        units = galsim.AngleUnit.from_name(units)
    if not isinstance(units, galsim.AngleUnit):
        raise ValueError("units must be either an AngleUnit or a string")

    # Convert pos to arcsec
    if units != galsim.arcsec:
        scale = 1. * units / galsim.arcsec
        # Note that for the next two lines, pos *must* be a list, not a tuple.  Assignments to
        # elements of tuples is not allowed.
        pos[0] *= scale
        pos[1] *= scale

    return pos

def _lin_approx_err(x, f, i):
    r"""Error as \int abs(f(x) - approx(x)) when using ith data point to make piecewise linear
    approximation."""
    xleft, xright = x[:i+1], x[i:]
    fleft, fright = f[:i+1], f[i:]
    xi, fi = x[i], f[i]
    mleft = (fi-f[0])/(xi-x[0])
    mright = (f[-1]-fi)/(x[-1]-xi)
    f2left = f[0]+mleft*(xleft-x[0])
    f2right = fi+mright*(xright-xi)
    return np.trapz(np.abs(fleft-f2left), xleft), np.trapz(np.abs(fright-f2right), xright)

def _exact_lin_approx_split(x, f):
    r"""Split a tabulated function into a two-part piecewise linear approximation by exactly
    minimizing \int abs(f(x) - approx(x)) dx.  Operates in O(N^2) time.
    """
    errs = [_lin_approx_err(x, f, i) for i in range(1, len(x)-1)]
    i = np.argmin(np.sum(errs, axis=1))
    return i+1, errs[i]

def _lin_approx_split(x, f):
    r"""Split a tabulated function into a two-part piecewise linear approximation by approximately
    minimizing \int abs(f(x) - approx(x)) dx.  Chooses the split point by exactly minimizing
    \int (f(x) - approx(x))^2 dx in O(N) time.
    """
    dx = x[2:] - x[:-2]
    # Error contribution on the left.
    ff0 = f[1:-1]-f[0]  # Only need to search between j=1..(N-1)
    xx0 = x[1:-1]-x[0]
    mleft = ff0/xx0  # slope
    errleft = (np.cumsum(dx*ff0**2)
               - 2*mleft*np.cumsum(dx*ff0*xx0)
               + mleft**2*np.cumsum(dx*xx0**2))
    # Error contribution on the right.
    dx = dx[::-1]  # Reversed so that np.cumsum effectively works right-to-left.
    ffN = f[-2:0:-1]-f[-1]
    xxN = x[-2:0:-1]-x[-1]
    mright = ffN/xxN
    errright = (np.cumsum(dx*ffN**2)
                - 2*mright*np.cumsum(dx*ffN*xxN)
                + mright**2*np.cumsum(dx*xxN**2))
    errright = errright[::-1]

    # Get absolute error for the found point.
    i = np.argmin(errleft+errright)
    return i+1, _lin_approx_err(x, f, i+1)

def thin_tabulated_values(x, f, rel_err=1.e-4, trim_zeros=True, preserve_range=True,
                          fast_search=True):
    """
    Remove items from a set of tabulated f(x) values so that the error in the integral is still
    accurate to a given relative accuracy.

    The input `x,f` values can be lists, NumPy arrays, or really anything that can be converted
    to a NumPy array.  The new lists will be output as numpy arrays.

    @param x                The `x` values in the f(x) tabulation.
    @param f                The `f` values in the f(x) tabulation.
    @param rel_err          The maximum relative error to allow in the integral from the removal.
                            [default: 1.e-4]
    @param trim_zeros       Remove redundant leading and trailing points where f=0?  (The last
                            leading point with f=0 and the first trailing point with f=0 will be
                            retained).  Note that if both trim_leading_zeros and preserve_range are
                            True, then the only the range of `x` *after* zero trimming is preserved.
                            [default: True]
    @param preserve_range   Should the original range of `x` be preserved? (True) Or should the ends
                            be trimmed to include only the region where the integral is
                            significant? (False)  [default: True]
    @param fast_search      If set to True, then the underlying algorithm will use a relatively fast
                            O(N) algorithm to select points to include in the thinned approximation.
                            If set to False, then a slower O(N^2) algorithm will be used.  We have
                            found that the slower algorithm tends to yield a thinned representation
                            that retains fewer samples while still meeting the relative error
                            requirement.  [default: True]

    @returns a tuple of lists `(x_new, y_new)` with the thinned tabulation.
    """
    from heapq import heappush, heappop

    split_fn = _lin_approx_split if fast_search else _exact_lin_approx_split

    x = np.array(x)
    f = np.array(f)

    # Check for valid inputs
    if len(x) != len(f):
        raise ValueError("len(x) != len(f)")
    if rel_err <= 0 or rel_err >= 1:
        raise ValueError("rel_err must be between 0 and 1")
    if not (np.diff(x) >= 0).all():
        raise ValueError("input x is not sorted.")

    # Check for trivial noop.
    if len(x) <= 2:
        # Nothing to do
        return x,f

    if trim_zeros:
        first = max(f.nonzero()[0][0]-1, 0)  # -1 to keep one non-redundant zero.
        last = min(f.nonzero()[0][-1]+1, len(x)-1)  # +1 to keep one non-redundant zero.
        x, f = x[first:last+1], f[first:last+1]

    total_integ = np.trapz(abs(f), x)
    if total_integ == 0:
        return np.array([ x[0], x[-1] ]), np.array([ f[0], f[-1] ])
    thresh = total_integ * rel_err

    x_range = x[-1] - x[0]
    if not preserve_range:
        # Remove values from the front that integrate to less than thresh.
        err_integ1 = 0.5 * (abs(f[0]) + abs(f[1])) * (x[1] - x[0])
        k0 = 0
        while k0 < len(x)-2 and err_integ1 < thresh * (x[k0+1]-x[0]) / x_range:
            k0 = k0+1
            err_integ1 += 0.5 * (abs(f[k0]) + abs(f[k0+1])) * (x[k0+1] - x[k0])
        # Now the integral from 0 to k0+1 (inclusive) is a bit too large.
        # That means k0 is the largest value we can use that will work as the starting value.

        # Remove values from the back that integrate to less than thresh.
        k1 = len(x)-1
        err_integ2 = 0.5 * (abs(f[k1-1]) + abs(f[k1])) * (x[k1] - x[k1-1])
        while k1 > k0 and err_integ2 < thresh * (x[-1]-x[k1-1]) / x_range:
            k1 = k1-1
            err_integ2 += 0.5 * (abs(f[k1-1]) + abs(f[k1])) * (x[k1] - x[k1-1])
        # Now the integral from k1-1 to len(x)-1 (inclusive) is a bit too large.
        # That means k1 is the smallest value we can use that will work as the ending value.

        # Subtract the error so far from thresh
        thresh -= np.trapz(abs(f[:k0]),x[:k0]) + np.trapz(abs(f[k1:]),x[k1:])

        x = x[k0:k1+1]  # +1 since end of range is given as one-past-the-end.
        f = f[k0:k1+1]

        # And update x_range for the new values
        x_range = x[-1] - x[0]

    # Check again for noop after trimming endpoints.
    if len(x) <= 2:
        return x,f

    # Thin interior points.  Start with no interior points and then greedily add them back in one at
    # a time until relative error goal is met.
    # Use a heap to track:
    heap = [(-2*thresh,  # -err; initialize large enough to trigger while loop below.
             0,          # first index of interval
             len(x)-1)]  # last index of interval
    while (-sum(h[0] for h in heap) > thresh):
        _, left, right = heappop(heap)
        i, (errleft, errright) = split_fn(x[left:right+1], f[left:right+1])
        heappush(heap, (-errleft, left, i+left))
        heappush(heap, (-errright, i+left, right))
    splitpoints = sorted([0]+[h[2] for h in heap])
    return x[splitpoints], f[splitpoints]


# In Issue #739, Josh wrote the above algorithm as a replacement for the one here.
# It had been buggy, not actually hitting its target relative accuracy, so on the same issue,
# Mike fixed this algorithm to at least work correctly.  However, we recommend using the above
# algorithm, since it keeps fewer sample locations for a given rel_err than the old algorithm.
# On the other hand, the old algorithm can be quite a bit faster, being O(N), not O(N^2), so
# we retain the old algorithm here in case we want to re-enable it for certain applications.
def old_thin_tabulated_values(x, f, rel_err=1.e-4, preserve_range=False): # pragma: no cover
    """
    Remove items from a set of tabulated f(x) values so that the error in the integral is still
    accurate to a given relative accuracy.

    The input `x,f` values can be lists, NumPy arrays, or really anything that can be converted
    to a NumPy array.  The new lists will be output as python lists.

    @param x                The `x` values in the f(x) tabulation.
    @param f                The `f` values in the f(x) tabulation.
    @param rel_err          The maximum relative error to allow in the integral from the removal.
                            [default: 1.e-4]
    @param preserve_range   Should the original range of `x` be preserved? (True) Or should the ends
                            be trimmed to include only the region where the integral is
                            significant? (False)  [default: False]

    @returns a tuple of lists `(x_new, y_new)` with the thinned tabulation.
    """
    x = np.array(x)
    f = np.array(f)

    # Check for valid inputs
    if len(x) != len(f):
        raise ValueError("len(x) != len(f)")
    if rel_err <= 0 or rel_err >= 1:
        raise ValueError("rel_err must be between 0 and 1")
    if not (np.diff(x) >= 0).all():
        raise ValueError("input x is not sorted.")

    # Check for trivial noop.
    if len(x) <= 2:
        # Nothing to do
        return x,f

    # Start by calculating the complete integral of |f|
    total_integ = np.trapz(abs(f),x)
    if total_integ == 0:
        return np.array([ x[0], x[-1] ]), np.array([ f[0], f[-1] ])
    thresh = rel_err * total_integ
    x_range = x[-1] - x[0]

    if not preserve_range:
        # Remove values from the front that integrate to less than thresh.
        err_integ1 = 0.5 * (abs(f[0]) + abs(f[1])) * (x[1] - x[0])
        k0 = 0
        while k0 < len(x)-2 and err_integ1 < thresh * (x[k0+1]-x[0]) / x_range:
            k0 = k0+1
            err_integ1 += 0.5 * (abs(f[k0]) + abs(f[k0+1])) * (x[k0+1] - x[k0])
        # Now the integral from 0 to k0+1 (inclusive) is a bit too large.
        # That means k0 is the largest value we can use that will work as the starting value.

        # Remove values from the back that integrate to less than thresh.
        k1 = len(x)-1
        err_integ2 = 0.5 * (abs(f[k1-1]) + abs(f[k1])) * (x[k1] - x[k1-1])
        while k1 > k0 and err_integ2 < thresh * (x[-1]-x[k1-1]) / x_range:
            k1 = k1-1
            err_integ2 += 0.5 * (abs(f[k1-1]) + abs(f[k1])) * (x[k1] - x[k1-1])
        # Now the integral from k1-1 to len(x)-1 (inclusive) is a bit too large.
        # That means k1 is the smallest value we can use that will work as the ending value.

        # Subtract the error so far from thresh
        thresh -= np.trapz(abs(f[:k0]),x[:k0]) + np.trapz(abs(f[k1:]),x[k1:])

        x = x[k0:k1+1]  # +1 since end of range is given as one-past-the-end.
        f = f[k0:k1+1]

        # And update x_range for the new values
        x_range = x[-1] - x[0]

    # Start a new list with just the first item so far
    newx = [ x[0] ]
    newf = [ f[0] ]

    k0 = 0  # The last item currently in the new array
    k1 = 1  # The current item we are considering to skip or include
    while k1 < len(x)-1:
        # We are considering replacing all the true values between k0 and k1+1 (non-inclusive)
        # with a linear approxmation based on the points at k0 and k1+1.
        lin_f = f[k0] + (f[k1+1]-f[k0])/(x[k1+1]-x[k0]) * (x[k0:k1+2] - x[k0])
        # Integrate | f(x) - lin_f(x) | from k0 to k1+1, inclusive.
        err_integ = np.trapz(np.abs(f[k0:k1+2] - lin_f), x[k0:k1+2])
        # If the integral of the difference is < thresh * (dx/x_range), we can skip this item.
        if abs(err_integ) < thresh * (x[k1+1]-x[k0]) / x_range:
            # OK to skip item k1
            k1 = k1 + 1
        else:
            # Also ok to keep if its own relative error is less than rel_err
            true_integ = np.trapz(f[k0:k1+2], x[k0:k1+2])
            if abs(err_integ) < rel_err * abs(true_integ):
                # OK to skip item k1
                k1 = k1 + 1
            else:
                # Have to include this one.
                newx.append(x[k1])
                newf.append(f[k1])
                k0 = k1
                k1 = k1 + 1

    # Always include the last item
    newx.append(x[-1])
    newf.append(f[-1])

    return newx, newf


def _gammafn(x):  # pragma: no cover
    """
    This code is not currently used, but in case we need a gamma function at some point, it will be
    here in the utilities module.

    The gamma function is present in python2.7's math module, but not 2.6.  So try using that,
    and if it fails, use some code from RosettaCode:
    http://rosettacode.org/wiki/Gamma_function#Python
    """
    try:
        import math
        return math.gamma(x)
    except AttributeError:
        y  = float(x) - 1.0
        sm = _gammafn._a[-1]
        for an in _gammafn._a[-2::-1]:
            sm = sm * y + an
        return 1.0 / sm

_gammafn._a = ( 1.00000000000000000000, 0.57721566490153286061, -0.65587807152025388108,
              -0.04200263503409523553, 0.16653861138229148950, -0.04219773455554433675,
              -0.00962197152787697356, 0.00721894324666309954, -0.00116516759185906511,
              -0.00021524167411495097, 0.00012805028238811619, -0.00002013485478078824,
              -0.00000125049348214267, 0.00000113302723198170, -0.00000020563384169776,
               0.00000000611609510448, 0.00000000500200764447, -0.00000000118127457049,
               0.00000000010434267117, 0.00000000000778226344, -0.00000000000369680562,
               0.00000000000051003703, -0.00000000000002058326, -0.00000000000000534812,
               0.00000000000000122678, -0.00000000000000011813, 0.00000000000000000119,
               0.00000000000000000141, -0.00000000000000000023, 0.00000000000000000002
             )

def horner(x, coef, dtype=None):
    """Evaluate univariate polynomial using Horner's method.

    I.e., take A + Bx + Cx^2 + Dx^3 and evaluate it as
    A + x(B + x(C + x(D)))

    @param x        A numpy array of values at which to evaluate the polynomial.
    @param coef     Polynomial coefficients of increasing powers of x.
    @param dtype    Optionally specify the dtype of the return array. [default: None]

    @returns a numpy array of the evaluated polynomial.  Will be the same shape as x.
    """
    coef = np.trim_zeros(coef, trim='b')
    result = np.zeros_like(x, dtype=dtype)
    if len(coef) == 0: return result
    result += coef[-1]
    for c in coef[-2::-1]:
        result *= x
        if c != 0: result += c
    #np.testing.assert_almost_equal(result, np.polynomial.polynomial.polyval(x,coef))
    return result

def horner2d(x, y, coefs, dtype=None):
    """Evaluate bivariate polynomial using nested Horner's method.

    @param x        A numpy array of the x values at which to evaluate the polynomial.
    @param y        A numpy array of the y values at which to evaluate the polynomial.
    @param coefs    2D array-like of coefficients in increasing powers of x and y.
                    The first axis corresponds to increasing the power of y, and the second to
                    increasing the power of x.
    @param dtype    Optionally specify the dtype of the return array. [default: None]

    @returns a numpy array of the evaluated polynomial.  Will be the same shape as x and y.
    """
    result = horner(y, coefs[-1], dtype=dtype)
    for coef in coefs[-2::-1]:
        result *= x
        result += horner(y, coef, dtype=dtype)
    # Useful when working on this... (Numpy method is much slower, btw.)
    #np.testing.assert_almost_equal(result, np.polynomial.polynomial.polyval2d(x,y,coefs))
    return result


def deInterleaveImage(image, N, conserve_flux=False,suppress_warnings=False):
    """
    The routine to do the opposite of what 'interleaveImages' routine does. It generates a
    (uniform) dither sequence of low resolution images from a high resolution image.

    Many pixel level detector effects, such as interpixel capacitance, persistence, charge
    diffusion etc. can be included only on images drawn at the native pixel scale, which happen to
    be undersampled in most cases. Nyquist-sampled images that also include the effects of detector
    non-idealities can be obtained by drawing multiple undersampled images (with the detector
    effects included) that are offset from each other by a fraction of a pixel. If the offsets are
    uniformly spaced, then images can be combined using 'interleaveImages' into a Nyquist-sampled
    image.

    Drawing multiple low resolution images of a light profile can be a lot slower than drawing a
    high resolution image of the same profile, even if the total number of pixels is the same. A
    uniformly offset dither sequence can be extracted from a well-resolved image that is drawn by
    convolving the surface brightness profile explicitly with the native pixel response and setting
    a lower sampling scale (or higher sampling rate) using the `pixel_scale' argument in drawImage()
    routine and setting the `method' parameter to `no_pixel'.

    Here is an example script using this routine:

    Interleaving four Gaussian images
    ---------------------------------

        >>> n = 2
        >>> gal = galsim.Gaussian(sigma=2.8)
        >>> gal_pix = galsim.Convolve([gal,galsim.Pixel(scale=1.0)])
        >>> img = gal_pix.drawImage(gal_pix,scale=1.0/n,method='no_pixel')
        >>> im_list, offsets = galsim.utilities.deInterleaveImage(img,N=n)
        >>> for im in im_list:
        >>>     im.applyNonlinearity(lambda x: x-0.01*x**2) #detector effects
        >>> img_new = galsim.utilities.interleaveImages(im_list,N=n,offsets)

    @param image             Input image from which lower resolution images are extracted.
    @param N                 Number of images extracted in either directions. It can be of type
                             'int' if equal number of images are extracted in both directions or a
                             list or tuple of two integers, containing the number of images in x
                             and y directions respectively.
    @param conserve_flux     Should the routine output images that have, on average, same total
                             pixel values as the input image (True) or should the pixel values
                             summed over all the images equal the sum of pixel values of the input
                             image (False)? [default: False]
    @param suppress_warnings Suppresses the warnings about the pixel scale of the output, if True.
                             [default: False]

    @returns a list of images and offsets to reconstruct the input image using 'interleaveImages'.
    """
    if isinstance(N,int):
        n1,n2 = N,N
    elif hasattr(N,'__iter__'):
        if len(N)==2:
            n1,n2 = N
        else:
            raise TypeError("'N' has to be a list or a tuple of two integers")
        if not (n1 == int(n1) and n2 == int(n2)):
            raise TypeError("'N' has to be of type int or a list or a tuple of two integers")
        n1 = int(n1)
        n2 = int(n2)
    else:
        raise TypeError("'N' has to be of type int or a list or a tuple of two integers")

    if not isinstance(image,galsim.Image):
        raise TypeError("'image' has to be an instance of galsim.Image")

    y_size,x_size = image.array.shape
    if x_size%n1 or y_size%n2:
        raise ValueError("The value of 'N' is incompatible with the dimensions of the image to "+
                         +"be 'deinterleaved'")

    im_list, offsets = [], []
    for i in range(n1):
        for j in range(n2):
            # The tricky part - going from array indices to Image coordinates (x,y)
            # DX[i'] = -(i+0.5)/n+0.5 = -i/n + 0.5*(n-1)/n
            #    i  = -n DX[i'] + 0.5*(n-1)
            dx,dy = -(i+0.5)/n1+0.5,-(j+0.5)/n2+0.5
            offset = galsim.PositionD(dx,dy)
            img_arr = image.array[j::n2,i::n1].copy()
            img = galsim.Image(img_arr)
            if conserve_flux is True:
                img *= n1*n2
            im_list.append(img)
            offsets.append(offset)

    wcs = image.wcs
    if wcs is not None and wcs.isUniform():
        jac = wcs.jacobian()
        for img in im_list:
            img_wcs = galsim.JacobianWCS(jac.dudx*n1,jac.dudy*n2,jac.dvdx*n1,jac.dvdy*n2)
            ## Since pixel scale WCS is not equal to its jacobian, checking if img_wcs is a pixel
            ## scale
            img_wcs_decomp = img_wcs.getDecomposition()
            if img_wcs_decomp[1].g==0:
                img.wcs = galsim.PixelScale(img_wcs_decomp[0])
            else:
                img.wcs = img_wcs
            ## Preserve the origin so that the interleaved image has the same bounds as the image
            ## that is being deinterleaved.
            img.setOrigin(image.origin())

    elif suppress_warnings is False:
        import warnings
        warnings.warn("Individual images could not be assigned a WCS automatically.")

    return im_list, offsets


def interleaveImages(im_list, N, offsets, add_flux=True, suppress_warnings=False,
    catch_offset_errors=True):
    """
    Interleaves the pixel values from two or more images and into a single larger image.

    This routine converts a list of images taken at a series of (uniform) dither offsets into a
    single higher resolution image, where the value in each final pixel is the observed pixel
    value from exactly one of the original images.  It can be used to build a Nyquist-sampled image
    from a set of images that were observed with pixels larger than the Nyquist scale.

    In the original observed images, the integration of the surface brightness over the pixels is
    equivalent to convolution by the pixel profile and then sampling at the centers of the pixels.
    This procedure simulates an observation sampled at a higher resolution than the original images,
    while retaining the original pixel convolution.

    Such an image can be obtained in a fairly simple manner in simulations of surface brightness
    profiles by convolving them explicitly with the native pixel response and setting a lower
    sampling scale (or higher sampling rate) using the `pixel_scale' argument in drawImage()
    routine and setting the `method' parameter to `no_pixel'.

    However, pixel level detector effects can be included only on images drawn at the native pixel
    scale, which happen to be undersampled in most cases. Nyquist-sampled images that also include
    the effects of detector non-idealities can be obtained by drawing multiple undersampled images
    (with the detector effects included) that are offset from each other by a fraction of a pixel.

    This is similar to other procedures that build a higher resolution image from a set of low
    resolution images, such as MultiDrizzle and IMCOM. A disadvantage of this routine compared to
    ther others is that the images must be offset in equal steps in each direction. This is
    difficult to acheive with real observations but can be precisely acheived in a series of
    simulated images.

    An advantage of this procedure is that the noise in the final image is not correlated as the
    pixel values are each taken from just a single input image. Thus, this routine preserves the
    noise properties of the pixels.

    Here's an example script using this routine:

    Interleaving two Gaussian images along the x-axis
    -------------------------------------------------

        >>> n = 2
        >>> gal = galsim.Gaussian(sigma=2.8)
        >>> DX = numpy.arange(0.0,1.0,1./n)
        >>> DX -= DX.mean()
        >>> im_list, offsets = [], []
        >>> for dx in DX:
            ... offset = galsim.PositionD(dx,0.0)
            ... offsets.append(offset)
            ... im = galsim.Image(16,16)
            ... gal.drawImage(image=im,offset=offset,scale=1.0)
            ... im.applyNonlinearity(lambda x: x - 0.01*x**2) # detector effects
            ... im_list.append(im)
        >>> img = galsim.utilities.interleaveImages(im_list=im_list,N=(n,1),offsets=offsets)

    @param im_list             A list containing the galsim.Image instances to be interleaved.
    @param N                   Number of images to interleave in either directions. It can be of
                               type `int' if equal number of images are interleaved in both
                               directions or a list or tuple of two integers, containing the number
                               of images in x and y directions respectively.
    @param offsets             A list containing the offsets as galsim.PositionD instances
                               corresponding to every image in `im_list'. The offsets must be spaced
                               equally and must span an entire pixel area. The offset values must
                               be symmetric around zero, hence taking positive and negative values,
                               with upper and lower limits of +0.5 and -0.5 (limit values excluded).
    @param add_flux            Should the routine add the fluxes of all the images (True) or average
                               them (False)? [default: True]
    @param suppress_warnings   Suppresses the warnings about the pixel scale of the output, if True.
                               [default: False]
    @param catch_offset_errors Checks for the consistency of `offsets` with `N` and raises Errors
                               if inconsistencies found (True). Recommended, but could slow down
                               the routine a little. [default: True]

    @returns the interleaved image
    """
    if isinstance(N,int):
        n1,n2 = N,N
    elif hasattr(N,'__iter__'):
        if len(N)==2:
            n1,n2 = N
        else:
            raise TypeError("'N' has to be a list or a tuple of two integers")
        if not (n1 == int(n1) and n2 == int(n2)):
            raise TypeError("'N' has to be of type int or a list or a tuple of two integers")
        n1 = int(n1)
        n2 = int(n2)
    else:
        raise TypeError("'N' has to be of type int or a list or a tuple of two integers")

    if len(im_list)<2:
        raise TypeError("'im_list' needs to have at least two instances of galsim.Image")

    if (n1*n2 != len(im_list)):
        raise ValueError("'N' is incompatible with the number of images in 'im_list'")

    if len(im_list)!=len(offsets):
        raise ValueError("'im_list' and 'offsets' must be lists of same length")

    for offset in offsets:
        if not isinstance(offset,galsim.PositionD):
            raise TypeError("'offsets' must be a list of galsim.PositionD instances")

    if not isinstance(im_list[0],galsim.Image):
        raise TypeError("'im_list' must be a list of galsim.Image instances")

    # These should be the same for all images in `im_list'.
    y_size, x_size = im_list[0].array.shape
    wcs = im_list[0].wcs

    for im in im_list[1:]:
        if not isinstance(im,galsim.Image):
            raise TypeError("'im_list' must be a list of galsim.Image instances")

        if im.array.shape != (y_size,x_size):
            raise ValueError("All galsim.Image instances in 'im_list' must be of the same size")

        if im.wcs != wcs:
            raise ValueError(
                "All galsim.Image instances in 'im_list' must have the same WCS")

    img_array = np.zeros((n2*y_size,n1*x_size))
    # The tricky part - going from (x,y) Image coordinates to array indices
    # DX[i'] = -(i+0.5)/n+0.5 = -i/n + 0.5*(n-1)/n
    #    i  = -n DX[i'] + 0.5*(n-1)
    for k in range(len(offsets)):
        dx, dy = offsets[k].x, offsets[k].y

        i = int(round((n1-1)*0.5-n1*dx))
        j = int(round((n2-1)*0.5-n2*dy))

        if catch_offset_errors is True:
            err_i = (n1-1)*0.5-n1*dx - round((n1-1)*0.5-n1*dx)
            err_j = (n2-1)*0.5-n2*dy - round((n2-1)*0.5-n2*dy)
            tol = 1.e-6
            if abs(err_i)>tol or abs(err_j)>tol:
                raise ValueError("'offsets' must be a list of galsim.PositionD instances with x "
                            +"values spaced by 1/{0} and y values by 1/{1} around 0 for N = ".format(n1,n2)+str(N))

            if i<0 or j<0 or i>=x_size or j>=y_size:
                raise ValueError("'offsets' must be a list of galsim.PositionD instances with x "
                            +"values spaced by 1/{0} and y values by 1/{1} around 0 for N = ".format(n1,n2)+str(N))

        img_array[j::n2,i::n1] = im_list[k].array[:,:]

    img = galsim.Image(img_array)
    if not add_flux:
        # Fix the flux normalization
        img /= 1.0*len(im_list)

    # Assign an appropriate WCS for the output
    if wcs is not None and wcs.isUniform():
        jac = wcs.jacobian()
        dudx, dudy, dvdx, dvdy = jac.dudx, jac.dudy, jac.dvdx, jac.dvdy
        img_wcs = galsim.JacobianWCS(1.*dudx/n1,1.*dudy/n2,1.*dvdx/n1,1.*dvdy/n2)
        ## Since pixel scale WCS is not equal to its jacobian, checking if img_wcs is a pixel scale
        img_wcs_decomp = img_wcs.getDecomposition()
        if img_wcs_decomp[1].g==0: ## getDecomposition returns scale,shear,angle,flip
            img.wcs = galsim.PixelScale(img_wcs_decomp[0])
        else:
            img.wcs = img_wcs

    elif suppress_warnings is False:
        import warnings
        warnings.warn("Interleaved image could not be assigned a WCS automatically.")

    # Assign a possibly non-trivial origin and warn if individual image have different origins.
    orig = im_list[0].origin()
    img.setOrigin(orig)
    for im in im_list[1:]:
        if not im.origin()==orig:  # pragma: no cover
            import warnings
            warnings.warn("Images in `im_list' have multiple values for origin. Assigning the \
            origin of the first Image instance in 'im_list' to the interleaved image.")
            break

    return img

class LRU_Cache:
    """ Simplified Least Recently Used Cache.
    Mostly stolen from http://code.activestate.com/recipes/577970-simplified-lru-cache/,
    but added a method for dynamic resizing.  The least recently used cached item is
    overwritten on a cache miss.

    @param user_function   A python function to cache.
    @param maxsize         Maximum number of inputs to cache.  [Default: 1024]

    Usage
    -----
    >>> def slow_function(*args) # A slow-to-evaluate python function
    >>>    ...
    >>>
    >>> v1 = slow_function(*k1)  # Calling function is slow
    >>> v1 = slow_function(*k1)  # Calling again with same args is still slow
    >>> cache = galsim.utilities.LRU_Cache(slow_function)
    >>> v1 = cache(*k1)  # Returns slow_function(*k1), slowly the first time
    >>> v1 = cache(*k1)  # Returns slow_function(*k1) again, but fast this time.

    Methods
    -------
    >>> cache.resize(maxsize) # Resize the cache, either upwards or downwards.  Upwards resizing
                              # is non-destructive.  Downwards resizing will remove the least
                              # recently used items first.
    """
    def __init__(self, user_function, maxsize=1024):
        # Link layout:     [PREV, NEXT, KEY, RESULT]
        self.root = root = [None, None, None, None]
        self.user_function = user_function
        self.cache = cache = {}

        last = root
        for i in range(maxsize):
            key = object()
            cache[key] = last[1] = last = [last, root, key, None]
        root[0] = last

    def __call__(self, *key):
        cache = self.cache
        root = self.root
        link = cache.get(key)
        if link is not None:
            # Cache hit: move link to last position
            link_prev, link_next, _, result = link
            link_prev[1] = link_next
            link_next[0] = link_prev
            last = root[0]
            last[1] = root[0] = link
            link[0] = last
            link[1] = root
            return result
        # Cache miss: evaluate and insert new key/value at root, then increment root
        #             so that just-evaluated value is in last position.
        result = self.user_function(*key)
        root = self.root  # re-establish root in case user_function modified it due to recursion
        root[2] = key
        root[3] = result
        oldroot = root
        root = self.root = root[1]
        root[2], oldkey = None, root[2]
        root[3], oldvalue = None, root[3]
        del cache[oldkey]
        cache[key] = oldroot
        return result

    def resize(self, maxsize):
        """ Resize the cache.  Increasing the size of the cache is non-destructive, i.e.,
        previously cached inputs remain in the cache.  Decreasing the size of the cache will
        necessarily remove items from the cache if the cache is already filled.  Items are removed
        in least recently used order.

        @param maxsize  The new maximum number of inputs to cache.
        """
        oldsize = len(self.cache)
        if maxsize == oldsize:
            return
        else:
            root = self.root
            cache = self.cache
            if maxsize < oldsize:
                for i in range(oldsize - maxsize):
                    # Delete root.next
                    current_next_link = root[1]
                    new_next_link = root[1] = root[1][1]
                    new_next_link[0] = root
                    del cache[current_next_link[2]]
            elif maxsize > oldsize:
                for i in range(maxsize - oldsize):
                    # Insert between root and root.next
                    key = object()
                    cache[key] = link = [root, root[1], key, None]
                    root[1][0] = link
                    root[1] = link
            else:
                raise ValueError("Invalid maxsize: {0:}".format(maxsize))


# http://stackoverflow.com/questions/2891790/pretty-printing-of-numpy-array
@contextmanager
def printoptions(*args, **kwargs):
    original = np.get_printoptions()
    np.set_printoptions(*args, **kwargs)
    # contextmanager exception handling is tricky.  Don't forget to wrap the yield:
    # http://preshing.com/20110920/the-python-with-statement-by-example/
    try:
        yield
    finally:
        np.set_printoptions(**original)


def listify(arg):
    """Turn argument into a list if not already iterable."""
    return [arg] if not hasattr(arg, '__iter__') else arg


def dol_to_lod(dol, N=None):
    """Generate list of dicts from dict of lists (with broadcasting).
    Specifically, generate "scalar-valued" kwargs dictionaries from a kwarg dictionary with values
    that are length-N lists, or possibly length-1 lists or scalars that should be broadcasted up to
    length-N lists.
    """
    if N is None:
        N = max(len(v) for v in dol.values() if hasattr(v, '__len__'))
    # Loop through broadcast range
    for i in range(N):
        out = {}
        for k, v in iteritems(dol):
            try:
                out[k] = v[i]
            except IndexError:  # It's list-like, but too short.
                if len(v) != 1:
                    raise ValueError("Cannot broadcast kwargs of different non-length-1 lengths.")
                out[k] = v[0]
            except TypeError:  # Value is not list-like, so broadcast it in its entirety.
                out[k] = v
            except KeyboardInterrupt:
                raise
            except: # pragma: no cover
                raise ValueError("Cannot broadcast kwarg {0}={1}".format(k, v))
        yield out

def structure_function(image):
    """Estimate the angularly-averaged structure function of a 2D random field.

    The angularly-averaged structure function D(r) of the 2D field phi is defined as:

    D(|r|) = <|phi(x) - phi(x+r)|^2>

    where the x and r on the RHS are 2D vectors, but the |r| on the LHS is just a scalar length.

    @param image  Image containing random field realization.  The `.scale` attribute here *is* used
                  in the calculation.  If it's `None`, then the code will use 1.0 for the scale.
    @returns      A python callable mapping a separation length r to the estimate of the structure
                  function D(r).
    """
    array = image.array
    nx, ny = array.shape
    scale = image.scale
    if scale is None:
        scale = 1.0

    # The structure function can be derived from the correlation function B(r) as:
    # D(r) = 2 * [B(0) - B(r)]

    corr = np.fft.ifft2(np.abs(np.fft.fft2(np.fft.fftshift(array)))**2).real / (nx * ny)
    # Check that the zero-lag correlation function is equal to the variance before doing the
    # ifftshift.
    assert (corr[0, 0] / np.var(array) - 1.0) < 1e-6
    corr = np.fft.ifftshift(corr)

    x = scale * (np.arange(nx) - nx//2)
    y = scale * (np.arange(ny) - ny//2)
    tab = galsim.LookupTable2D(x, y, corr)
    thetas = np.arange(0., 2*np.pi, 100)  # Average over these angles.

    return lambda r: 2*(tab(0.0, 0.0) - np.mean(tab(r*np.cos(thetas), r*np.sin(thetas))))

def combine_wave_list(*args):
    """Combine wave_list attributes of all objects in objlist while respecting blue_limit and
    red_limit attributes.  Should work with SEDs, Bandpasses, and ChromaticObjects.

    @param objlist  List of SED, Bandpass, or ChromaticObject objects.
    @returns        wave_list, blue_limit, red_limit
    """
    if len(args) == 1:
        if isinstance(args[0],
                      (galsim.SED, galsim.Bandpass, galsim.ChromaticObject, galsim.GSObject)):
            args = [args[0]]
        elif isinstance(args[0], (list, tuple)):
            args = args[0]
        else:
            raise TypeError("Single input argument must be a SED, Bandpass, GSObject, "
                            " ChromaticObject or a (possibly mixed) list of them.")

    blue_limit = 0.0
    red_limit = np.inf
    wave_list = np.array([], dtype=float)
    for obj in args:
        if hasattr(obj, 'blue_limit') and obj.blue_limit is not None:
            blue_limit = max(blue_limit, obj.blue_limit)
        if hasattr(obj, 'red_limit') and obj.red_limit is not None:
            red_limit = min(red_limit, obj.red_limit)
        wave_list = np.union1d(wave_list, obj.wave_list)
    wave_list = wave_list[(wave_list >= blue_limit) & (wave_list <= red_limit)]
    if blue_limit > red_limit:
        raise RuntimeError("Empty wave_list intersection.")
    return wave_list, blue_limit, red_limit

def functionize(f):
    """ Decorate a function `f` which accepts scalar positional or keyword arguments, to accept
    arguments that can be either scalars or _functions_.  If the arguments include univariate
    (N-variate) functions, then the output will be a univariate (N-variate) function.  While it's
    okay to mix scalar and N-variate function arguments, it is an error to mix N-variate and
    M-variate function arguments.

    As an example:

    >>> def f(x, y):      # Function of two scalars.
    ...     return x + y
    >>> decorated = functionize(f)   # Function of two scalars, functions, or a mix.
    >>> result = f(2, 3)  # 5
    >>> result = f(2, lambda u: u)  # Generates a TypeError
    >>> result = decorated(2, 3)  # Scalar args returns a scalar
    >>> result = decorated(2, lambda u: u)  # Univariate argument leads to a univariate output.
    >>> print(result(5))  # 7
    >>> result = decorated(2, lambda u,v: u*v)  # Bivariate argument leads to a bivariate output.
    >>> print(result(5, 7))  # 2 + (5*7) = 37

    We can use arguments that accept keyword arguments too:

    >>> def f2(u, v=None):
    ...    if v is None:
    ...        v = 6.0
    ...    return u / v
    >>> result = decorated(2, f2)
    >>> print(result(12))  # 2 + (12./6) = 4.0
    >>> print(result(12, v=4))  # 2 + (12/4) = 5

    Note that you can also use python's decorator syntax:

    >>> @functionize
    >>> def f(x, y):
    ...     return x + y

    @param f  The function to be decorated.
    @returns  The decorated function.

    """
    import functools

    @functools.wraps(f)
    def ff(*args, **kwargs):
        # First check if any of the arguments are callable...
        if not any(hasattr(arg, '__call__') for arg in args+tuple(kwargs.values())):
            return f(*args, **kwargs)  # ... if not, then keep output type a scalar ...
        else:
            def fff(*inner_args, **inner_kwargs): # ...else the output type is a function: `fff`.
                new_args = [arg
                            if not hasattr(arg, '__call__')
                            else arg(*inner_args, **inner_kwargs)
                            for arg in args]
                new_kwargs = dict([(k, v)
                                   if not hasattr(v, '__call__')
                                   else (k, v(*inner_args, **inner_kwargs))
                                   for k, v in iteritems(kwargs)])
                return f(*new_args, **new_kwargs)
            return fff
    return ff

def math_eval(str, other_modules=()):
    """Evaluate a string that may include numpy, np, or math commands.

    @param str              The string to evaluate
    @param other_modules    Other modules in addition to numpy, np, math to import as well.
                            Should be given as a list of strings.  [default: None]

    @returns Whatever the string evaluates to.
    """
    # Python 2 and 3 have a different syntax for exec with globals() dict.
    # The exec_ function lets us use the Python 3 syntax even in Python 2.
    from future.utils import exec_
    gdict = globals().copy()
    exec_('import numpy', gdict)
    exec_('import numpy as np', gdict)
    exec_('import math', gdict)
    exec_('import coord', gdict)
    for m in other_modules:  # pragma: no cover  (We don't use this.)
        exec_('import ' + m, gdict)
    return eval(str, gdict)

def binomial(a, b, n):
    """Return xy coefficients of (ax + by)^n ordered by descending powers of a.

    For example:

    # (x + y)^3 = 1 x^3 + 3 x^2 y + 3 x y^2 + 1 y^3
    >>>  print(binomial(1, 1, 3))
    array([ 1.,  3.,  3.,  1.])


    # (2 x + y)^3 = 8 x^3 + 12 x^2 y + 6 x y^2 + 1 y^3
    >>>  print(binomial(2, 1, 3))
    array([ 8.,  12.,  6.,  1.])

    @param a    First scalar in binomial to be expanded.
    @param b    Second scalar in binomial to be expanded.
    @param n    Exponent of expansion.
    @returns    Array of coefficients in expansion.
    """
    b_over_a = float(b)/float(a)
    def generate():
        c = a**n
        yield c
        for i in range(n):  # pragma: no branch  (It never actually gets past the last yield.)
            c *= b_over_a * (n-i)/(i+1)
            yield c
    return np.fromiter(generate(), float, n+1)

def unweighted_moments(image, origin=galsim.PositionD(0, 0)):
    """Computes unweighted 0th, 1st, and 2nd moments in image coordinates.  Respects image bounds,
    but ignores any scale or wcs.

    @param image    Image from which to compute moments
    @param origin   Optional origin in image coordinates used to compute Mx and My
                    [default: galsim.PositionD(0, 0)].
    @returns  Dict with entries for [M0, Mx, My, Mxx, Myy, Mxy]
    """
    a = image.array.astype(float)
    offset = image.origin() - origin
    xgrid, ygrid = np.meshgrid(np.arange(image.array.shape[1]) + offset.x,
                               np.arange(image.array.shape[0]) + offset.y)
    M0 = np.sum(a)
    Mx = np.sum(xgrid * a) / M0
    My = np.sum(ygrid * a) / M0
    Mxx = np.sum(((xgrid-Mx)**2) * a) / M0
    Myy = np.sum(((ygrid-My)**2) * a) / M0
    Mxy = np.sum((xgrid-Mx) * (ygrid-My) * a) / M0
    return dict(M0=M0, Mx=Mx, My=My, Mxx=Mxx, Myy=Myy, Mxy=Mxy)

def unweighted_shape(arg):
    """Computes unweighted second moment size and ellipticity given either an image or a dict of
    unweighted moments.

    The size is:
        rsqr = Mxx+Myy
    The ellipticities are:
        e1 = (Mxx-Myy) / rsqr
        e2 = 2*Mxy / rsqr

    @param arg   Either a galsim.Image or the output of unweighted_moments(image).
    @returns  Dict with entries for [rsqr, e1, e2]
    """
    if isinstance(arg, galsim.Image):
        arg = unweighted_moments(arg)
    rsqr = arg['Mxx'] + arg['Myy']
    return dict(rsqr=rsqr, e1=(arg['Mxx']-arg['Myy'])/rsqr, e2=2*arg['Mxy']/rsqr)

def rand_with_replacement(n, n_choices, rng, weight=None, _n_rng_calls=False):
    """Select some number of random choices from a list, with replacement, using a supplied RNG.

    `n` random choices with replacement are made assuming that those choices should range from 0 to
    `n_choices`-1, so they can be used as indices in a list/array.  If `weight` is supplied, then
    it should be an array of length `n_choices` that ranges from 0-1, and can be used to make
    weighted choices from the list.

    @param n           Number of random selections to make.
    @param n_choices   Number of entries from which to choose.
    @param rng         RNG to use.  Should be a galsim.BaseDeviate.
    @param weight      Optional list of weight factors to use for weighting the selection of
                       random indices.
    @returns a NumPy array of length `n` containing the integer-valued indices that were selected.
    """
    # Make sure we got a proper RNG.
    if not isinstance(rng, galsim.BaseDeviate):
        raise TypeError("The rng provided to rand_with_replacement() is not a BaseDeviate")
    ud = galsim.UniformDeviate(rng)

    # Sanity check the requested number of random indices.
    # Note: we do not require that the type be an int, as long as the value is consistent with
    # an integer value (i.e., it could be a float 1.0 or 1).
    if not n-int(n) == 0 or n < 1:
        raise ValueError("n must be an integer >= 1.")
    if not n_choices-int(n_choices) == 0 or n_choices < 1:
        raise ValueError("n_choices must be an integer >= 1.")

    # Sanity check the input weight.
    if weight is not None:
        # We need some sanity checks here in case people passed in weird values.
        if len(weight) != n_choices:
            raise ValueError("Array of weights has wrong length: %d instead of %d"%
                                 (len(weight), n_choices))
        if np.min(weight)<0 or np.max(weight)>1 or np.any(np.isnan(weight)) or \
                np.any(np.isinf(weight)):
            raise ValueError("Supplied weights include values outside [0,1] or inf/NaN values!")

    # We first make a random list of integer indices.
    index = np.zeros(n)
    ud.generate(index)
    if _n_rng_calls:
        # Here we use the undocumented kwarg (for internal use by config) to track the number of
        # RNG calls.
        n_rng_calls = n
    index = (n_choices*index).astype(int)

    # Then we account for the weights, if possible.
    if weight is not None:
        # If weight factors are available, make sure the random selection uses the weights.
        test_vals = np.zeros(n)
        # Note that the weight values by definition have a maximum of 1, as enforced above.
        ud.generate(test_vals)
        if _n_rng_calls:
            n_rng_calls += n
        # The ones with mask==True are the ones we should replace.
        mask = test_vals > weight[index]
        while np.any(mask):
            # Update the index and test values for those that failed. We have to do this by
            # generating random numbers into new arrays, because ud.generate() does not enable
            # us to directly populate a sub-array like index[mask] or test_vals[mask].
            n_fail = mask.astype(int).sum()
            # First update the indices that failed.
            new_arr = np.zeros(n_fail)
            ud.generate(new_arr)
            index[mask] = (n_choices*new_arr).astype(int)
            # Then update the test values that failed.
            new_test_vals = np.zeros(n_fail)
            ud.generate(new_test_vals)
            test_vals[mask] = new_test_vals
            if _n_rng_calls:
                n_rng_calls += 2*n_fail
            # Finally, update the test array used to determine whether any galaxies failed.
            mask = test_vals > weight[index]

    if _n_rng_calls:
        return index, n_rng_calls
    else:
        return index


def check_share_file(filename, subdir):
<<<<<<< HEAD
    """Find SED or Bandpass file, possibly adding share dir
=======
    """Find SED or Bandpass file, possibly adding share_dir/subdir.
>>>>>>> ab43aead
    """
    import os

    if os.path.isfile(filename):
        return True, filename

    new_filename = os.path.join(galsim.meta_data.share_dir, subdir, filename)
    if os.path.isfile(new_filename):
        return True, new_filename

    return False, ''


# http://stackoverflow.com/a/6849299
class lazy_property(object):
    """
    meant to be used for lazy evaluation of an object attribute.
    property should represent non-mutable data, as it replaces itself.
    """
    def __init__(self, fget):
        self.fget = fget
        self.func_name = fget.__name__

    def __get__(self, obj, cls):
        if obj is None:
            return self
        value = self.fget(obj)
        setattr(obj, self.func_name, value)
        return value<|MERGE_RESOLUTION|>--- conflicted
+++ resolved
@@ -1362,11 +1362,7 @@
 
 
 def check_share_file(filename, subdir):
-<<<<<<< HEAD
-    """Find SED or Bandpass file, possibly adding share dir
-=======
     """Find SED or Bandpass file, possibly adding share_dir/subdir.
->>>>>>> ab43aead
     """
     import os
 
