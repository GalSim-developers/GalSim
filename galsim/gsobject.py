# Copyright (c) 2012-2016 by the GalSim developers team on GitHub
# https://github.com/GalSim-developers
#
# This file is part of GalSim: The modular galaxy image simulation toolkit.
# https://github.com/GalSim-developers/GalSim
#
# GalSim is free software: redistribution and use in source and binary forms,
# with or without modification, are permitted provided that the following
# conditions are met:
#
# 1. Redistributions of source code must retain the above copyright notice, this
#    list of conditions, and the disclaimer given in the accompanying LICENSE
#    file.
# 2. Redistributions in binary form must reproduce the above copyright notice,
#    this list of conditions, and the disclaimer given in the documentation
#    and/or other materials provided with the distribution.
#
"""@file gsobject.py
Definitions for the class GSObject.

This file defines GSObject, the base class for all surface brightness profiles of astronomical
objects (galaxies, PSFs, pixel response), which defines the top-level interface to using all
of these classes.  The following other files include the implementations of various subclasses
which define specific surface brightness profiles:

    base.py defines simple objects like Gaussian, Moffat, Exponential, Sersic, etc.
    compound.py defines combinations of multiple GSObjects like Sum, Convolution, etc.
    inclinedexponential.py defines a 3D exponential disk at a specified inclination angle.
    interpolatedimage.py defines a surface brightness profile from an arbitrary image.
    phase_psf.py defines PSF profiles from the wavefront at the pupil plane.
    real.py defines RealGalaxy, which uses HST images of real observed galaxies.
    shapelet.py defines a profile from its shapelet (aka Gauss-Laguerre) decomposition.
    transform.py defines how other profiles can be sheared, rotated, shifted, etc.

All these classes have associated methods to (a) retrieve information (like the flux, half-light
radius, or intensity at a particular point); (b) carry out common operations, like shearing,
rescaling of flux or size, rotating, and shifting; and (c) actually make images of the surface
brightness profiles.
"""

import os
import numpy as np

import galsim
from . import utilities
from . import _galsim

class GSObject(object):
    """Base class for all GalSim classes that represent some kind of surface brightness profile.

    A GSObject is not intended to be constructed directly.  Normally, you would use whatever
    derived class is appropriate for the surface brightness profile you want:

        >>> gal = galsim.Sersic(n=4, half_light_radius=4.3)
        >>> psf = galsim.Moffat(beta=3, fwhm=2.85)
        >>> conv = galsim.Convolve([gal,psf])

    All of these classes are subclasses of GSObject, so you should see those docstrings for
    more details about how to construct the various profiles.  Here we discuss attributes and
    methods that are common to all GSObjects.

    GSObjects are always defined in sky coordinates.  So all sizes and other linear dimensions
    should be in terms of some kind of units on the sky, arcsec for instance.  Only later (when
    they are drawn) is the connection to pixel coordinates established via a pixel scale or WCS.
    (See the documentation for galsim.BaseWCS for more details about how to specify various kinds
    of world coordinate systems more complicated than a simple pixel scale.)

    For instance, if you eventually draw onto an image that has a pixel scale of 0.2 arcsec/pixel,
    then the normal thing to do would be to define your surface brightness profiles in terms of
    arcsec and then draw with `pixel_scale=0.2`.  However, while arcsec are the usual choice of
    units for the sky coordinates, if you wanted, you could instead define the sizes of all your
    galaxies and PSFs in terms of radians and then use `pixel_scale=0.2/206265` when you draw them.

    Transforming Methods
    --------------------

    The GSObject class uses an "immutable" design[1], so all methods that would potentially modify
    the object actually return a new object instead.  This uses pointers and such behind the
    scenes, so it all happens efficiently, but it makes using the objects a bit simpler, since
    you don't need to worry about some function changing your object behind your back.

    In all cases below, we just give an example usage.  See the docstrings for the methods for
    more details about how to use them.

        >>> obj = obj.shear(shear)      # Apply a shear to the object.
        >>> obj = obj.dilate(scale)     # Apply a flux-preserving dilation.
        >>> obj = obj.magnify(mu)       # Apply a surface-brightness-preserving magnification.
        >>> obj = obj.rotate(theta)     # Apply a rotation.
        >>> obj = obj.shift(dx,dy)      # Shft the object in real space.
        >>> obj = obj.transform(dudx,dudy,dvdx,dvdy)    # Apply a general jacobian transformation.
        >>> obj = obj.lens(g1,g2,mu)    # Apply both a lensing shear and magnification.
        >>> obj = obj.withFlux(flux)    # Set a new flux value.
        >>> obj = obj * ratio           # Scale the surface brightness profile by some factor.

    Access Methods
    --------------

    There are some access methods that are available for all GSObjects.  Again, see the docstrings
    for each method for more details.

        >>> flux = obj.getFlux()
        >>> centroid = obj.centroid()
        >>> f_xy = obj.xValue(x,y)
        >>> fk_xy = obj.kValue(kx,ky)
        >>> nyq = obj.nyquistScale()
        >>> stepk = obj.stepK()
        >>> maxk = obj.maxK()
        >>> hard = obj.hasHardEdges()
        >>> axisym = obj.isAxisymmetric()
        >>> analytic = obj.isAnalyticX()

    Most subclasses have additional methods that are available for values that are particular to
    that specific surface brightness profile.  e.g. `sigma = gauss.getSigma()`.  However, note
    that class-specific methods are not available after performing one of the above transforming
    operations.

        >>> gal = galsim.Gaussian(sigma=5)
        >>> gal = gal.shear(g1=0.2, g2=0.05)
        >>> sigma = gal.getSigma()              # This will raise an exception.

    It is however possible to access the original object that was transformed via the
    `original` attribute.

        >>> sigma = gal.original.getSigma()     # This works.

    No matter how many transformations are performed, the `original` attribute will contain the
    _original_ object (not necessarily the most recent ancestor).

    Drawing Methods
    ---------------

    The main thing to do with a GSObject once you have built it is to draw it onto an image.
    There are two methods that do this.  In both cases, there are lots of optional parameters.
    See the docstrings for these methods for more details.

        >>> image = obj.drawImage(...)
        >>> kimage = obj.drawKImage(...)

    Attributes
    ----------

    There two attributes that may be available for a GSObject.

        original    This was mentioned above as a way to access the original object that has
                    been transformed by one of the transforming methods.

        noise       Some types, like RealGalaxy, set this attribute to be the intrinsic noise that
                    is already inherent in the profile and will thus be present when you draw the
                    object.  The noise is propagated correctly through the various transforming
                    methods, as well as convolutions and flux rescalings.  Note that the `noise`
                    attribute can be set directly by users even for GSObjects that do not naturally
                    have one. The typical use for this attribute is to use it to whiten the noise in
                    the image after drawing.  See CorrelatedNoise for more details.

    GSParams
    --------

    All GSObject classes take an optional `gsparams` argument, so we document that feature here.
    For all documentation about the specific derived classes, please see the docstring for each
    one individually.

    The `gsparams` argument can be used to specify various numbers that govern the tradeoff between
    accuracy and speed for the calculations made in drawing a GSObject.  The numbers are
    encapsulated in a class called GSParams, and the user should make careful choices whenever they
    opt to deviate from the defaults.  For more details about the parameters and their default
    values, please see the docstring of the GSParams class (e.g. type `help(galsim.GSParams)`).

    For example, let's say you want to do something that requires an FFT larger than 4096 x 4096
    (and you have enough memory to handle it!).  Then you can create a new GSParams object with a
    larger `maximum_fft_size` and pass that to your GSObject on construction:

        >>> gal = galsim.Sersic(n=4, half_light_radius=4.3)
        >>> psf = galsim.Moffat(beta=3, fwhm=2.85)
        >>> conv = galsim.Convolve([gal,psf])
        >>> im = galsim.Image(1000,1000, scale=0.05)        # Note the very small pixel scale!
        >>> im = conv.drawImage(image=im)                   # This uses the default GSParams.
        Traceback (most recent call last):
          File "<stdin>", line 1, in <module>
          File "galsim/base.py", line 1236, in drawImage
            image.added_flux = prof.SBProfile.draw(imview.image)
        RuntimeError: SB Error: fourierDraw() requires an FFT that is too large, 6144
        If you can handle the large FFT, you may update gsparams.maximum_fft_size.
        >>> big_fft_params = galsim.GSParams(maximum_fft_size=10240)
        >>> conv = galsim.Convolve([gal,psf],gsparams=big_fft_params)
        >>> im = conv.drawImage(image=im)                   # Now it works (but is slow!)
        >>> im.write('high_res_sersic.fits')

    Note that for compound objects in compound.py, like Convolution or Sum, not all GSParams can be
    changed when the compound object is created.  In the example given here, it is possible to
    change parameters related to the drawing, but not the Fourier space parameters for the
    components that go into the Convolution.  To get better sampling in Fourier space, for example,
    the `gal` and/or `psf` should be created with `gsparams` that have a non-default value of
    `folding_threshold`.  This statement applies to the threshold and accuracy parameters.
    """
    _gsparams = { 'minimum_fft_size' : int,
                  'maximum_fft_size' : int,
                  'folding_threshold' : float,
                  'stepk_minimum_hlr' : float,
                  'maxk_threshold' : float,
                  'kvalue_accuracy' : float,
                  'xvalue_accuracy' : float,
                  'realspace_relerr' : float,
                  'realspace_abserr' : float,
                  'integration_relerr' : float,
                  'integration_abserr' : float,
                  'shoot_accuracy' : float,
                  'allowed_flux_variation' : float,
                  'range_division_for_extrema' : int,
                  'small_fraction_of_flux' : float
                }
    def __init__(self, obj):
        # This guarantees that all GSObjects have an SBProfile
        if isinstance(obj, GSObject):
            self.SBProfile = obj.SBProfile
            if hasattr(obj,'noise'):
                self.noise = obj.noise
        elif isinstance(obj, _galsim.SBProfile):
            self.SBProfile = obj
        else:
            raise TypeError("GSObject must be initialized with an SBProfile or another GSObject!")

    # a couple of definitions for using GSObjects as duck-typed ChromaticObjects
    @property
    def separable(self): return True
    @property
    def interpolated(self): return False
    @property
    def deinterpolated(self): return self
    @property
    def SED(self): return galsim.SED(self.flux, 'nm', '1')
    @property
    def spectral(self): return False
    @property
    def dimensionless(self): return True
    @property
    def wave_list(self): return np.array([], dtype=float)

    # Also need this method to duck-type as a ChromaticObject
    def evaluateAtWavelength(self, wave):
        """Return profile at a given wavelength.  For GSObject instances, this is just `self`.
        This allows GSObject instances to be duck-typed as ChromaticObject instances."""
        return self

    # Make op+ of two GSObjects work to return an Add object
    # Note: we don't define __iadd__ and similar.  Let python handle this automatically
    # to make obj += obj2 be equivalent to obj = obj + obj2.
    def __add__(self, other):
        return galsim.Add([self, other])

    # op- is unusual, but allowed.  It subtracts off one profile from another.
    def __sub__(self, other):
        return galsim.Add([self, (-1. * other)])

    # Make op* work to adjust the flux of an object
    def __mul__(self, other):
        """Scale the flux of the object by the given factor.

        obj * flux_ratio is equivalent to obj.withScaledFlux(flux_ratio)

        It creates a new object that has the same profile as the original, but with the
        surface brightness at every location scaled by the given amount.

        You can also multiply by an SED, which will create a ChromaticObject where the SED
        acts like a wavelength-dependent `flux_ratio`.
        """
        return self.withScaledFlux(other)

    def __rmul__(self, other):
        """Equivalent to obj * other"""
        return self.__mul__(other)

    # Likewise for op/
    def __div__(self, other):
        """Equivalent to obj * (1/other)"""
        return self * (1. / other)

    __truediv__ = __div__

    def __neg__(self):
        return -1. * self

    # Now define direct access to all SBProfile methods via calls to self.SBProfile.method_name()
    #
    def maxK(self):
        """Returns value of k beyond which aliasing can be neglected.
        """
        return self.SBProfile.maxK()

    def nyquistScale(self):
        """Returns Image pixel spacing that does not alias maxK.
        """
        return self.SBProfile.nyquistDx()

    def stepK(self):
        """Returns sampling in k space necessary to avoid folding of image in x space.
        """
        return self.SBProfile.stepK()

    def hasHardEdges(self):
        """Returns True if there are any hard edges in the profile, which would require very small k
        spacing when working in the Fourier domain.
        """
        return self.SBProfile.hasHardEdges()

    def isAxisymmetric(self):
        """Returns True if axially symmetric: affects efficiency of evaluation.
        """
        return self.SBProfile.isAxisymmetric()

    def isAnalyticX(self):
        """Returns True if real-space values can be determined immediately at any position without
        requiring a Discrete Fourier Transform.
        """
        return self.SBProfile.isAnalyticX()

    def isAnalyticK(self):
        """Returns True if k-space values can be determined immediately at any position without
        requiring a Discrete Fourier Transform.
        """
        return self.SBProfile.isAnalyticK()

    def centroid(self):
        """Returns the (x, y) centroid of an object as a Position.
        """
        return self.SBProfile.centroid()

    def getFlux(self):
        """Returns the flux of the object.
        """
        return self.SBProfile.getFlux()

    def maxSB(self):
        """Returns an estimate of the maximum surface brightness of the object.

        Some profiles will return the exact peak SB, typically equal to the value of
        obj.xValue(obj.centroid()).  However, not all profiles (e.g. Convolution) know how to
        calculate this value without just drawing the image and checking what the maximum value is.
        Clearly, this would be inefficient, so in these cases, some kind of estimate is returned,
        which will generally be conservative on the high side.

        This routine is mainly used by the photon shooting process, where an overestimate of
        the maximum surface brightness is acceptable.

        Note, for negative-flux profiles, this will return the absolute value of the most negative
        surface brightness.  Technically, it is an estimate of the maximum deviation from zero,
        rather than the maximum value.  For most profiles, these are the same thing.
        """
        return self.SBProfile.maxSB()

    def getGSParams(self):
        """Returns the GSParams for the object.
        """
        return self.SBProfile.getGSParams()

    def calculateHLR(self, size=None, scale=None, centroid=None, flux_frac=0.5):
        """Returns the half-light radius of the object.

        If the profile has a half_light_radius attribute, it will just return that, but in the
        general case, we draw the profile and estimate the half-light radius directly.

        This function (by default at least) is only accurate to a few percent, typically.
        Possibly worse depending on the profile being measured.  If you care about a high
        precision estimate of the half-light radius, the accuracy can be improved using the
        optional parameter scale to change the pixel scale used to draw the profile.

        The default scale is half the Nyquist scale, which were found to produce results accurate
        to a few percent on our internal tests.  Using a smaller scale will be more accurate at
        the expense of speed.

        In addition, you can optionally specify the size of the image to draw. The default size is
        None, which means drawImage will choose a size designed to contain around 99.5% of the
        flux.  This is overkill for this calculation, so choosing a smaller size than this may
        speed up this calculation somewhat.

        Also, while the name of this function refers to the half-light radius, in fact it can also
        calculate radii that enclose other fractions of the light, according to the parameter
        `flux_frac`.  E.g. for r90, you would set flux_frac=0.90.

        The default scale should usually be acceptable for things like testing that a galaxy
        has a reasonable resolution, but they should not be trusted for very fine grain
        discriminations.

        @param size         If given, the stamp size to use for the drawn image. [default: None,
                            which will let drawImage choose the size automatically]
        @param scale        If given, the pixel scale to use for the drawn image. [default:
                            0.5 * self.nyquistScale()]
        @param centroid     The position to use for the centroid. [default: self.centroid()]
        @param flux_frac    The fraction of light to be enclosed by the returned radius.
                            [default: 0.5]

        @returns an estimate of the half-light radius in physical units
        """
        if hasattr(self, 'half_light_radius'):
            return self.half_light_radius

        if scale is None:
            scale = self.nyquistScale() * 0.5

        if centroid is None:
            centroid = self.centroid()

        # Draw the image.  Note: need a method that integrates over pixels to get flux right.
        # The offset is to make all the rsq values different to help the precision a bit.
        offset = galsim.PositionD(0.2, 0.33)
        im = self.drawImage(nx=size, ny=size, scale=scale, offset=offset, dtype=float)

        center = im.trueCenter() + offset + centroid/scale
        return im.calculateHLR(center=center, flux=self.flux, flux_frac=flux_frac)


    def calculateMomentRadius(self, size=None, scale=None, centroid=None, rtype='det'):
        """Returns an estimate of the radius based on unweighted second moments.

        The second moments are defined as:

        Q_ij = int( I(x,y) i j dx dy ) / int( I(x,y) dx dy )
        where i,j may be either x or y.

        If I(x,y) is a Gaussian, then T = Tr(Q) = Qxx + Qyy = 2 sigma^2.  Thus, one reasonable
        choice for a "radius" for an arbitrary profile is sqrt(T/2).

        In addition, det(Q) = sigma^4.  So another choice for an arbitrary profile is det(Q)^1/4.

        This routine can return either of these measures according to the value of the `rtype`
        parameter.  `rtype='trace'` will cause it to return sqrt(T/2).  `rtype='det'` will cause
        it to return det(Q)^1/4.  And `rtype='both'` will return a tuple with both values.

        Note that for the special case of a Gaussian profile, no calculation is necessary, and
        the `sigma` attribute will be used in both cases.  In the limit as scale->0, this
        function will return the same value, but because finite pixels are drawn, the results
        will not be precisely equal for real use cases.  The approximation being made is that
        the integral of I(x,y) i j dx dy over each pixel can be approximated as
        int(I(x,y) dx dy) * i_center * j_center.

        This function (by default at least) is only accurate to a few percent, typically.
        Possibly worse depending on the profile being measured.  If you care about a high
        precision estimate of the radius, the accuracy can be improved using the optional
        parameters size and scale to change the size and pixel scale used to draw the profile.

        The default is to use the the Nyquist scale for the pixel scale and let drawImage
        choose a size for the stamp that will enclose at least 99.5% of the flux.  These
        were found to produce results accurate to a few percent on our internal tests.
        Using a smaller scale and larger size will be more accurate at the expense of speed.

        The default parameters should usually be acceptable for things like testing that a galaxy
        has a reasonable resolution, but they should not be trusted for very fine grain
        discriminations.  For a more accurate estimate, see galsim.hsm.FindAdaptiveMom.

        @param size         If given, the stamp size to use for the drawn image. [default: None,
                            which will let drawImage choose the size automatically]
        @param scale        If given, the pixel scale to use for the drawn image. [default:
                            self.nyquistScale()]
        @param centroid     The position to use for the centroid. [default: self.centroid()]
        @param rtype        There are three options for this parameter:
                            - 'trace' means return sqrt(T/2)
                            - 'det' means return det(Q)^1/4
                            - 'both' means return both: (sqrt(T/2), det(Q)^1/4)
                            [default: 'det']

        @returns an estimate of the radius in physical units (or both estimates if rtype == 'both')
        """
        if rtype not in ['trace', 'det', 'both']:
            raise ValueError("rtype must be one of 'trace', 'det', or 'both'")

        if hasattr(self, 'sigma'):
            if rtype == 'both':
                return self.sigma, self.sigma
            else:
                return self.sigma

        if scale is None:
            scale = self.nyquistScale()

        if centroid is None:
            centroid = self.centroid()

        # Draw the image.  Note: need a method that integrates over pixels to get flux right.
        im = self.drawImage(nx=size, ny=size, scale=scale, dtype=float)

        center = im.trueCenter() + centroid/scale
        return im.calculateMomentRadius(center=center, flux=self.flux, rtype=rtype)


    def calculateFWHM(self, size=None, scale=None, centroid=None):
        """Returns the full-width half-maximum (FWHM) of the object.

        If the profile has a fwhm attribute, it will just return that, but in the general case,
        we draw the profile and estimate the FWHM directly.

        As with calculateHLR and calculateMomentRadius, this function optionally takes size and
        scale values to use for the image drawing.  The default is to use the the Nyquist scale
        for the pixel scale and let drawImage choose a size for the stamp that will enclose at
        least 99.5% of the flux.  These were found to produce results accurate to well below
        one percent on our internal tests, so it is unlikely that you will want to adjust
        them for accuracy.  However, using a smaller size than default could help speed up
        the calculation, since the default is usually much larger than is needed.

        @param size         If given, the stamp size to use for the drawn image. [default: None,
                            which will let drawImage choose the size automatically]
        @param scale        If given, the pixel scale to use for the drawn image. [default:
                            self.nyquistScale()]
        @param centroid     The position to use for the centroid. [default: self.centroid()]

        @returns an estimate of the full-width half-maximum in physical units
        """
        if hasattr(self, 'fwhm'):
            return self.fwhm

        if scale is None:
            scale = self.nyquistScale()

        if centroid is None:
            centroid = self.centroid()

        # Draw the image.  Note: draw with method='sb' here, since the fwhm is a property of the
        # raw surface brightness profile, not integrated over pixels.
        # The offset is to make all the rsq values different to help the precision a bit.
        offset = galsim.PositionD(0.2, 0.33)

        im = self.drawImage(nx=size, ny=size, scale=scale, offset=offset, method='sb', dtype=float)

        # Get the maximum value, assuming the maximum is at the centroid.
        if self.isAnalyticX():
            Imax = self.xValue(centroid)
        else:
            im1 = self.drawImage(nx=1, ny=1, scale=scale, method='sb', offset=-centroid/scale)
            Imax = im1(1,1)

        center = im.trueCenter() + offset + centroid/scale
        return im.calculateFWHM(center=center, Imax=Imax)


    @property
    def flux(self): return self.getFlux()
    @property
    def gsparams(self): return self.getGSParams()

    def xValue(self, *args, **kwargs):
        """Returns the value of the object at a chosen 2D position in real space.

        This function returns the surface brightness of the object at a particular position
        in real space.  The position argument may be provided as a PositionD or PositionI
        argument, or it may be given as x,y (either as a tuple or as two arguments).

        The object surface brightness profiles are typically defined in world coordinates, so
        the position here should be in world coordinates as well.

        Not all GSObject classes can use this method.  Classes like Convolution that require a
        Discrete Fourier Transform to determine the real space values will not do so for a single
        position.  Instead a RuntimeError will be raised.  The xValue() method is available if and
        only if `obj.isAnalyticX() == True`.

        Users who wish to use the xValue() method for an object that is the convolution of other
        profiles can do so by drawing the convolved profile into an image, using the image to
        initialize a new InterpolatedImage, and then using the xValue() method for that new object.

        @param position  The position at which you want the surface brightness of the object.

        @returns the surface brightness at that position.
        """
        pos = galsim.utilities.parse_pos_args(args,kwargs,'x','y')
        return self.SBProfile.xValue(pos)

    def kValue(self, *args, **kwargs):
        """Returns the value of the object at a chosen 2D position in k space.

        This function returns the amplitude of the fourier transform of the surface brightness
        profile at a given position in k space.  The position argument may be provided as a
        PositionD or PositionI argument, or it may be given as kx,ky (either as a tuple or as two
        arguments).

        Techinically, kValue() is available if and only if the given obj has `obj.isAnalyticK()
        == True`, but this is the case for all GSObjects currently, so that should never be an
        issue (unlike for xValue()).

        @param position  The position in k space at which you want the fourier amplitude.

        @returns the amplitude of the fourier transform at that position.
        """
        kpos = galsim.utilities.parse_pos_args(args,kwargs,'kx','ky')
        return self.SBProfile.kValue(kpos)

    def withFlux(self, flux):
        """Create a version of the current object with a different flux.

        This function is equivalent to `obj.withScaledFlux(flux / obj.getFlux())`.

        It creates a new object that has the same profile as the original, but with the
        surface brightness at every location rescaled such that the total flux will be
        the given value.  Note that if `flux` is an `SED`, the return value will be a
        `ChromaticObject` with specified SED.

        @param flux     The new flux for the object.

        @returns the object with the new flux
        """
        return self.withScaledFlux(flux / self.getFlux())

    def withScaledFlux(self, flux_ratio):
        """Create a version of the current object with the flux scaled by the given `flux_ratio`.

        This function is equivalent to `obj.withFlux(flux_ratio * obj.getFlux())`.  However, this
        function is the more efficient one, since it doesn't actually require the call to
        getFlux().  Indeed, withFlux() is implemented in terms of this one and getFlux().

        It creates a new object that has the same profile as the original, but with the
        surface brightness at every location scaled by the given amount.  If `flux_ratio` is an SED,
        then the returned object is a `ChromaticObject` with an SED multiplied by obj.getFlux().
        Note that in this case the `.flux` attribute of the GSObject being scaled gets interpreted
        as being dimensionless, instead of having its normal units of [photons/s/cm^2].  The
        photons/s/cm^2 units are (optionally) carried by the SED instead, or even left out entirely
        if the SED is dimensionless itself (see discussion in the ChromaticObject docstring).  The
        GSObject `flux` attribute *does* still contribute to the ChromaticObject normalization,
        though.  For example, the following are equivalent:

            >>> chrom_obj = gsobj.withScaledFlux(sed * 3.0)
            >>> chrom_obj2 = (gsobj * 3.0).withScaledFlux(sed)

        An equivalent, and usually simpler, way to effect this scaling is

            >>> obj = obj * flux_ratio

        @param flux_ratio   The ratio by which to rescale the flux of the object when creating a new
                            one.

        @returns the object with the new flux.
        """
        # Prohibit non-SED callable flux_ratio here as most likely an error.
        if hasattr(flux_ratio, '__call__') and not isinstance(flux_ratio, galsim.SED):
            raise TypeError('callable flux_ratio must be an SED.')

        new_obj = galsim.Transform(self, flux_ratio=flux_ratio)

        if not isinstance(new_obj, galsim.ChromaticObject) and hasattr(self, 'noise'):
            new_obj.noise = self.noise * flux_ratio**2
        return new_obj

    def expand(self, scale):
        """Expand the linear size of the profile by the given `scale` factor, while preserving
        surface brightness.

        e.g. `half_light_radius` <-- `half_light_radius * scale`

        This doesn't correspond to either of the normal operations one would typically want to do to
        a galaxy.  The functions dilate() and magnify() are the more typical usage.  But this
        function is conceptually simple.  It rescales the linear dimension of the profile, while
        preserving surface brightness.  As a result, the flux will necessarily change as well.

        See dilate() for a version that applies a linear scale factor while preserving flux.

        See magnify() for a version that applies a scale factor to the area while preserving surface
        brightness.

        @param scale    The factor by which to scale the linear dimension of the object.

        @returns the expanded object.
        """
        new_obj = galsim.Transform(self, jac=[scale, 0., 0., scale])

        if hasattr(self, 'noise'):
            new_obj.noise = self.noise.expand(scale)
        return new_obj

    def dilate(self, scale):
        """Dilate the linear size of the profile by the given `scale` factor, while preserving
        flux.

        e.g. `half_light_radius` <-- `half_light_radius * scale`

        See expand() and magnify() for versions that preserve surface brightness, and thus
        changes the flux.

        @param scale    The linear rescaling factor to apply.

        @returns the dilated object.
        """
        return self.expand(scale) * (1./scale**2)  # conserve flux

    def magnify(self, mu):
        """Create a version of the current object with a lensing magnification applied to it,
        scaling the area and flux by `mu` at fixed surface brightness.

        This process applies a lensing magnification mu, which scales the linear dimensions of the
        image by the factor sqrt(mu), i.e., `half_light_radius` <-- `half_light_radius * sqrt(mu)`
        while increasing the flux by a factor of mu.  Thus, magnify() preserves surface brightness.

        See dilate() for a version that applies a linear scale factor while preserving flux.

        See expand() for a version that applies a linear scale factor while preserving surface
        brightness.

        @param mu   The lensing magnification to apply.

        @returns the magnified object.
        """
        import math
        return self.expand(math.sqrt(mu))

    def shear(self, *args, **kwargs):
        """Create a version of the current object with an area-preserving shear applied to it.

        The arguments may be either a Shear instance or arguments to be used to initialize one.

        For more details about the allowed keyword arguments, see the documentation for Shear
        (for doxygen documentation, see galsim.shear.Shear).

        The shear() method precisely preserves the area.  To include a lensing distortion with
        the appropriate change in area, either use shear() with magnify(), or use lens(), which
        combines both operations.

        @param shear    The Shear to be applied. Or, as described above, you may instead supply
                        parameters do construct a shear directly.  eg. `obj.shear(g1=g1,g2=g2)`.

        @returns the sheared object.
        """
        if len(args) == 1:
            if kwargs:
                raise TypeError("Error, gave both unnamed and named arguments to GSObject.shear!")
            if not isinstance(args[0], galsim.Shear):
                raise TypeError("Error, unnamed argument to GSObject.shear is not a Shear!")
            shear = args[0]
        elif len(args) > 1:
            raise TypeError("Error, too many unnamed arguments to GSObject.shear!")
        else:
            shear = galsim.Shear(**kwargs)
        new_obj = galsim.Transform(self, jac=shear.getMatrix().ravel().tolist())

        if hasattr(self, 'noise'):
            new_obj.noise = self.noise.shear(shear)
        return new_obj

    def lens(self, g1, g2, mu):
        """Create a version of the current object with both a lensing shear and magnification
        applied to it.

        This GSObject method applies a lensing (reduced) shear and magnification.  The shear must be
        specified using the g1, g2 definition of shear (see Shear documentation for more details).
        This is the same definition as the outputs of the PowerSpectrum and NFWHalo classes, which
        compute shears according to some lensing power spectrum or lensing by an NFW dark matter
        halo.  The magnification determines the rescaling factor for the object area and flux,
        preserving surface brightness.

        @param g1       First component of lensing (reduced) shear to apply to the object.
        @param g2       Second component of lensing (reduced) shear to apply to the object.
        @param mu       Lensing magnification to apply to the object.  This is the factor by which
                        the solid angle subtended by the object is magnified, preserving surface
                        brightness.

        @returns the lensed object.
        """
        return self.shear(g1=g1, g2=g2).magnify(mu)

    def rotate(self, theta):
        """Rotate this object by an Angle `theta`.

        @param theta    Rotation angle (Angle object, +ve anticlockwise).

        @returns the rotated object.
        """
        if not isinstance(theta, galsim.Angle):
            raise TypeError("Input theta should be an Angle")
        s, c = theta.sincos()
        new_obj = galsim.Transform(self, jac=[c, -s, s, c])

        if hasattr(self, 'noise'):
            new_obj.noise = self.noise.rotate(theta)
        return new_obj

    def transform(self, dudx, dudy, dvdx, dvdy):
        """Create a version of the current object with an arbitrary Jacobian matrix transformation
        applied to it.

        This applies a Jacobian matrix to the coordinate system in which this object
        is defined.  It changes a profile defined in terms of (x,y) to one defined in
        terms of (u,v) where:

            u = dudx x + dudy y
            v = dvdx x + dvdy y

        That is, an arbitrary affine transform, but without the translation (which is
        easily effected via the shift() method).

        Note that this function is similar to expand in that it preserves surface brightness,
        not flux.  If you want to preserve flux, you should also do

            >>> prof *= 1./abs(dudx*dvdy - dudy*dvdx)

        @param dudx     du/dx, where (x,y) are the current coords, and (u,v) are the new coords.
        @param dudy     du/dy, where (x,y) are the current coords, and (u,v) are the new coords.
        @param dvdx     dv/dx, where (x,y) are the current coords, and (u,v) are the new coords.
        @param dvdy     dv/dy, where (x,y) are the current coords, and (u,v) are the new coords.

        @returns the transformed object
        """
        new_obj = galsim.Transform(self, jac=[dudx, dudy, dvdx, dvdy])
        if hasattr(self, 'noise'):
            new_obj.noise = self.noise.transform(dudx,dudy,dvdx,dvdy)
        return new_obj

    def shift(self, *args, **kwargs):
        """Create a version of the current object shifted by some amount in real space.

        After this call, the caller's type will be a GSObject.
        This means that if the caller was a derived type that had extra methods beyond
        those defined in GSObject (e.g. getSigma() for a Gaussian), then these methods
        are no longer available.

        Note: in addition to the dx,dy parameter names, you may also supply dx,dy as a tuple,
        or as a PositionD or PositionI object.

        The shift coordinates here are sky coordinates.  GSObjects are always defined in sky
        coordinates and only later (when they are drawn) is the connection to pixel coordinates
        established (via a pixel_scale or WCS).  So a shift of dx moves the object horizontally
        in the sky (e.g. west in the local tangent plane of the observation), and dy moves the
        object vertically (north in the local tangent plane).

        The units are typically arcsec, but we don't enforce that anywhere.  The units here just
        need to be consistent with the units used for any size values used by the GSObject.
        The connection of these units to the eventual image pixels is defined by either the
        `pixel_scale` or the `wcs` parameter of `drawImage`.

        Note: if you want to shift the object by a set number (or fraction) of pixels in the
        drawn image, you probably want to use the `offset` parameter of `drawImage` rather than
        this method.

        @param dx       Horizontal shift to apply.
        @param dy       Vertical shift to apply.

        @returns the shifted object.
        """
        offset = galsim.utilities.parse_pos_args(args, kwargs, 'dx', 'dy')
        new_obj = galsim.Transform(self, offset=offset)

        if hasattr(self,'noise'):
            new_obj.noise = self.noise
        return new_obj


    # Make sure the image is defined with the right size and wcs for drawImage()
<<<<<<< HEAD
    def _setup_image(self, image, nx, ny, bounds, wmult, add_to_image, dtype, N=None):
=======
    def _setup_image(self, image, nx, ny, bounds, add_to_image, dtype, odd=False, wmult=1.):
>>>>>>> 583e5c32
        # Check validity of nx,ny,bounds:
        if image is not None:
            if bounds is not None:
                raise ValueError("Cannot provide bounds if image is provided")
            if nx is not None or ny is not None:
                raise ValueError("Cannot provide nx,ny if image is provided")
            if dtype is not None and image.array.dtype != dtype:
                raise ValueError("Cannot specify dtype != image.array.dtype if image is provided")

        # Make image if necessary
        if image is None:
            # Can't add to image if none is provided.
            if add_to_image:
                raise ValueError("Cannot add_to_image if image is None")
            # Use bounds or nx,ny if provided
            if bounds is not None:
                if nx is not None or ny is not None:
                    raise ValueError("Cannot set both bounds and (nx, ny)")
                image = galsim.Image(bounds=bounds, dtype=dtype)
            elif nx is not None or ny is not None:
                if nx is None or ny is None:
                    raise ValueError("Must set either both or neither of nx, ny")
                image = galsim.Image(nx, ny, dtype=dtype)
            else:
<<<<<<< HEAD
                if N is None:
                    N = self.SBProfile.getGoodImageSize(1.0, wmult)
=======
                N = self.getGoodImageSize(1.0/wmult)
                if odd: N += 1
>>>>>>> 583e5c32
                image = galsim.Image(N, N, dtype=dtype)

        # Resize the given image if necessary
        elif not image.bounds.isDefined():
            # Can't add to image if need to resize
            if add_to_image:
                raise ValueError("Cannot add_to_image if image bounds are not defined")
<<<<<<< HEAD
            if N is None:
                N = self.SBProfile.getGoodImageSize(1.0, wmult)
=======
            N = self.getGoodImageSize(1.0/wmult)
            if odd: N += 1
>>>>>>> 583e5c32
            bounds = galsim.BoundsI(1,N,1,N)
            image.resize(bounds)
            image.setZero()

        # Else use the given image as is
        else:
            # Clear the image if we are not adding to it.
            if not add_to_image:
                image.setZero()

        return image

    def _local_wcs(self, wcs, image, offset, use_true_center):
        # Get the local WCS at the location of the object.

        if wcs.isUniform():
            return wcs.local()
        elif image is None:
            # Should have already checked for this, but just to be safe, repeat the check here.
            raise ValueError("Cannot provide non-local wcs when image is None")
        elif not image.bounds.isDefined():
            raise ValueError("Cannot provide non-local wcs when image has undefined bounds")
        elif use_true_center:
            obj_cen = image.bounds.trueCenter()
        else:
            obj_cen = image.bounds.center()
            # Convert from PositionI to PositionD
            obj_cen = galsim.PositionD(obj_cen.x, obj_cen.y)
        # _parse_offset has already turned offset=None into PositionD(0,0), so it is safe to add.
        obj_cen += offset
        return wcs.local(image_pos=obj_cen)

    def _parse_offset(self, offset):
        if offset is None:
            return galsim.PositionD(0,0)
        else:
            if isinstance(offset, galsim.PositionD) or isinstance(offset, galsim.PositionI):
                return galsim.PositionD(offset.x, offset.y)
            else:
                # Let python raise the appropriate exception if this isn't valid.
                return galsim.PositionD(offset[0], offset[1])

    def _get_shape(self, image, nx, ny, bounds):
        if image is not None and image.bounds.isDefined():
            shape = image.array.shape
        elif nx is not None and ny is not None:
            shape = (ny,nx)
        elif bounds is not None and bounds.isDefined():
            shape = (bounds.ymax-bounds.ymin+1, bounds.xmax-bounds.xmin+1)
        else:
            shape = (0,0)
        return shape

    def _fix_center(self, shape, offset, use_true_center, reverse):
        # Note: this assumes self is in terms of image coordinates.
        if use_true_center:
            # For even-sized images, the SBProfile draw function centers the result in the
            # pixel just up and right of the real center.  So shift it back to make sure it really
            # draws in the center.
            # Also, remember that numpy's shape is ordered as [y,x]
            dx = offset.x
            dy = offset.y
            if shape[1] % 2 == 0: dx -= 0.5
            if shape[0] % 2 == 0: dy -= 0.5
            offset = galsim.PositionD(dx,dy)

        # For InterpolatedImage offsets, we apply the offset in the opposite direction.
        if reverse:
            offset = -offset

        if offset == galsim.PositionD(0,0):
            return self
        else:
            return self.shift(offset)

    def _determine_wcs(self, scale, wcs, image, default_wcs=None):
        # Determine the correct wcs given the input scale, wcs and image.
        if wcs is not None:
            if scale is not None:
                raise ValueError("Cannot provide both wcs and scale")
            if not wcs.isUniform():
                if image is None:
                    raise ValueError("Cannot provide non-local wcs when image is None")
                if not image.bounds.isDefined():
                    raise ValueError("Cannot provide non-local wcs when image has undefined bounds")
            if not isinstance(wcs, galsim.BaseWCS):
                raise TypeError("wcs must be a BaseWCS instance")
            if image is not None: image.wcs = None
        elif scale is not None:
            wcs = galsim.PixelScale(scale)
            if image is not None: image.wcs = None
        elif image is not None and image.wcs is not None:
            wcs = image.wcs

        # If the input scale <= 0, or wcs is still None at this point, then use the Nyquist scale:
        if wcs is None or (wcs.isPixelScale() and wcs.scale <= 0):
            if default_wcs is None:
                wcs = galsim.PixelScale(self.nyquistScale())
            else:
                wcs = default_wcs

        return wcs

    def drawImage(self, image=None, nx=None, ny=None, bounds=None, scale=None, wcs=None, dtype=None,
                  method='auto', area=1., exptime=1., gain=1., add_to_image=False,
                  use_true_center=True, offset=None, n_photons=0., rng=None, max_extra_noise=0.,
                  poisson_flux=None, surface_ops=(), setup_only=False, dx=None, wmult=1.):
        """Draws an Image of the object.

        The drawImage() method is used to draw an Image of the current object using one of several
        possible rendering methods (see below).  It can create a new Image or can draw onto an
        existing one if provided by the `image` parameter.  If the `image` is given, you can also
        optionally add to the given Image if `add_to_image = True`, but the default is to replace
        the current contents with new values.

        Note that if you provide an `image` parameter, it is the image onto which the profile
        will be drawn.  The provided image *will be modified*.  A reference to the same image
        is also returned to provide a parallel return behavior to when `image` is `None`
        (described above).

        This option is useful in practice because you may want to construct the image first and
        then draw onto it, perhaps multiple times. For example, you might be drawing onto a
        subimage of a larger image. Or you may want to draw different components of a complex
        profile separately.  In this case, the returned value is typically ignored.  For example:

                >>> im1 = bulge.drawImage()
                >>> im2 = disk.drawImage(image=im1, add_to_image=True)
                >>> assert im1 is im2

                >>> full_image = galsim.Image(2048, 2048, scale=pixel_scale)
                >>> b = galsim.BoundsI(x-32, x+32, y-32, y+32)
                >>> stamp = obj.drawImage(image = full_image[b])
                >>> assert (stamp.array == full_image[b].array).all()

        If drawImage() will be creating the image from scratch for you, then there are several ways
        to control the size of the new image.  If the `nx` and `ny` keywords are present, then an
        image with these numbers of pixels on a side will be created.  Similarly, if the `bounds`
        keyword is present, then an image with the specified bounds will be created.  Note that it
        is an error to provide an existing Image when also specifying `nx`, `ny`, or `bounds`. In
        the absence of `nx`, `ny`, and `bounds`, drawImage will decide a good size to use based on
        the size of the object being drawn.  Basically, it will try to use an area large enough to
        include at least 99.5% of the flux.  (Note: the value 0.995 is really `1 -
        folding_threshold`.  You can change the value of `folding_threshold` for any object via
        GSParams.  See `help(GSParams)` for more details.)  You can set the pixel scale of the
        constructed image with the `scale` parameter, or set a WCS function with `wcs`.  If you do
        not provide either `scale` or `wcs`, then drawImage() will default to using the Nyquist
        scale for the current object.  You can also set the data type used in the new Image with the
        `dtype` parameter that has the same options as for the Image constructor.

        There are several different possible methods drawImage() can use for rendering the image.
        This is set by the `method` parameter.  The options are:

            'auto'      This is the default, which will normally be equivalent to 'fft'.  However,
                        if the object being rendered is simple (no convolution) and has hard edges
                        (e.g. a Box or a truncated Moffat or Sersic), then it will switch to
                        'real_space', since that is often both faster and more accurate in these
                        cases (due to ringing in Fourier space).

            'fft'       The integration of the light within each pixel is mathematically equivalent
                        to convolving by the pixel profile (a Pixel object) and sampling the result
                        at the centers of the pixels.  This method will do that convolution using
                        a discrete Fourier transform.  Furthermore, if the object (or any component
                        of it) has been transformed via shear(), dilate(), etc., then these
                        transformations are done in Fourier space as well.

            'real_space'  This uses direct integrals (using the Gauss-Kronrod-Patterson algorithm)
                        in real space for the integration over the pixel response.  It is usually
                        slower than the 'fft' method, but if the profile has hard edges that cause
                        ringing in Fourier space, it can be faster and/or more accurate.  If you
                        use 'real_space' with something that is already a Convolution, then this
                        will revert to 'fft', since the double convolution that is required to also
                        handle the pixel response is far too slow to be practical using real-space
                        integrals.

            'phot'      This uses a technique called photon shooting to render the image.
                        Essentially, the object profile is taken as a probability distribution
                        from which a finite number of photons are "shot" onto the image.  Each
                        photon's flux gets added to whichever pixel the photon hits.  This process
                        automatically accounts for the integration of the light over the pixel
                        area, since all photons that hit any part of the pixel are counted.
                        Convolutions and transformations are simple geometric processes in this
                        framework.  However, there are two caveats with this method: (1) the
                        resulting image will have Poisson noise from the finite number of photons,
                        and (2) it is not available for all object types (notably anything that
                        includes a Deconvolution).

            'no_pixel'  Instead of integrating over the pixels, this method will sample the profile
                        at the centers of the pixels and multiply by the pixel area.  If there is
                        a convolution involved, the choice of whether this will use an FFT or
                        real-space calculation is governed by the `real_space` parameter of the
                        Convolution class.  This method is the appropriate choice if you are using
                        a PSF that already includes a convolution by the pixel response.  For
                        example, if you are using a PSF from an observed image of a star, then it
                        has already been convolved by the pixel, so you would not want to do so
                        again.  Note: The multiplication by the pixel area gets the flux
                        normalization right for the above use case.  cf. `method = 'sb'`.

            'sb'        This is a lot like 'no_pixel', except that the image values will simply be
                        the sampled object profile's surface brightness, not multiplied by the
                        pixel area.  This does not correspond to any real observing scenario, but
                        it could be useful if you want to view the surface brightness profile of an
                        object directly, without including the pixel integration.

        Normally, the flux of the object should be equal to the sum of all the pixel values in the
        image, less some small amount of flux that may fall off the edge of the image (assuming you
        don't use `method='sb'`).  However, you may optionally set a `gain` value, which converts
        between photons and ADU (so-called analog-to-digital units), the units of the pixel values
        in real images.  Normally, the gain of a CCD is in electrons/ADU, but in GalSim, we fold the
        quantum efficiency into the gain as well, so the units are photons/ADU.

        Another caveat is that, technically, flux is really in units of photons/cm^2/s, not photons.
        So if you want, you can keep track of this properly and provide an `area` and `exposure`
        time here. This detail is more important with chromatic objects where the SED is typically
        given in erg/cm^2/s/nm, so the exposure time and area are important details. With achromatic
        objects however, it is often more convenient to ignore these details and just consider the
        flux to be the total number of photons for this exposure, in which case, you would leave the
        area and exptime parameters at their default value of 1.

        The 'phot' method has a few extra parameters that adjust how it functions.  The total
        number of photons to shoot is normally calculated from the object's flux.  This flux is
        taken to be given in photons/cm^2/s, so for most simple profiles, this times area * exptime
        will equal the number of photons shot.  (See the discussion in Rowe et al, 2015, for why
        this might be modified for InterpolatedImage and related profiles.)  However, you can
        manually set a different number of photons with `n_photons`.  You can also set
        `max_extra_noise` to tell drawImage() to use fewer photons than normal (and so is faster)
        such that no more than that much extra noise is added to any pixel.  This is particularly
        useful if you will be subsequently adding sky noise, and you can thus tolerate more noise
        than the normal number of photons would give you, since using fewer photons is of course
        faster.  Finally, the default behavior is to have the total flux vary as a Poisson random
        variate, which is normally appropriate with photon shooting.  But you can turn this off with
        `poisson_flux=False`.  It also defaults to False if you set an explicit value for
        `n_photons`.

        The object will by default be drawn with its nominal center at the center location of the
        image.  There is thus a qualitative difference in the appearance of the rendered profile
        when drawn on even- and odd-sized images.  For a profile with a maximum at (0,0), this
        maximum will fall in the central pixel of an odd-sized image, but in the corner of the four
        central pixels of an even-sized image.  There are two parameters that can affect this
        behavior.  If you want the nominal center to always fall at the center of a pixel, you can
        use `use_true_center=False`.  This will put the object's center at the position
        `image.center()` which is an integer pixel value, and is not the true center of an
        even-sized image.  You can also arbitrarily offset the profile from the image center with
        the `offset` parameter to handle any sub-pixel dithering you want.

        On return, the image will have an attribute `added_flux`, which will be set to the total
        flux added to the image.  This may be useful as a sanity check that you have provided a
        large enough image to catch most of the flux.  For example:

            >>> obj.drawImage(image)
            >>> assert image.added_flux > 0.99 * obj.getFlux()

        The appropriate threshold will depend on your particular application, including what kind
        of profile the object has, how big your image is relative to the size of your object,
        whether you are keeping `poisson_flux=True`, etc.

        The following code snippet illustrates how `gain`, `exptime`, `area`, and `method` can all
        influence the relationship between the `flux` attribute of a `GSObject` and both the pixel
        values and `.added_flux` attribute of an `Image` drawn with `drawImage()`:

            >>> obj = galsim.Gaussian(fwhm=1)
            >>> obj.flux
            1.0
            >>> im = obj.drawImage()
            >>> im.added_flux
            0.9999630988657515
            >>> im.array.sum()
            0.99996305
            >>> im = obj.drawImage(exptime=10, area=10)
            >>> im.added_flux
            0.9999630988657525
            >>> im.array.sum()
            99.996315
            >>> im = obj.drawImage(exptime=10, area=10, method='sb', scale=0.5, nx=10, ny=10)
            >>> im.added_flux
            0.9999973790505298
            >>> im.array.sum()
            399.9989
            >>> im = obj.drawImage(exptime=10, area=10, gain=2)
            >>> im.added_flux
            0.9999630988657525
            >>> im.array.sum()
            49.998158

        Given the periodicity implicit in the use of FFTs, there can occasionally be artifacts due
        to wrapping at the edges, particularly for objects that are quite extended (e.g., due to
        the nature of the radial profile). See `help(galsim.GSParams)` for parameters that you can
        use to reduce the level of these artifacts, in particular `folding_threshold` may be
        helpful if you see such artifacts in your images.

        @param image        If provided, this will be the image on which to draw the profile.
                            If `image` is None, then an automatically-sized Image will be created.
                            If `image` is given, but its bounds are undefined (e.g. if it was
                            constructed with `image = galsim.Image()`), then it will be resized
                            appropriately based on the profile's size [default: None].
        @param nx           If provided and `image` is None, use to set the x-direction size of the
                            image.  Must be accompanied by `ny`.
        @param ny           If provided and `image` is None, use to set the y-direction size of the
                            image.  Must be accompanied by `nx`.
        @param bounds       If provided and `image` is None, use to set the bounds of the image.
        @param scale        If provided, use this as the pixel scale for the image.
                            If `scale` is None and `image` is given, then take the provided
                            image's pixel scale.
                            If `scale` is None and `image` is None, then use the Nyquist scale.
                            If `scale <= 0` (regardless of `image`), then use the Nyquist scale.
                            If `scale > 0` and `image` is given, then override `image.scale` with
                            the value given as a keyword.
                            [default: None]
        @param wcs          If provided, use this as the wcs for the image (possibly overriding any
                            existing `image.wcs`).  At most one of `scale` or `wcs` may be provided.
                            [default: None]
        @param dtype        The data type to use for an automatically constructed image.  Only
                            valid if `image` is None. [default: None, which means to use
                            numpy.float32]
        @param method       Which method to use for rendering the image.  See discussion above
                            for the various options and what they do. [default: 'auto']
        @param area         Collecting area of telescope in cm^2.  [default: 1.]
        @param exptime      Exposure time in s.  [default: 1.]
        @param gain         The number of photons per ADU ("analog to digital units", the units of
                            the numbers output from a CCD).  [default: 1]
        @param add_to_image Whether to add flux to the existing image rather than clear out
                            anything in the image before drawing.
                            Note: This requires that `image` be provided and that it have defined
                            bounds. [default: False]
        @param use_true_center  Normally, the profile is drawn to be centered at the true center
                            of the image (using the function image.bounds.trueCenter()).
                            If you would rather use the integer center (given by
                            image.bounds.center()), set this to `False`.  [default: True]
        @param offset       The location in pixel coordinates at which to center the profile being
                            drawn relative to the center of the image (either the true center if
                            `use_true_center=True` or nominal center if `use_true_center=False`).
                            [default: None]
        @param n_photons    If provided, the number of photons to use for photon shooting.
                            If not provided (i.e. `n_photons = 0`), use as many photons as
                            necessary to result in an image with the correct Poisson shot
                            noise for the object's flux.  For positive definite profiles, this
                            is equivalent to `n_photons = flux`.  However, some profiles need
                            more than this because some of the shot photons are negative
                            (usually due to interpolants).
                            [default: 0]
        @param rng          If provided, a random number generator to use for photon shooting,
                            which may be any kind of BaseDeviate object.  If `rng` is None, one
                            will be automatically created, using the time as a seed.
                            [default: None]
        @param max_extra_noise  If provided, the allowed extra noise in each pixel when photon
                            shooting.  This is only relevant if `n_photons=0`, so the number of
                            photons is being automatically calculated.  In that case, if the image
                            noise is dominated by the sky background, then you can get away with
                            using fewer shot photons than the full `n_photons = flux`.  Essentially
                            each shot photon can have a `flux > 1`, which increases the noise in
                            each pixel.  The `max_extra_noise` parameter specifies how much extra
                            noise per pixel is allowed because of this approximation.  A typical
                            value for this might be `max_extra_noise = sky_level / 100` where
                            `sky_level` is the flux per pixel due to the sky.  Note that this uses
                            a "variance" definition of noise, not a "sigma" definition.
                            [default: 0.]
        @param poisson_flux Whether to allow total object flux scaling to vary according to
                            Poisson statistics for `n_photons` samples when photon shooting.
                            [default: True, unless `n_photons` is given, in which case the default
                            is False]
        @param surface_ops  A list of operators that can modify the photon array that will be
                            applied in order before accumulating the photons on the sensor.
                            [default: ()]
        @param setup_only   Don't actually draw anything on the image.  Just make sure the image
                            is set up correctly.  This is used internally by GalSim, but there
                            may be cases where the user will want the same functionality.
                            [default: False]

        @returns the drawn Image.
        """
        # Check for obsolete parameters
        if dx is not None and scale is None: # pragma: no cover
            from .deprecated import depr
            depr('dx', 1.1, 'scale')
            scale = dx
        if wmult != 1.: # pragma: no cover
            from .deprecated import depr
            depr('wmult', 1.5, 'GSParams(folding_threshold)',
                 'The old wmult parameter should not generally be required to get accurate FFT-'
                 'rendered images.  If you need larger FFT grids to prevent aliasing, you should '
                 'now use a gsparams object with a folding_threshold lower than the default 0.005.')

        # Check that image is sane
        if image is not None and not isinstance(image, galsim.Image):
            raise ValueError("image is not an Image instance")

        # Make sure (gain, area, exptime) have valid values:
        if gain <= 0.:
            raise ValueError("Invalid gain <= 0.")
        if area <= 0.:
            raise ValueError("Invalid area <= 0.")
        if exptime <= 0.:
            raise ValueError("Invalid exptime <= 0.")

        if method not in ['auto', 'fft', 'real_space', 'phot', 'no_pixel', 'sb']:
            raise ValueError("Invalid method name = %s"%method)

        # Check that the user isn't convolving by a Pixel already.  This is almost always an error.
        if method == 'auto' and isinstance(self, galsim.Convolution):
            if any([ isinstance(obj, galsim.Pixel) for obj in self.obj_list ]):
                import warnings
                warnings.warn(
                    "You called drawImage with `method='auto'` "
                    "for an object that includes convolution by a Pixel.  "
                    "This is probably an error.  Normally, you should let GalSim "
                    "handle the Pixel convolution for you.  If you want to handle the Pixel "
                    "convolution yourself, you can use method=no_pixel.  Or if you really meant "
                    "for your profile to include the Pixel and also have GalSim convolve by "
                    "an _additional_ Pixel, you can suppress this warning by using method=fft.")

        # Some parameters are only relevant for method == 'phot'
        if method != 'phot':
            if n_photons != 0.:
                raise ValueError("n_photons is only relevant for method='phot'")
            if rng is not None:
                raise ValueError("rng is only relevant for method='phot'")
            if max_extra_noise != 0.:
                raise ValueError("max_extra_noise is only relevant for method='phot'")
            if poisson_flux is not None:
                raise ValueError("poisson_flux is only relevant for method='phot'")
            if surface_ops != ():
                raise ValueError("surface_ops are only relevant for method='phot'")

        # Figure out what wcs we are going to use.
        wcs = self._determine_wcs(scale, wcs, image)

        # Make sure offset is a PositionD
        offset = self._parse_offset(offset)

        # Get the local WCS, accounting for the offset correctly.
        local_wcs = self._local_wcs(wcs, image, offset, use_true_center)

        # Convert the profile in world coordinates to the profile in image coordinates:
        prof = local_wcs.toImage(self)

        # Account for area and exptime.
        flux_scale = area * exptime
        # For surface brightness normalization, also scale by the pixel area.
        if method == 'sb':
            flux_scale /= local_wcs.pixelArea()
        # Only do the gain here if not photon shooting, since need the number of photons to
        # reflect that actual photons, not ADU.
        if gain != 1 and method != 'phot':
            flux_scale /= gain

        prof *= flux_scale

        # If necessary, convolve by the pixel
        if method in ['auto', 'fft', 'real_space']:
            if method == 'auto':
                real_space = None
            elif method == 'fft':
                real_space = False
            else:
                real_space = True
            prof = galsim.Convolve(prof, galsim.Pixel(scale=1.0), real_space=real_space)

        # Apply the offset, and possibly fix the centering for even-sized images
        shape = prof._get_shape(image, nx, ny, bounds)
        prof = prof._fix_center(shape, offset, use_true_center, reverse=False)

        # Make sure image is setup correctly
        image = prof._setup_image(image, nx, ny, bounds, add_to_image, dtype, wmult=wmult)
        image.wcs = wcs

        if setup_only:
            image.added_flux = 0.
            return image

        # Making a view of the image lets us change the center without messing up the original.
        imview = image.view()
        imview.setCenter(0,0)
        imview.wcs = galsim.PixelScale(1.0)

        if method == 'phot':
            added_photons = prof.drawPhot(imview, n_photons, rng, max_extra_noise, poisson_flux,
                                          surface_ops, gain)
        elif prof.isAnalyticX():
            added_photons = prof.drawReal(imview)
        else:
            added_photons = prof.drawFFT(imview, wmult)

        image.added_flux = added_photons / flux_scale

        return image

    def drawReal(self, image):
        """
        Draw this profile into an Image by direct evaluation at the location of each pixel.

        This is usually called from the `drawImage` function, rather than called directly by the
        user.  In particular, the input image must be already set up with defined bounds with
        the center set to (0,0).  It also must have a pixel scale wcs.  The profile being
        drawn should have already been converted to image coordinates via

            >>> image_profile = original_wcs.toImage(original_profile)

        The image is not cleared out before drawing.  So this profile will be added to anything
        already on the input image.  This corresponds to `add_to_image=True` in the `drawImage`
        options.  If you don't want to add to the existing image, just call `image.setZero()`
        before calling `drawReal`.

        Note that the image produced by `drawReal` represents the profile sampled at the center
        of each pixel and then multiplied by the pixel area.  That is, the profile is NOT
        integrated over the area of the pixel.  If you want to render a profile integrated over
        the pixel, you can convolve with a Pixel first and draw that.

        @param image        The Image onto which to place the flux. [required]
                            Note: The flux will be added to any flux already on the image,
                            so this corresponds to the add_to_image=True option in drawImage.

        @returns The total flux drawn inside the image bounds.
        """
        return self.SBProfile.draw(image.image, image.scale)

    def getGoodImageSize(self, pixel_scale):
        """Return a good size to use for drawing this profile.

        The size will be large enough to cover most of the flux of the object.  Specifically,
        at least (1-gsparams.folding_threshold) (i.e. 99.5% by default) of the flux should fall
        in the image.

        Also, the returned size is always an even number, which is usually desired in practice.
        Of course, if you prefer an odd-sized image, you can add 1 to the result.

        @param pixel_scale      The desired pixel scale of the image to be built.

        @returns N, a good (linear) size of an image on which to draw this object.
        """
        return self.SBProfile.getGoodImageSize(pixel_scale)

    def drawFFT(self, image, wmult=1.):
        """
        Draw this profile into an Image by direct evaluation at the location of each pixel.

        This is usually called from the `drawImage` function, rather than called directly by the
        user.  In particular, the input image must be already set up with defined bounds with
        the center set to (0,0).  It also must have a pixel scale of 1.0.  The profile being
        drawn should have already been converted to image coordinates via

            >>> image_profile = original_wcs.toImage(original_profile)

        The image is not cleared out before drawing.  So this profile will be added to anything
        already on the input image.  This corresponds to `add_to_image=True` in the `drawImage`
        options.  If you don't want to add to the existing image, just call `image.setZero()`
        before calling `drawFFT`.

        Note that the image produced by `drawFFT` represents the profile sampled at the center
        of each pixel and then multiplied by the pixel area.  That is, the profile is NOT
        integrated over the area of the pixel.  If you want to render a profile integrated over
        the pixel, you can convolve with a Pixel first and draw that.

        @param image        The Image onto which to place the flux. [required]
                            Note: The flux will be added to any flux already on the image,
                            so this corresponds to the add_to_image=True option in drawImage.

        @returns The total flux drawn inside the image bounds.
        """
        if wmult != 1.: # pragma: no cover
            from .deprecated import depr
            depr('wmult', 1.5, 'GSParams(folding_threshold)',
                 'The old wmult parameter should not generally be required to get accurate FFT-'
                 'rendered images.  If you need larger FFT grids to prevent aliasing, you should '
                 'now use a gsparams object with a folding_threshold lower than the default 0.005.')
            if type(wmult) != float:
                wmult = float(wmult)

        # Start with what this profile thinks a good size would be given the image's pixel scale.
        N = self.getGoodImageSize(image.scale/wmult)

        # We must make something big enough to cover the target image size:
        image_N = np.max(image.bounds.numpyShape())
        N = np.max((N, image_N))

        # Round up to a good size for making FFTs:
        N = image.good_fft_size(N)

        # Make sure we hit the minimum size specified in the gsparams.
        N = max(N, self.gsparams.minimum_fft_size)

        dk = 2.*np.pi / N

        if N*dk/2 > self.maxK():
            Nk = N
        else:
            # There will be aliasing.  Make a larger image and then wrap it.
            Nk = int(np.ceil(self.maxK()/dk)) * 2

        if Nk > self.gsparams.maximum_fft_size:
            raise RuntimeError(
                "drawFFT requires an FFT that is too large: %s."%Nk +
                "If you can handle the large FFT, you may update gsparams.maximum_fft_size.")

        # Draw the image in k space.
        bounds = galsim.BoundsI(0,Nk/2,-Nk/2,Nk/2)
        kimage = galsim.ImageC(bounds, scale=dk)
        self.SBProfile.drawK(kimage.image.view(), dk)

        # Wrap the full image to the size we want for the FT.
        # Even if N == Nk, this is useful to make this portion properly Hermitian in the
        # N/2 column and N/2 row.
        bwrap = galsim.BoundsI(0, N/2, -N/2, N/2-1)
        kimage_wrap = kimage.image.wrap(bwrap, True, False)

        # Perform the fourier transform.j
        real_image = kimage_wrap.inverse_fft(dk)

        # Add (a portion of) this to the original image.
        image.image += real_image.subImage(image.bounds)
        added_photons = real_image.subImage(image.bounds).array.sum()

        return added_photons

    def _calculate_nphotons(self, n_photons, poisson_flux, max_extra_noise, rng):
        """Calculate how many photons to shoot and what flux_ratio (called g) each one should
        have in order to produce an image with the right S/N and total flux.

        This routine is normally called by drawPhot.

        @returns n_photons, g
        """
        # For profiles that are positive definite, then N = flux. Easy.
        #
        # However, some profiles shoot some of their photons with negative flux. This means that
        # we need a few more photons to get the right S/N = sqrt(flux). Take eta to be the
        # fraction of shot photons that have negative flux.
        #
        # S^2 = (N+ - N-)^2 = (N+ + N- - 2N-)^2 = (Ntot - 2N-)^2 = Ntot^2(1 - 2 eta)^2
        # N^2 = Var(S) = (N+ + N-) = Ntot
        #
        # So flux = (S/N)^2 = Ntot (1-2eta)^2
        # Ntot = flux / (1-2eta)^2
        #
        # However, if each photon has a flux of 1, then S = (1-2eta) Ntot = flux / (1-2eta).
        # So in fact, each photon needs to carry a flux of g = 1-2eta to get the right
        # total flux.
        #
        # That's all the easy case. The trickier case is when we are sky-background dominated.
        # Then we can usually get away with fewer shot photons than the above.  In particular,
        # if the noise from the photon shooting is much less than the sky noise, then we can
        # use fewer shot photons and essentially have each photon have a flux > 1. This is ok
        # as long as the additional noise due to this approximation is "much less than" the
        # noise we'll be adding to the image for the sky noise.
        #
        # Let's still have Ntot photons, but now each with a flux of g. And let's look at the
        # noise we get in the brightest pixel that has a nominal total flux of Imax.
        #
        # The number of photons hitting this pixel will be Imax/flux * Ntot.
        # The variance of this number is the same thing (Poisson counting).
        # So the noise in that pixel is:
        #
        # N^2 = Imax/flux * Ntot * g^2
        #
        # And the signal in that pixel will be:
        #
        # S = Imax/flux * (N+ - N-) * g which has to equal Imax, so
        # g = flux / Ntot(1-2eta)
        # N^2 = Imax/Ntot * flux / (1-2eta)^2
        #
        # As expected, we see that lowering Ntot will increase the noise in that (and every
        # other) pixel.
        # The input max_extra_noise parameter is the maximum value of spurious noise we want
        # to allow.
        #
        # So setting N^2 = Imax + nu, we get
        #
        # Ntot = flux / (1-2eta)^2 / (1 + nu/Imax)
        # g = (1 - 2eta) * (1 + nu/Imax)
        #
        # Returns the total flux placed inside the image bounds by photon shooting.
        #

        flux = self.SBProfile.getFlux()
        posflux = self.SBProfile.getPositiveFlux()
        negflux = self.SBProfile.getNegativeFlux()
        eta = negflux / (posflux + negflux)
        eta_factor = 1.-2.*eta  # This is also the amount to scale each photon.
        mod_flux = flux/(eta_factor*eta_factor)

        # Use this for the factor by which to scale photon arrays.
        g = eta_factor

        # If requested, let the target flux value vary as a Poisson deviate
        if poisson_flux:
            # If we have both positive and negative photons, then the mix of these
            # already gives us some variation in the flux value from the variance
            # of how many are positive and how many are negative.
            # The number of negative photons varies as a binomial distribution.
            # <F-> = eta * Ntot * g
            # <F+> = (1-eta) * Ntot * g
            # <F+ - F-> = (1-2eta) * Ntot * g = flux
            # Var(F-) = eta * (1-eta) * Ntot * g^2
            # F+ = Ntot * g - F- is not an independent variable, so
            # Var(F+ - F-) = Var(Ntot*g - 2*F-)
            #              = 4 * Var(F-)
            #              = 4 * eta * (1-eta) * Ntot * g^2
            #              = 4 * eta * (1-eta) * flux
            # We want the variance to be equal to flux, so we need an extra:
            # delta Var = (1 - 4*eta + 4*eta^2) * flux
            #           = (1-2eta)^2 * flux
            mean = eta_factor*eta_factor * flux
            pd = galsim.PoissonDeviate(rng, mean)
            pd_val = pd() - mean + flux
            ratio = pd_val / flux
            g *= ratio
            mod_flux *= ratio

        if n_photons == 0.:
            n_photons = mod_flux
            if max_extra_noise > 0.:
                gfactor = 1. + max_extra_noise / self.SBProfile.maxSB()
                n_photons /= gfactor
                g *= gfactor

        # Make n_photons an integer.
        iN = int(n_photons + 0.5)

        if iN <= 0:  # pragma: no cover
            import warnings
            warnings.warn("Automatic n_photons calculation did not end up with positive N. " +
                          "(n_photons = %s)  No photons will be shot. "%n_photons +
                          "prof = %s  "%self +
                          "flux = %s  "%self.flux +
                          "poisson_flux = %s  "%poisson_flux +
                          "max_extra_noise = %s  "%max_extra_noise +
                          "g = %s  "%g)
            return 0, 1.

        return iN, g


    def drawPhot(self, image, n_photons=0, rng=None, max_extra_noise=None, poisson_flux=False,
                 surface_ops=(), gain=1.0):
        """
        Draw this profile into an Image by shooting photons.

        This is usually called from the `drawImage` function, rather than called directly by the
        user.  In particular, the input image must be already set up with defined bounds with
        the center set to (0,0).  It also must have a pixel scale of 1.0.  The profile being
        drawn should have already been converted to image coordinates via

            >>> image_profile = original_wcs.toImage(original_profile)

        The image is not cleared out before drawing.  So this profile will be added to anything
        already on the input image.  This corresponds to `add_to_image=True` in the `drawImage`
        options.  If you don't want to add to the existing image, just call `image.setZero()`
        before calling `drawPhot`.

        Note that the image produced by `drawPhot` represents the profile integrated over the
        area of each pixel.  This is equivalent to convolving the profile by a square `Pixel`
        profile and sampling the value at the center of each pixel.

        @param image        The Image onto which to place the flux. [required]
                            Note: The shot photons will be added to any flux already on the image,
                            so this corresponds to the add_to_image=True option in drawImage.
        @param n_photons    If provided, the number of photons to use for photon shooting.
                            If not provided (i.e. `n_photons = 0`), use as many photons as
                            necessary to result in an image with the correct Poisson shot
                            noise for the object's flux.  For positive definite profiles, this
                            is equivalent to `n_photons = flux`.  However, some profiles need
                            more than this because some of the shot photons are negative
                            (usually due to interpolants).  [default: 0]
        @param rng          If provided, a random number generator to use for photon shooting,
                            which may be any kind of BaseDeviate object.  If `rng` is None, one
                            will be automatically created, using the time as a seed.
                            [default: None]
        @param max_extra_noise  If provided, the allowed extra noise in each pixel when photon
                            shooting.  This is only relevant if `n_photons=0`, so the number of
                            photons is being automatically calculated.  In that case, if the image
                            noise is dominated by the sky background, then you can get away with
                            using fewer shot photons than the full `n_photons = flux`.  Essentially
                            each shot photon can have a `flux > 1`, which increases the noise in
                            each pixel.  The `max_extra_noise` parameter specifies how much extra
                            noise per pixel is allowed because of this approximation.  A typical
                            value for this might be `max_extra_noise = sky_level / 100` where
                            `sky_level` is the flux per pixel due to the sky.  Note that this uses
                            a "variance" definition of noise, not a "sigma" definition.
                            [default: 0.]
        @param poisson_flux Whether to allow total object flux scaling to vary according to
                            Poisson statistics for `n_photons` samples when photon shooting.
                            [default: True, unless `n_photons` is given, in which case the default
                            is False]
        @param surface_ops  A list of operators that can modify the photon array that will be
                            applied in order before accumulating the photons on the sensor.
                            [default: ()]
        @param gain         The number of photons per ADU ("analog to digital units", the units of
                            the numbers output from a CCD).  [default: 1.]

        @returns The total flux of photons that landed inside the image bounds.
        """
        # Make sure the type of n_photons is correct and has a valid value:
        if n_photons < 0.:
            raise ValueError("Invalid n_photons < 0.")

        if poisson_flux is None:
            if n_photons == 0.: poisson_flux = True
            else: poisson_flux = False

        # Check that either n_photons is set to something or flux is set to something
        if n_photons == 0. and self.getFlux() == 1.:
            import warnings
            warnings.warn(
                    "Warning: drawImage for object with flux == 1, area == 1, and "
                    "exptime == 1, but n_photons == 0.  This will only shoot a single photon.")

        # Setup the rng if not provided one.
        if rng is None:
            ud = galsim.UniformDeviate()
        elif isinstance(rng, galsim.BaseDeviate):
            ud = galsim.UniformDeviate(rng)
        else:
            raise TypeError("The rng provided is not a BaseDeviate")

        # Make sure the image is set up to have unit pixel scale and centered at 0,0.
        if image.wcs != galsim.PixelScale(1.0):
            raise ValueError("drawPhot requires an image with scale=1.0")
        if image.center() != galsim.PositionI(0,0):
            raise ValueError("drawPhot requires an image centered at 0,0")

        Ntot, g = self._calculate_nphotons(n_photons, poisson_flux, max_extra_noise, ud)

        if gain != 1.:
            g /= gain

        # total flux falling inside image bounds, this will be returned on exit.
        added_flux = 0.

        # Don't do more than this at a time to keep the  memory usage reasonable.
        maxN = 100000

        # Nleft is the number of photons remaining to shoot.
        Nleft = Ntot
        while Nleft > 0:
            # Shoot at most maxN at a time
            thisN = min(maxN, Nleft)

            try:
                phot_array = self.SBProfile.shoot(thisN, ud)
            except RuntimeError:  # pragma: no cover
                # Give some extra explanation as a warning, then raise the original exception
                # so the traceback shows as much detail as possible.
                import warnings
                warnings.warn(
                    "Unable to draw this GSObject with photon shooting.  Perhaps it is a "+
                    "Deconvolve or is a compound including one or more Deconvolve objects.")
                raise

            phot_array.scaleFlux(g * thisN / Ntot)

            for op in surface_ops:
                op.applyTo(phot_array)

            added_flux += phot_array.addTo(image.image)
            Nleft -= thisN

        return added_flux


<<<<<<< HEAD
    def drawKImage(self, re=None, im=None, nx=None, ny=None, bounds=None, scale=None, wcs=None,
                   dtype=None, gain=1., wmult=1., add_to_image=False, dk=None):
        """Draws the k-space Image (both real and imaginary parts) of the object, with bounds
        optionally set by input Image instances.
=======
    def drawKImage(self, image=None, nx=None, ny=None, bounds=None, scale=None,
                   add_to_image=False, dk=None, wmult=1., re=None, im=None, dtype=None, gain=None):
        """Draws the k-space (complex) Image of the object, with bounds optionally set by input
        Image instance.
>>>>>>> 583e5c32

        Normalization is always such that image(0,0) = flux.  Unlike the real-space drawImage()
        function, the (0,0) point will always be one of the actual pixel values.  For even-sized
        images, it will be 1/2 pixel above and to the right of the true center of the image.

        Another difference from  drawImage() is that a wcs other than a simple pixel scale is not
        allowed.  There is no `wcs` parameter here, and if the images have a non-trivial wcs (and
        you don't override it with the `scale` parameter), a TypeError will be raised.

        Also, there is no convolution by a pixel.  This is just a direct image of the Fourier
        transform of the surface brightness profile.

        @param image        If provided, this will be the ImageC onto which to draw the k-space
                            image.  If `image` is None, then an automatically-sized image will be
                            created.  If `image` is given, but its bounds are undefined, then it
                            will be resized appropriately based on the profile's size.
                            [default: None]
        @param nx           If provided and `image` is None, use to set the x-direction size of the
                            image.  Must be accompanied by `ny`.
        @param ny           If provided and `image` is None, use to set the y-direction size of the
                            image.  Must be accompanied by `nx`.
        @param bounds       If provided and `image` is None, use to set the bounds of the image.
        @param scale        If provided, use this as the pixel scale, dk, for the images.
                            If `scale` is None and `image` is given, then take the provided
                            images' pixel scale (which must be equal).
                            If `scale` is None and `image` is None, then use the Nyquist scale.
                            If `scale <= 0` (regardless of `image`), then use the Nyquist scale.
                            [default: None]
        @param add_to_image Whether to add to the existing images rather than clear out
                            anything in the image before drawing.
                            Note: This requires that `image` be provided and that it has defined
                            bounds. [default: False]

        @returns an ImageC instance (created if necessary)
        """
        if isinstance(image,galsim.Image) and isinstance(nx,galsim.Image):
            # If the user calls drawK(re,im), then give the proper deprecation below.
            re = image
            im = nx
            image = None
            nx = None

        # Check for obsolete parameters
        if dk is not None and scale is None: # pragma: no cover
            from .deprecated import depr
            depr('dk', 1.1, 'scale')
            scale = dk
        if wmult != 1.: # pragma: no cover
            from .deprecated import depr
            depr('wmult', 1.5, 'GSParams(folding_threshold)',
                 'The old wmult parameter should not generally be required to get accurate FFT-'
                 'rendered images.  If you need larger FFT grids to prevent aliasing, you should '
                 'now use a gsparams object with a folding_threshold lower than the default 0.005.')
        if re is not None or im is not None: # pragma: no cover
            from .deprecated import depr
            depr('re,im', 1.5, 'image as a single complex ImageC',
                 'Warning: the input re, im images are being changed to have their arrays be '
                 'the real and imag parts of the output ImageC object.')
            if re is None or im is None:
                raise ValueError("Only one of re or im was provided.")
            if image is not None:
                raise ValueError("re and im were provided along with image")
            image = re + 1j * im
        if dtype is not None: # pragma: no cover
            from .deprecated import depr
            depr('dtype', 1.5, '', 'dtype of returned image will always be numpy.complex128')
        if gain is not None: # pragma: no cover
            from .deprecated import depr
            depr('gain', 1.5, ''
                 "The gain parameter doesn't really make sense for drawKImage.  If you had been "
                 "using it, you should now just divide the final image by gain instead.")

        # Make sure provided image is an ImageC
        if image is not None and image.array.dtype != np.complex128:
            raise ValueError("Provided image must be an ImageC (aka Image(..., dtype=complex))")

<<<<<<< HEAD
        # Make sure the type of wmult is correct and has a valid value
        if type(wmult) != float:
            wmult = float(wmult)
        if wmult <= 0:
            raise ValueError("Invalid wmult <= 0.")

        # Check for scale if using nx, ny, or bounds
        if (scale is None and wcs is None and
            (nx is not None or ny is not None or bounds is not None)):
            raise ValueError("Must provide wcs or scale if providing nx, ny, or bounds")

        # Check that the images are consistent, and possibly get the wcs/scale from them.
        if re is None:
            if im is not None:
                raise ValueError("re is None, but im is not None")
        else:
            if im is None:
                raise ValueError("im is None, but re is not None")
            if wcs is None and scale is None:
                if re.wcs != im.wcs:
                    raise ValueError("re and im do not have the same input wcs")
            if re.bounds.isDefined() or im.bounds.isDefined():
                if re.bounds != im.bounds:
                    raise ValueError("re and im do not have the same defined bounds")

        # Determine wcs, but use stepK() as default instead of nyquistScale().
        wcs = self._determine_wcs(scale, wcs, re, default_wcs=galsim.PixelScale(self.stepK()))

        # Only accept uniformWCSes.
        if not wcs.isUniform():
            raise ValueError("Uniform WCS required by drawKImage")

        local_wcs = wcs.local()

        # For a simple PixelScale Fourier-domain WCS, Mike had previously figured out how to
        # transform self into another profile that could be directly used with _setup_image to setup
        # the re and im images.  I (Josh) had trouble figuring out how to generalize this to more
        # complicated Fourier WCSes though, so here we just compute a good image size directly and
        # feed that to _setup_image as an optional arg.
        Nd = wmult * 2 * self.maxK() / local_wcs.minLinearScale()
        N = int(np.ceil(Nd * 1.-1e-12))
        if N % 2 == 1:
            N += 1
        re = self._setup_image(re, nx, ny, bounds, wmult, add_to_image, dtype, N)
        im = self._setup_image(im, nx, ny, bounds, wmult, add_to_image, dtype, N)

        # Set the wcs of the images to use the Fourier-domain wcs.
        re.wcs = wcs
        im.wcs = wcs

        # Now, for drawing the k-space image, we need the profile to be in the image coordinates
        # that correspond to having unit-sized pixels in k space.  This is apparently somewhat
        # complicated, but empirically I've determined that a JacobianWCS with transposed
        # and inverted transformation matrix works.
        inv_wcs = local_wcs.inverse().jacobian()
        transform_wcs = galsim.JacobianWCS(inv_wcs.dudx, inv_wcs.dvdx, inv_wcs.dudy, inv_wcs.dvdy)
        prof = transform_wcs.toImage(self)
=======
        # Possibly get the scale from image.
        if image is not None and scale is None:
            # Grab the scale to use from the image.
            # This will raise a TypeError if image.wcs is not a PixelScale
            scale = image.scale

        # The input scale (via scale or image.scale) is really a dk value, so call it that for
        # clarity here, since we also need the real-space pixel scale, which we will call dx.
        if scale is None or scale <= 0:
            dk = self.stepK()
        else:
            dk = float(scale)
        if image is not None and image.bounds.isDefined():
            dx = np.pi/( np.max(image.array.shape) // 2 * dk )
        elif scale is None or scale <= 0:
            dx = self.nyquistScale()
        else:
            # Then dk = scale, which implies that we need to have dx smaller than nyquistScale
            # by a factor of (dk/stepk)
            dx = self.nyquistScale() * dk / self.stepK()

        # If the profile needs to be constructed from scratch, the _setup_image function will
        # do that, but only if the profile is in image coordinates for the real space image.
        # So make that profile.
        real_prof = galsim.PixelScale(dx).toImage(self)
        if image is None: dtype = np.complex128
        image = real_prof._setup_image(image, nx, ny, bounds, add_to_image, np.complex128,
                                       odd=True, wmult=wmult)

        # Set the wcs of the images to use the dk scale size
        image.scale = dk

        if re is not None or im is not None: # pragma: no cover
            # Make sure the input re and im images get all the right attributes to match
            # the output image.
            # This is a hack that won't get all use cases right, but probably most of them.
            re._array = image._array.real
            im._array = image._array.imag
            b = image.bounds
            re.image = _galsim.ImageView[np.float64](re._array, b.xmin, b.ymin)
            im.image = _galsim.ImageView[np.float64](im._array, b.xmin, b.ymin)
            re.scale = image.scale
            im.scale = image.scale
            re.setOrigin(image.origin())
            im.setOrigin(image.origin())
>>>>>>> 583e5c32

        # Making views of the images lets us change the centers without messing up the originals.
        image.setCenter(0,0)

        self.SBProfile.drawK(image.image.view(), dk)

        if gain is not None:  # pragma: no cover
            image /= gain

        return image

    def __eq__(self, other):
        return (type(self) == type(other) and
                self.SBProfile == other.SBProfile)

    def __ne__(self, other): return not self.__eq__(other)
    def __hash__(self): return hash(("galsim.GSObject", self.SBProfile))

# Pickling an SBProfile is a bit tricky, since it's a base class for lots of other classes.
# Normally, we'll know what the derived class is, so we can just use the pickle stuff that is
# appropriate for that.  But if we get a SBProfile back from say the getObj() method of
# SBTransform, then we won't know what class it should be.  So, in this case, we use the
# repr to do the pickling.  This isn't usually a great idea in general, but it provides a
# convenient way to get the SBProfile to be the correct type in this case.
# So, getstate just returns the repr string.  And setstate builds the right kind of object
# by essentially doing `self = eval(repr)`.
_galsim.SBProfile.__getstate__ = lambda self: self.serialize()
def SBProfile_setstate(self, state):
    import galsim
    # In case the serialization uses these:
    from numpy import array, int16, int32, float32, float64
    # The serialization of an SBProfile object should eval to the right thing.
    # We essentially want to do `self = eval(state)`.  But that doesn't work in python of course.
    # Se we break up the serialization into the class and the args, then call init with that.
    cls, args = state.split('(',1)
    args = args[:-1]  # Remove final paren
    args = eval(args)
    self.__class__ = eval(cls)
    self.__init__(*args)
_galsim.SBProfile.__setstate__ = SBProfile_setstate
# Quick and dirty.  Just check serializations are equal.
_galsim.SBProfile.__eq__ = lambda self, other: self.serialize() == other.serialize()
_galsim.SBProfile.__ne__ = lambda self, other: not self.__eq__(other)
_galsim.SBProfile.__hash__ = lambda self: hash(self.serialize())<|MERGE_RESOLUTION|>--- conflicted
+++ resolved
@@ -837,11 +837,7 @@
 
 
     # Make sure the image is defined with the right size and wcs for drawImage()
-<<<<<<< HEAD
-    def _setup_image(self, image, nx, ny, bounds, wmult, add_to_image, dtype, N=None):
-=======
-    def _setup_image(self, image, nx, ny, bounds, add_to_image, dtype, odd=False, wmult=1.):
->>>>>>> 583e5c32
+    def _setup_image(self, image, nx, ny, bounds, add_to_image, dtype, odd=False, N=None, wmult=1.):
         # Check validity of nx,ny,bounds:
         if image is not None:
             if bounds is not None:
@@ -866,13 +862,9 @@
                     raise ValueError("Must set either both or neither of nx, ny")
                 image = galsim.Image(nx, ny, dtype=dtype)
             else:
-<<<<<<< HEAD
                 if N is None:
-                    N = self.SBProfile.getGoodImageSize(1.0, wmult)
-=======
-                N = self.getGoodImageSize(1.0/wmult)
+                    N = self.getGoodImageSize(1.0/wmult)
                 if odd: N += 1
->>>>>>> 583e5c32
                 image = galsim.Image(N, N, dtype=dtype)
 
         # Resize the given image if necessary
@@ -880,13 +872,9 @@
             # Can't add to image if need to resize
             if add_to_image:
                 raise ValueError("Cannot add_to_image if image bounds are not defined")
-<<<<<<< HEAD
             if N is None:
-                N = self.SBProfile.getGoodImageSize(1.0, wmult)
-=======
-            N = self.getGoodImageSize(1.0/wmult)
+                N = self.getGoodImageSize(1.0/wmult)
             if odd: N += 1
->>>>>>> 583e5c32
             bounds = galsim.BoundsI(1,N,1,N)
             image.resize(bounds)
             image.setZero()
@@ -1743,26 +1731,14 @@
 
         return added_flux
 
-
-<<<<<<< HEAD
-    def drawKImage(self, re=None, im=None, nx=None, ny=None, bounds=None, scale=None, wcs=None,
-                   dtype=None, gain=1., wmult=1., add_to_image=False, dk=None):
-        """Draws the k-space Image (both real and imaginary parts) of the object, with bounds
-        optionally set by input Image instances.
-=======
-    def drawKImage(self, image=None, nx=None, ny=None, bounds=None, scale=None,
+    def drawKImage(self, image=None, nx=None, ny=None, bounds=None, scale=None, wcs=None,
                    add_to_image=False, dk=None, wmult=1., re=None, im=None, dtype=None, gain=None):
         """Draws the k-space (complex) Image of the object, with bounds optionally set by input
         Image instance.
->>>>>>> 583e5c32
 
         Normalization is always such that image(0,0) = flux.  Unlike the real-space drawImage()
         function, the (0,0) point will always be one of the actual pixel values.  For even-sized
         images, it will be 1/2 pixel above and to the right of the true center of the image.
-
-        Another difference from  drawImage() is that a wcs other than a simple pixel scale is not
-        allowed.  There is no `wcs` parameter here, and if the images have a non-trivial wcs (and
-        you don't override it with the `scale` parameter), a TypeError will be raised.
 
         Also, there is no convolution by a pixel.  This is just a direct image of the Fourier
         transform of the surface brightness profile.
@@ -1783,6 +1759,7 @@
                             If `scale` is None and `image` is None, then use the Nyquist scale.
                             If `scale <= 0` (regardless of `image`), then use the Nyquist scale.
                             [default: None]
+        @param wcs          The wcs. [default: None]
         @param add_to_image Whether to add to the existing images rather than clear out
                             anything in the image before drawing.
                             Note: This requires that `image` be provided and that it has defined
@@ -1831,35 +1808,14 @@
         if image is not None and image.array.dtype != np.complex128:
             raise ValueError("Provided image must be an ImageC (aka Image(..., dtype=complex))")
 
-<<<<<<< HEAD
         # Make sure the type of wmult is correct and has a valid value
         if type(wmult) != float:
             wmult = float(wmult)
         if wmult <= 0:
             raise ValueError("Invalid wmult <= 0.")
 
-        # Check for scale if using nx, ny, or bounds
-        if (scale is None and wcs is None and
-            (nx is not None or ny is not None or bounds is not None)):
-            raise ValueError("Must provide wcs or scale if providing nx, ny, or bounds")
-
-        # Check that the images are consistent, and possibly get the wcs/scale from them.
-        if re is None:
-            if im is not None:
-                raise ValueError("re is None, but im is not None")
-        else:
-            if im is None:
-                raise ValueError("im is None, but re is not None")
-            if wcs is None and scale is None:
-                if re.wcs != im.wcs:
-                    raise ValueError("re and im do not have the same input wcs")
-            if re.bounds.isDefined() or im.bounds.isDefined():
-                if re.bounds != im.bounds:
-                    raise ValueError("re and im do not have the same defined bounds")
-
         # Determine wcs, but use stepK() as default instead of nyquistScale().
-        wcs = self._determine_wcs(scale, wcs, re, default_wcs=galsim.PixelScale(self.stepK()))
-
+        wcs = self._determine_wcs(scale, wcs, image, default_wcs=galsim.PixelScale(self.stepK()))
         # Only accept uniformWCSes.
         if not wcs.isUniform():
             raise ValueError("Uniform WCS required by drawKImage")
@@ -1872,15 +1828,13 @@
         # complicated Fourier WCSes though, so here we just compute a good image size directly and
         # feed that to _setup_image as an optional arg.
         Nd = wmult * 2 * self.maxK() / local_wcs.minLinearScale()
-        N = int(np.ceil(Nd * 1.-1e-12))
-        if N % 2 == 1:
-            N += 1
-        re = self._setup_image(re, nx, ny, bounds, wmult, add_to_image, dtype, N)
-        im = self._setup_image(im, nx, ny, bounds, wmult, add_to_image, dtype, N)
-
-        # Set the wcs of the images to use the Fourier-domain wcs.
-        re.wcs = wcs
-        im.wcs = wcs
+        N = int(np.ceil(Nd * 1.-1e-12))  # Slop to prevent extra pixels due to roundoff error
+        N += (N % 2)  # Round up to multiple of 2
+        image = self._setup_image(image, nx, ny, bounds, add_to_image, np.complex128,
+                                  True, N, wmult)
+
+        # Set the image wcs of to use the Fourier-domain wcs.
+        image.wcs = wcs
 
         # Now, for drawing the k-space image, we need the profile to be in the image coordinates
         # that correspond to having unit-sized pixels in k space.  This is apparently somewhat
@@ -1889,38 +1843,6 @@
         inv_wcs = local_wcs.inverse().jacobian()
         transform_wcs = galsim.JacobianWCS(inv_wcs.dudx, inv_wcs.dvdx, inv_wcs.dudy, inv_wcs.dvdy)
         prof = transform_wcs.toImage(self)
-=======
-        # Possibly get the scale from image.
-        if image is not None and scale is None:
-            # Grab the scale to use from the image.
-            # This will raise a TypeError if image.wcs is not a PixelScale
-            scale = image.scale
-
-        # The input scale (via scale or image.scale) is really a dk value, so call it that for
-        # clarity here, since we also need the real-space pixel scale, which we will call dx.
-        if scale is None or scale <= 0:
-            dk = self.stepK()
-        else:
-            dk = float(scale)
-        if image is not None and image.bounds.isDefined():
-            dx = np.pi/( np.max(image.array.shape) // 2 * dk )
-        elif scale is None or scale <= 0:
-            dx = self.nyquistScale()
-        else:
-            # Then dk = scale, which implies that we need to have dx smaller than nyquistScale
-            # by a factor of (dk/stepk)
-            dx = self.nyquistScale() * dk / self.stepK()
-
-        # If the profile needs to be constructed from scratch, the _setup_image function will
-        # do that, but only if the profile is in image coordinates for the real space image.
-        # So make that profile.
-        real_prof = galsim.PixelScale(dx).toImage(self)
-        if image is None: dtype = np.complex128
-        image = real_prof._setup_image(image, nx, ny, bounds, add_to_image, np.complex128,
-                                       odd=True, wmult=wmult)
-
-        # Set the wcs of the images to use the dk scale size
-        image.scale = dk
 
         if re is not None or im is not None: # pragma: no cover
             # Make sure the input re and im images get all the right attributes to match
@@ -1935,12 +1857,11 @@
             im.scale = image.scale
             re.setOrigin(image.origin())
             im.setOrigin(image.origin())
->>>>>>> 583e5c32
 
         # Making views of the images lets us change the centers without messing up the originals.
         image.setCenter(0,0)
 
-        self.SBProfile.drawK(image.image.view(), dk)
+        prof.SBProfile.drawK(image.image.view(), 1.0)
 
         if gain is not None:  # pragma: no cover
             image /= gain
