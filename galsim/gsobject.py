# Copyright (c) 2012-2017 by the GalSim developers team on GitHub
# https://github.com/GalSim-developers
#
# This file is part of GalSim: The modular galaxy image simulation toolkit.
# https://github.com/GalSim-developers/GalSim
#
# GalSim is free software: redistribution and use in source and binary forms,
# with or without modification, are permitted provided that the following
# conditions are met:
#
# 1. Redistributions of source code must retain the above copyright notice, this
#    list of conditions, and the disclaimer given in the accompanying LICENSE
#    file.
# 2. Redistributions in binary form must reproduce the above copyright notice,
#    this list of conditions, and the disclaimer given in the documentation
#    and/or other materials provided with the distribution.
#
"""@file gsobject.py
Definitions for the class GSObject.

This file defines GSObject, the base class for all surface brightness profiles of astronomical
objects (galaxies, PSFs, pixel response), which defines the top-level interface to using all
of these classes.  The following other files include the implementations of various subclasses
which define specific surface brightness profiles:

    base.py defines simple objects like Gaussian, Moffat, Exponential, Sersic, etc.
    compound.py defines combinations of multiple GSObjects like Sum, Convolution, etc.
    inclinedexponential.py defines a 3D exponential disk at a specified inclination angle.
    interpolatedimage.py defines a surface brightness profile from an arbitrary image.
    phase_psf.py defines PSF profiles from the wavefront at the pupil plane.
    real.py defines RealGalaxy, which uses HST images of real observed galaxies.
    shapelet.py defines a profile from its shapelet (aka Gauss-Laguerre) decomposition.
    transform.py defines how other profiles can be sheared, rotated, shifted, etc.

All these classes have associated methods to (a) retrieve information (like the flux, half-light
radius, or intensity at a particular point); (b) carry out common operations, like shearing,
rescaling of flux or size, rotating, and shifting; and (c) actually make images of the surface
brightness profiles.
"""

import numpy as np

import galsim
from . import _galsim
from .utilities import lazy_property

class GSObject(object):
    """Base class for all GalSim classes that represent some kind of surface brightness profile.

    A GSObject is not intended to be constructed directly.  Normally, you would use whatever
    derived class is appropriate for the surface brightness profile you want:

        >>> gal = galsim.Sersic(n=4, half_light_radius=4.3)
        >>> psf = galsim.Moffat(beta=3, fwhm=2.85)
        >>> conv = galsim.Convolve([gal,psf])

    All of these classes are subclasses of GSObject, so you should see those docstrings for
    more details about how to construct the various profiles.  Here we discuss attributes and
    methods that are common to all GSObjects.

    GSObjects are always defined in sky coordinates.  So all sizes and other linear dimensions
    should be in terms of some kind of units on the sky, arcsec for instance.  Only later (when
    they are drawn) is the connection to pixel coordinates established via a pixel scale or WCS.
    (See the documentation for galsim.BaseWCS for more details about how to specify various kinds
    of world coordinate systems more complicated than a simple pixel scale.)

    For instance, if you eventually draw onto an image that has a pixel scale of 0.2 arcsec/pixel,
    then the normal thing to do would be to define your surface brightness profiles in terms of
    arcsec and then draw with `pixel_scale=0.2`.  However, while arcsec are the usual choice of
    units for the sky coordinates, if you wanted, you could instead define the sizes of all your
    galaxies and PSFs in terms of radians and then use `pixel_scale=0.2/206265` when you draw them.

    Transforming Methods
    --------------------

    The GSObject class uses an "immutable" design[1], so all methods that would potentially modify
    the object actually return a new object instead.  This uses pointers and such behind the
    scenes, so it all happens efficiently, but it makes using the objects a bit simpler, since
    you don't need to worry about some function changing your object behind your back.

    In all cases below, we just give an example usage.  See the docstrings for the methods for
    more details about how to use them.

        >>> obj = obj.shear(shear)      # Apply a shear to the object.
        >>> obj = obj.dilate(scale)     # Apply a flux-preserving dilation.
        >>> obj = obj.magnify(mu)       # Apply a surface-brightness-preserving magnification.
        >>> obj = obj.rotate(theta)     # Apply a rotation.
        >>> obj = obj.shift(dx,dy)      # Shft the object in real space.
        >>> obj = obj.transform(dudx,dudy,dvdx,dvdy)    # Apply a general jacobian transformation.
        >>> obj = obj.lens(g1,g2,mu)    # Apply both a lensing shear and magnification.
        >>> obj = obj.withFlux(flux)    # Set a new flux value.
        >>> obj = obj * ratio           # Scale the surface brightness profile by some factor.

    Access Methods
    --------------

    There are some access methods that are available for all GSObjects.  Again, see the docstrings
    for each method for more details.

        >>> flux = obj.getFlux()
        >>> centroid = obj.centroid()
        >>> f_xy = obj.xValue(x,y)
        >>> fk_xy = obj.kValue(kx,ky)
        >>> nyq = obj.nyquistScale()
        >>> stepk = obj.stepK()
        >>> maxk = obj.maxK()
        >>> hard = obj.hasHardEdges()
        >>> axisym = obj.isAxisymmetric()
        >>> analytic = obj.isAnalyticX()

    Most subclasses have additional methods that are available for values that are particular to
    that specific surface brightness profile.  e.g. `sigma = gauss.getSigma()`.  However, note
    that class-specific methods are not available after performing one of the above transforming
    operations.

        >>> gal = galsim.Gaussian(sigma=5)
        >>> gal = gal.shear(g1=0.2, g2=0.05)
        >>> sigma = gal.getSigma()              # This will raise an exception.

    It is however possible to access the original object that was transformed via the
    `original` attribute.

        >>> sigma = gal.original.getSigma()     # This works.

    No matter how many transformations are performed, the `original` attribute will contain the
    _original_ object (not necessarily the most recent ancestor).

    Drawing Methods
    ---------------

    The main thing to do with a GSObject once you have built it is to draw it onto an image.
    There are two methods that do this.  In both cases, there are lots of optional parameters.
    See the docstrings for these methods for more details.

        >>> image = obj.drawImage(...)
        >>> kimage = obj.drawKImage(...)

    Attributes
    ----------

    There two attributes that may be available for a GSObject.

        original    This was mentioned above as a way to access the original object that has
                    been transformed by one of the transforming methods.

        noise       Some types, like RealGalaxy, set this attribute to be the intrinsic noise that
                    is already inherent in the profile and will thus be present when you draw the
                    object.  The noise is propagated correctly through the various transforming
                    methods, as well as convolutions and flux rescalings.  Note that the `noise`
                    attribute can be set directly by users even for GSObjects that do not naturally
                    have one. The typical use for this attribute is to use it to whiten the noise in
                    the image after drawing.  See CorrelatedNoise for more details.

    GSParams
    --------

    All GSObject classes take an optional `gsparams` argument, so we document that feature here.
    For all documentation about the specific derived classes, please see the docstring for each
    one individually.

    The `gsparams` argument can be used to specify various numbers that govern the tradeoff between
    accuracy and speed for the calculations made in drawing a GSObject.  The numbers are
    encapsulated in a class called GSParams, and the user should make careful choices whenever they
    opt to deviate from the defaults.  For more details about the parameters and their default
    values, please see the docstring of the GSParams class (e.g. type `help(galsim.GSParams)`).

    For example, let's say you want to do something that requires an FFT larger than 4096 x 4096
    (and you have enough memory to handle it!).  Then you can create a new GSParams object with a
    larger `maximum_fft_size` and pass that to your GSObject on construction:

        >>> gal = galsim.Sersic(n=4, half_light_radius=4.3)
        >>> psf = galsim.Moffat(beta=3, fwhm=2.85)
        >>> conv = galsim.Convolve([gal,psf])
        >>> im = galsim.Image(1000,1000, scale=0.05)        # Note the very small pixel scale!
        >>> im = conv.drawImage(image=im)                   # This uses the default GSParams.
        Traceback (most recent call last):
          File "<stdin>", line 1, in <module>
          File "galsim/base.py", line 1236, in drawImage
            image.added_flux = prof._sbp.draw(imview.image)
        RuntimeError: SB Error: fourierDraw() requires an FFT that is too large, 6144
        If you can handle the large FFT, you may update gsparams.maximum_fft_size.
        >>> big_fft_params = galsim.GSParams(maximum_fft_size=10240)
        >>> conv = galsim.Convolve([gal,psf],gsparams=big_fft_params)
        >>> im = conv.drawImage(image=im)                   # Now it works (but is slow!)
        >>> im.write('high_res_sersic.fits')

    Note that for compound objects in compound.py, like Convolution or Sum, not all GSParams can be
    changed when the compound object is created.  In the example given here, it is possible to
    change parameters related to the drawing, but not the Fourier space parameters for the
    components that go into the Convolution.  To get better sampling in Fourier space, for example,
    the `gal` and/or `psf` should be created with `gsparams` that have a non-default value of
    `folding_threshold`.  This statement applies to the threshold and accuracy parameters.
    """
    _gsparams_opt = { 'minimum_fft_size' : int,
                      'maximum_fft_size' : int,
                      'folding_threshold' : float,
                      'stepk_minimum_hlr' : float,
                      'maxk_threshold' : float,
                      'kvalue_accuracy' : float,
                      'xvalue_accuracy' : float,
                      'realspace_relerr' : float,
                      'realspace_abserr' : float,
                      'integration_relerr' : float,
                      'integration_abserr' : float,
                      'shoot_accuracy' : float,
                      'allowed_flux_variation' : float,
                      'range_division_for_extrema' : int,
                      'small_fraction_of_flux' : float
                    }
    def __init__(self):
        raise NotImplementedError("The GSObject base class should not be instantiated directly.")

    # Note: subclasses are expected to define self._sbp and self._gsparams in their inits.

    @lazy_property
    def noise(self):
        return None

    # a couple of definitions for using GSObjects as duck-typed ChromaticObjects
    @property
    def separable(self): return True
    @property
    def interpolated(self): return False
    @property
    def deinterpolated(self): return self
    @property
    def SED(self): return galsim.SED(self.flux, 'nm', '1')
    @property
    def spectral(self): return False
    @property
    def dimensionless(self): return True
    @property
    def wave_list(self): return np.array([], dtype=float)

    # Also need this method to duck-type as a ChromaticObject
    def evaluateAtWavelength(self, wave):
        """Return profile at a given wavelength.  For GSObject instances, this is just `self`.
        This allows GSObject instances to be duck-typed as ChromaticObject instances."""
        return self

    # Make op+ of two GSObjects work to return an Add object
    # Note: we don't define __iadd__ and similar.  Let python handle this automatically
    # to make obj += obj2 be equivalent to obj = obj + obj2.
    def __add__(self, other):
        return galsim.Add([self, other])

    # op- is unusual, but allowed.  It subtracts off one profile from another.
    def __sub__(self, other):
        return galsim.Add([self, (-1. * other)])

    # Make op* work to adjust the flux of an object
    def __mul__(self, other):
        """Scale the flux of the object by the given factor.

        obj * flux_ratio is equivalent to obj.withScaledFlux(flux_ratio)

        It creates a new object that has the same profile as the original, but with the
        surface brightness at every location scaled by the given amount.

        You can also multiply by an SED, which will create a ChromaticObject where the SED
        acts like a wavelength-dependent `flux_ratio`.
        """
        return self.withScaledFlux(other)

    def __rmul__(self, other):
        """Equivalent to obj * other"""
        return self.__mul__(other)

    # Likewise for op/
    def __div__(self, other):
        """Equivalent to obj * (1/other)"""
        return self * (1. / other)

    __truediv__ = __div__

    def __neg__(self):
        return -1. * self

    # Now define direct access to all SBProfile methods via calls to self._sbp.method_name()
    #
    def maxK(self):
        """Returns value of k beyond which aliasing can be neglected.
        """
        return self._sbp.maxK()

    def nyquistScale(self):
        """Returns Image pixel spacing that does not alias maxK.
        """
        return self._sbp.nyquistDx()

    def stepK(self):
        """Returns sampling in k space necessary to avoid folding of image in x space.
        """
        return self._sbp.stepK()

    def hasHardEdges(self):
        """Returns True if there are any hard edges in the profile, which would require very small k
        spacing when working in the Fourier domain.
        """
        return self._sbp.hasHardEdges()

    def isAxisymmetric(self):
        """Returns True if axially symmetric: affects efficiency of evaluation.
        """
        return self._sbp.isAxisymmetric()

    def isAnalyticX(self):
        """Returns True if real-space values can be determined immediately at any position without
        requiring a Discrete Fourier Transform.
        """
        return self._sbp.isAnalyticX()

    def isAnalyticK(self):
        """Returns True if k-space values can be determined immediately at any position without
        requiring a Discrete Fourier Transform.
        """
        return self._sbp.isAnalyticK()

    def centroid(self):
        """Returns the (x, y) centroid of an object as a Position.
        """
        return galsim.PositionD(self._sbp.centroid())

    def getFlux(self):
        """Returns the flux of the object.
        """
        return self._sbp.getFlux()

    def getPositiveFlux(self):
        """Returns the expectation value of flux in positive photons.

        Some profiles, when rendered with photon shooting, need to shoot both positive- and
        negative-flux photons.  For such profiles, this method returns the total flux
        of the positive-valued photons.

        For profiles that don't have this complication, this is equivalent to getFlux().

        It should be generally true that `getPositiveFlux() - getNegativeFlux()` returns the same
        thing as `getFlux()`.  Small difference may accrue from finite numerical accuracy in
        cases involving lookup tables, etc.
        """
        return self._sbp.getPositiveFlux()

    def getNegativeFlux(self):
        """Returns the expectation value of flux in negative photons.

        Some profiles, when rendered with photon shooting, need to shoot both positive- and
        negative-flux photons.  For such profiles, this method returns the total absolute flux
        of the negative-valued photons (i.e. as a positive value).

        For profiles that don't have this complication, this returns 0.

        It should be generally true that `getPositiveFlux() - getNegativeFlux()` returns the same
        thing as `getFlux()`.  Small difference may accrue from finite numerical accuracy in
        cases involving lookup tables, etc.
        """
        return self._sbp.getNegativeFlux()

    def maxSB(self):
        """Returns an estimate of the maximum surface brightness of the object.

        Some profiles will return the exact peak SB, typically equal to the value of
        obj.xValue(obj.centroid()).  However, not all profiles (e.g. Convolution) know how to
        calculate this value without just drawing the image and checking what the maximum value is.
        Clearly, this would be inefficient, so in these cases, some kind of estimate is returned,
        which will generally be conservative on the high side.

        This routine is mainly used by the photon shooting process, where an overestimate of
        the maximum surface brightness is acceptable.

        Note, for negative-flux profiles, this will return the absolute value of the most negative
        surface brightness.  Technically, it is an estimate of the maximum deviation from zero,
        rather than the maximum value.  For most profiles, these are the same thing.
        """
        return self._sbp.maxSB()

    def getGSParams(self):
        """Returns the GSParams for the object.
        """
        return self._gsparams

    def calculateHLR(self, size=None, scale=None, centroid=None, flux_frac=0.5):
        """Returns the half-light radius of the object.

        If the profile has a half_light_radius attribute, it will just return that, but in the
        general case, we draw the profile and estimate the half-light radius directly.

        This function (by default at least) is only accurate to a few percent, typically.
        Possibly worse depending on the profile being measured.  If you care about a high
        precision estimate of the half-light radius, the accuracy can be improved using the
        optional parameter scale to change the pixel scale used to draw the profile.

        The default scale is half the Nyquist scale, which were found to produce results accurate
        to a few percent on our internal tests.  Using a smaller scale will be more accurate at
        the expense of speed.

        In addition, you can optionally specify the size of the image to draw. The default size is
        None, which means drawImage will choose a size designed to contain around 99.5% of the
        flux.  This is overkill for this calculation, so choosing a smaller size than this may
        speed up this calculation somewhat.

        Also, while the name of this function refers to the half-light radius, in fact it can also
        calculate radii that enclose other fractions of the light, according to the parameter
        `flux_frac`.  E.g. for r90, you would set flux_frac=0.90.

        The default scale should usually be acceptable for things like testing that a galaxy
        has a reasonable resolution, but they should not be trusted for very fine grain
        discriminations.

        @param size         If given, the stamp size to use for the drawn image. [default: None,
                            which will let drawImage choose the size automatically]
        @param scale        If given, the pixel scale to use for the drawn image. [default:
                            0.5 * self.nyquistScale()]
        @param centroid     The position to use for the centroid. [default: self.centroid()]
        @param flux_frac    The fraction of light to be enclosed by the returned radius.
                            [default: 0.5]

        @returns an estimate of the half-light radius in physical units
        """
        if hasattr(self, 'half_light_radius'):
            return self.half_light_radius

        if scale is None:
            scale = self.nyquistScale() * 0.5

        if centroid is None:
            centroid = self.centroid()

        # Draw the image.  Note: need a method that integrates over pixels to get flux right.
        # The offset is to make all the rsq values different to help the precision a bit.
        offset = galsim.PositionD(0.2, 0.33)
        im = self.drawImage(nx=size, ny=size, scale=scale, offset=offset, dtype=float)

        center = im.trueCenter() + offset + centroid/scale
        return im.calculateHLR(center=center, flux=self.flux, flux_frac=flux_frac)


    def calculateMomentRadius(self, size=None, scale=None, centroid=None, rtype='det'):
        """Returns an estimate of the radius based on unweighted second moments.

        The second moments are defined as:

        Q_ij = int( I(x,y) i j dx dy ) / int( I(x,y) dx dy )
        where i,j may be either x or y.

        If I(x,y) is a Gaussian, then T = Tr(Q) = Qxx + Qyy = 2 sigma^2.  Thus, one reasonable
        choice for a "radius" for an arbitrary profile is sqrt(T/2).

        In addition, det(Q) = sigma^4.  So another choice for an arbitrary profile is det(Q)^1/4.

        This routine can return either of these measures according to the value of the `rtype`
        parameter.  `rtype='trace'` will cause it to return sqrt(T/2).  `rtype='det'` will cause
        it to return det(Q)^1/4.  And `rtype='both'` will return a tuple with both values.

        Note that for the special case of a Gaussian profile, no calculation is necessary, and
        the `sigma` attribute will be used in both cases.  In the limit as scale->0, this
        function will return the same value, but because finite pixels are drawn, the results
        will not be precisely equal for real use cases.  The approximation being made is that
        the integral of I(x,y) i j dx dy over each pixel can be approximated as
        int(I(x,y) dx dy) * i_center * j_center.

        This function (by default at least) is only accurate to a few percent, typically.
        Possibly worse depending on the profile being measured.  If you care about a high
        precision estimate of the radius, the accuracy can be improved using the optional
        parameters size and scale to change the size and pixel scale used to draw the profile.

        The default is to use the the Nyquist scale for the pixel scale and let drawImage
        choose a size for the stamp that will enclose at least 99.5% of the flux.  These
        were found to produce results accurate to a few percent on our internal tests.
        Using a smaller scale and larger size will be more accurate at the expense of speed.

        The default parameters should usually be acceptable for things like testing that a galaxy
        has a reasonable resolution, but they should not be trusted for very fine grain
        discriminations.  For a more accurate estimate, see galsim.hsm.FindAdaptiveMom.

        @param size         If given, the stamp size to use for the drawn image. [default: None,
                            which will let drawImage choose the size automatically]
        @param scale        If given, the pixel scale to use for the drawn image. [default:
                            self.nyquistScale()]
        @param centroid     The position to use for the centroid. [default: self.centroid()]
        @param rtype        There are three options for this parameter:
                            - 'trace' means return sqrt(T/2)
                            - 'det' means return det(Q)^1/4
                            - 'both' means return both: (sqrt(T/2), det(Q)^1/4)
                            [default: 'det']

        @returns an estimate of the radius in physical units (or both estimates if rtype == 'both')
        """
        if rtype not in ['trace', 'det', 'both']:
            raise ValueError("rtype must be one of 'trace', 'det', or 'both'")

        if hasattr(self, 'sigma'):
            if rtype == 'both':
                return self.sigma, self.sigma
            else:
                return self.sigma

        if scale is None:
            scale = self.nyquistScale()

        if centroid is None:
            centroid = self.centroid()

        # Draw the image.  Note: need a method that integrates over pixels to get flux right.
        im = self.drawImage(nx=size, ny=size, scale=scale, dtype=float)

        center = im.trueCenter() + centroid/scale
        return im.calculateMomentRadius(center=center, flux=self.flux, rtype=rtype)


    def calculateFWHM(self, size=None, scale=None, centroid=None):
        """Returns the full-width half-maximum (FWHM) of the object.

        If the profile has a fwhm attribute, it will just return that, but in the general case,
        we draw the profile and estimate the FWHM directly.

        As with calculateHLR and calculateMomentRadius, this function optionally takes size and
        scale values to use for the image drawing.  The default is to use the the Nyquist scale
        for the pixel scale and let drawImage choose a size for the stamp that will enclose at
        least 99.5% of the flux.  These were found to produce results accurate to well below
        one percent on our internal tests, so it is unlikely that you will want to adjust
        them for accuracy.  However, using a smaller size than default could help speed up
        the calculation, since the default is usually much larger than is needed.

        @param size         If given, the stamp size to use for the drawn image. [default: None,
                            which will let drawImage choose the size automatically]
        @param scale        If given, the pixel scale to use for the drawn image. [default:
                            self.nyquistScale()]
        @param centroid     The position to use for the centroid. [default: self.centroid()]

        @returns an estimate of the full-width half-maximum in physical units
        """
        if hasattr(self, 'fwhm'):
            return self.fwhm

        if scale is None:
            scale = self.nyquistScale()

        if centroid is None:
            centroid = self.centroid()

        # Draw the image.  Note: draw with method='sb' here, since the fwhm is a property of the
        # raw surface brightness profile, not integrated over pixels.
        # The offset is to make all the rsq values different to help the precision a bit.
        offset = galsim.PositionD(0.2, 0.33)

        im = self.drawImage(nx=size, ny=size, scale=scale, offset=offset, method='sb', dtype=float)

        # Get the maximum value, assuming the maximum is at the centroid.
        if self.isAnalyticX():
            Imax = self.xValue(centroid)
        else:
            im1 = self.drawImage(nx=1, ny=1, scale=scale, method='sb', offset=-centroid/scale)
            Imax = im1(1,1)

        center = im.trueCenter() + offset + centroid/scale
        return im.calculateFWHM(center=center, Imax=Imax)


    @property
    def flux(self): return self.getFlux()
    @property
    def gsparams(self): return self.getGSParams()

    def xValue(self, *args, **kwargs):
        """Returns the value of the object at a chosen 2D position in real space.

        This function returns the surface brightness of the object at a particular position
        in real space.  The position argument may be provided as a PositionD or PositionI
        argument, or it may be given as x,y (either as a tuple or as two arguments).

        The object surface brightness profiles are typically defined in world coordinates, so
        the position here should be in world coordinates as well.

        Not all GSObject classes can use this method.  Classes like Convolution that require a
        Discrete Fourier Transform to determine the real space values will not do so for a single
        position.  Instead a RuntimeError will be raised.  The xValue() method is available if and
        only if `obj.isAnalyticX() == True`.

        Users who wish to use the xValue() method for an object that is the convolution of other
        profiles can do so by drawing the convolved profile into an image, using the image to
        initialize a new InterpolatedImage, and then using the xValue() method for that new object.

        @param position  The position at which you want the surface brightness of the object.

        @returns the surface brightness at that position.
        """
        pos = galsim.utilities.parse_pos_args(args,kwargs,'x','y')
        return self._xValue(pos)

    def _xValue(self, pos):
        """Equivalent to xValue(pos), but pos must be a galsim.PositionD instance

        @param pos      The position at which you want the surface brightness of the object.

        @returns the surface brightness at that position.
        """
        return self._sbp.xValue(pos._p)

    def kValue(self, *args, **kwargs):
        """Returns the value of the object at a chosen 2D position in k space.

        This function returns the amplitude of the fourier transform of the surface brightness
        profile at a given position in k space.  The position argument may be provided as a
        PositionD or PositionI argument, or it may be given as kx,ky (either as a tuple or as two
        arguments).

        Techinically, kValue() is available if and only if the given obj has `obj.isAnalyticK()
        == True`, but this is the case for all GSObjects currently, so that should never be an
        issue (unlike for xValue()).

        @param position  The position in k space at which you want the fourier amplitude.

        @returns the amplitude of the fourier transform at that position.
        """
        kpos = galsim.utilities.parse_pos_args(args,kwargs,'kx','ky')
        return self._kValue(kpos)

    def _kValue(self, kpos):
        """Equivalent to kValue(kpos), but kpos must be a galsim.PositionD instance.
        """
        return self._sbp.kValue(kpos._p)

    def withFlux(self, flux):
        """Create a version of the current object with a different flux.

        This function is equivalent to `obj.withScaledFlux(flux / obj.getFlux())`.

        It creates a new object that has the same profile as the original, but with the
        surface brightness at every location rescaled such that the total flux will be
        the given value.  Note that if `flux` is an `SED`, the return value will be a
        `ChromaticObject` with specified SED.

        @param flux     The new flux for the object.

        @returns the object with the new flux
        """
        return self.withScaledFlux(flux / self.getFlux())

    def withScaledFlux(self, flux_ratio):
        """Create a version of the current object with the flux scaled by the given `flux_ratio`.

        This function is equivalent to `obj.withFlux(flux_ratio * obj.getFlux())`.  However, this
        function is the more efficient one, since it doesn't actually require the call to
        getFlux().  Indeed, withFlux() is implemented in terms of this one and getFlux().

        It creates a new object that has the same profile as the original, but with the
        surface brightness at every location scaled by the given amount.  If `flux_ratio` is an SED,
        then the returned object is a `ChromaticObject` with an SED multiplied by obj.getFlux().
        Note that in this case the `.flux` attribute of the GSObject being scaled gets interpreted
        as being dimensionless, instead of having its normal units of [photons/s/cm^2].  The
        photons/s/cm^2 units are (optionally) carried by the SED instead, or even left out entirely
        if the SED is dimensionless itself (see discussion in the ChromaticObject docstring).  The
        GSObject `flux` attribute *does* still contribute to the ChromaticObject normalization,
        though.  For example, the following are equivalent:

            >>> chrom_obj = gsobj.withScaledFlux(sed * 3.0)
            >>> chrom_obj2 = (gsobj * 3.0).withScaledFlux(sed)

        An equivalent, and usually simpler, way to effect this scaling is

            >>> obj = obj * flux_ratio

        @param flux_ratio   The ratio by which to rescale the flux of the object when creating a new
                            one.

        @returns the object with the new flux.
        """
        # Prohibit non-SED callable flux_ratio here as most likely an error.
        if hasattr(flux_ratio, '__call__') and not isinstance(flux_ratio, galsim.SED):
            raise TypeError('callable flux_ratio must be an SED.')

        return galsim.Transform(self, flux_ratio=flux_ratio)

    def expand(self, scale):
        """Expand the linear size of the profile by the given `scale` factor, while preserving
        surface brightness.

        e.g. `half_light_radius` <-- `half_light_radius * scale`

        This doesn't correspond to either of the normal operations one would typically want to do to
        a galaxy.  The functions dilate() and magnify() are the more typical usage.  But this
        function is conceptually simple.  It rescales the linear dimension of the profile, while
        preserving surface brightness.  As a result, the flux will necessarily change as well.

        See dilate() for a version that applies a linear scale factor while preserving flux.

        See magnify() for a version that applies a scale factor to the area while preserving surface
        brightness.

        @param scale    The factor by which to scale the linear dimension of the object.

        @returns the expanded object.
        """
        return galsim.Transform(self, jac=[scale, 0., 0., scale])

    def dilate(self, scale):
        """Dilate the linear size of the profile by the given `scale` factor, while preserving
        flux.

        e.g. `half_light_radius` <-- `half_light_radius * scale`

        See expand() and magnify() for versions that preserve surface brightness, and thus
        changes the flux.

        @param scale    The linear rescaling factor to apply.

        @returns the dilated object.
        """
        # equivalent to self.expand(scale) * (1./scale**2)
        return galsim.Transform(self, jac=[scale, 0., 0., scale], flux_ratio=scale**-2)

    def magnify(self, mu):
        """Create a version of the current object with a lensing magnification applied to it,
        scaling the area and flux by `mu` at fixed surface brightness.

        This process applies a lensing magnification mu, which scales the linear dimensions of the
        image by the factor sqrt(mu), i.e., `half_light_radius` <-- `half_light_radius * sqrt(mu)`
        while increasing the flux by a factor of mu.  Thus, magnify() preserves surface brightness.

        See dilate() for a version that applies a linear scale factor while preserving flux.

        See expand() for a version that applies a linear scale factor while preserving surface
        brightness.

        @param mu   The lensing magnification to apply.

        @returns the magnified object.
        """
        import math
        return self.expand(math.sqrt(mu))

    def shear(self, *args, **kwargs):
        """Create a version of the current object with an area-preserving shear applied to it.

        The arguments may be either a Shear instance or arguments to be used to initialize one.

        For more details about the allowed keyword arguments, see the documentation for Shear
        (for doxygen documentation, see galsim.shear.Shear).

        The shear() method precisely preserves the area.  To include a lensing distortion with
        the appropriate change in area, either use shear() with magnify(), or use lens(), which
        combines both operations.

        @param shear    The Shear to be applied. Or, as described above, you may instead supply
                        parameters do construct a shear directly.  eg. `obj.shear(g1=g1,g2=g2)`.

        @returns the sheared object.
        """
        if len(args) == 1:
            if kwargs:
                raise TypeError("Error, gave both unnamed and named arguments to GSObject.shear!")
            if not isinstance(args[0], galsim.Shear):
                raise TypeError("Error, unnamed argument to GSObject.shear is not a Shear!")
            shear = args[0]
        elif len(args) > 1:
            raise TypeError("Error, too many unnamed arguments to GSObject.shear!")
        else:
            shear = galsim.Shear(**kwargs)
        return galsim.Transform(self, jac=shear.getMatrix().ravel().tolist())

    def _shear(self, shear):
        """Equivalent to self.shear(shear), but without the overhead of sanity checks or other
        ways to input the shear value.

        This is only valid for GSObjects.  For ChromaticObjects, you must use the regular shear.
        Also, it won't propagate any noise attribute.

        @param shear    The Shear to be applied. Must be a galsim.Shear instance.

        @returns the sheared object.
        """
        new_obj = galsim._Transform(self, *shear.getMatrix().ravel().tolist())
        return new_obj

    def lens(self, g1, g2, mu):
        """Create a version of the current object with both a lensing shear and magnification
        applied to it.

        This GSObject method applies a lensing (reduced) shear and magnification.  The shear must be
        specified using the g1, g2 definition of shear (see Shear documentation for more details).
        This is the same definition as the outputs of the PowerSpectrum and NFWHalo classes, which
        compute shears according to some lensing power spectrum or lensing by an NFW dark matter
        halo.  The magnification determines the rescaling factor for the object area and flux,
        preserving surface brightness.

        @param g1       First component of lensing (reduced) shear to apply to the object.
        @param g2       Second component of lensing (reduced) shear to apply to the object.
        @param mu       Lensing magnification to apply to the object.  This is the factor by which
                        the solid angle subtended by the object is magnified, preserving surface
                        brightness.

        @returns the lensed object.
        """
        return self.shear(g1=g1, g2=g2).magnify(mu)

    def rotate(self, theta):
        """Rotate this object by an Angle `theta`.

        @param theta    Rotation angle (Angle object, +ve anticlockwise).

        @returns the rotated object.
        """
        if not isinstance(theta, galsim.Angle):
            raise TypeError("Input theta should be an Angle")
        s, c = theta.sincos()
        return galsim.Transform(self, jac=[c, -s, s, c])

    def transform(self, dudx, dudy, dvdx, dvdy):
        """Create a version of the current object with an arbitrary Jacobian matrix transformation
        applied to it.

        This applies a Jacobian matrix to the coordinate system in which this object
        is defined.  It changes a profile defined in terms of (x,y) to one defined in
        terms of (u,v) where:

            u = dudx x + dudy y
            v = dvdx x + dvdy y

        That is, an arbitrary affine transform, but without the translation (which is
        easily effected via the shift() method).

        Note that this function is similar to expand in that it preserves surface brightness,
        not flux.  If you want to preserve flux, you should also do

            >>> prof *= 1./abs(dudx*dvdy - dudy*dvdx)

        @param dudx     du/dx, where (x,y) are the current coords, and (u,v) are the new coords.
        @param dudy     du/dy, where (x,y) are the current coords, and (u,v) are the new coords.
        @param dvdx     dv/dx, where (x,y) are the current coords, and (u,v) are the new coords.
        @param dvdy     dv/dy, where (x,y) are the current coords, and (u,v) are the new coords.

        @returns the transformed object
        """
        return galsim.Transform(self, jac=[dudx, dudy, dvdx, dvdy])

    def shift(self, *args, **kwargs):
        """Create a version of the current object shifted by some amount in real space.

        After this call, the caller's type will be a GSObject.
        This means that if the caller was a derived type that had extra methods beyond
        those defined in GSObject (e.g. getSigma() for a Gaussian), then these methods
        are no longer available.

        Note: in addition to the dx,dy parameter names, you may also supply dx,dy as a tuple,
        or as a PositionD or PositionI object.

        The shift coordinates here are sky coordinates.  GSObjects are always defined in sky
        coordinates and only later (when they are drawn) is the connection to pixel coordinates
        established (via a pixel_scale or WCS).  So a shift of dx moves the object horizontally
        in the sky (e.g. west in the local tangent plane of the observation), and dy moves the
        object vertically (north in the local tangent plane).

        The units are typically arcsec, but we don't enforce that anywhere.  The units here just
        need to be consistent with the units used for any size values used by the GSObject.
        The connection of these units to the eventual image pixels is defined by either the
        `pixel_scale` or the `wcs` parameter of `drawImage`.

        Note: if you want to shift the object by a set number (or fraction) of pixels in the
        drawn image, you probably want to use the `offset` parameter of `drawImage` rather than
        this method.

        @param dx       Horizontal shift to apply.
        @param dy       Vertical shift to apply.
         -- or --
        @param offset   The shift to apply, given as PositionD(dx,dy) or PositionI(dx,dy)

        @returns the shifted object.
        """
        offset = galsim.utilities.parse_pos_args(args, kwargs, 'dx', 'dy')
        return galsim.Transform(self, offset=offset)

    def _shift(self, offset):
        """Equivalent to self.shift(shift), but without the overhead of sanity checks or option
        to give the shift as (dx,dy).

        This is only valid for GSObjects.  For ChromaticObjects, you must use the regular shift.
        Also, it won't propagate any noise attribute.

        @param offset   The shift to apply, given as PositionD(dx,dy) or PositionI(dx,dy)

        @returns the shifted object.
        """
        new_obj = galsim._Transform(self, offset=offset)
        return new_obj

    # Make sure the image is defined with the right size and wcs for drawImage()
    def _setup_image(self, image, nx, ny, bounds, add_to_image, dtype, odd=False):
        # Check validity of nx,ny,bounds:
        if image is not None:
            if bounds is not None:
                raise ValueError("Cannot provide bounds if image is provided")
            if nx is not None or ny is not None:
                raise ValueError("Cannot provide nx,ny if image is provided")
            if dtype is not None and image.array.dtype != dtype:
                raise ValueError("Cannot specify dtype != image.array.dtype if image is provided")

        # Make image if necessary
        if image is None:
            # Can't add to image if none is provided.
            if add_to_image:
                raise ValueError("Cannot add_to_image if image is None")
            # Use bounds or nx,ny if provided
            if bounds is not None:
                if nx is not None or ny is not None:
                    raise ValueError("Cannot set both bounds and (nx, ny)")
                image = galsim.Image(bounds=bounds, dtype=dtype)
            elif nx is not None or ny is not None:
                if nx is None or ny is None:
                    raise ValueError("Must set either both or neither of nx, ny")
                image = galsim.Image(nx, ny, dtype=dtype)
            else:
                N = self.getGoodImageSize(1.0)
                if odd: N += 1
                image = galsim.Image(N, N, dtype=dtype)

        # Resize the given image if necessary
        elif not image.bounds.isDefined():
            # Can't add to image if need to resize
            if add_to_image:
                raise ValueError("Cannot add_to_image if image bounds are not defined")
            N = self.getGoodImageSize(1.0)
            if odd: N += 1
            bounds = galsim._BoundsI(1,N,1,N)
            image.resize(bounds)

        # Else use the given image as is

        return image

    def _local_wcs(self, wcs, image, offset, use_true_center, new_bounds):
        # Get the local WCS at the location of the object.

        if wcs.isUniform():
            return wcs.local()
        elif image is None:
            bounds = new_bounds
        else:
            bounds = image.bounds
        if not bounds.isDefined():
            raise ValueError("Cannot provide non-local wcs with automatically sized image")
        elif use_true_center:
            obj_cen = bounds.trueCenter()
        else:
            obj_cen = bounds.center()
            # Convert from PositionI to PositionD
            obj_cen = galsim.PositionD(obj_cen.x, obj_cen.y)
        # _parse_offset has already turned offset=None into PositionD(0,0), so it is safe to add.
        obj_cen += offset
        return wcs.local(image_pos=obj_cen)

    def _parse_offset(self, offset):
        if offset is None:
            return galsim.PositionD(0,0)
        else:
            if isinstance(offset, galsim.PositionD) or isinstance(offset, galsim.PositionI):
                return galsim.PositionD(offset.x, offset.y)
            else:
                # Let python raise the appropriate exception if this isn't valid.
                return galsim.PositionD(offset[0], offset[1])

    def _get_new_bounds(self, image, nx, ny, bounds):
        if image is not None and image.bounds.isDefined():
            return image.bounds
        elif nx is not None and ny is not None:
            return galsim.BoundsI(1,nx,1,ny)
        elif bounds is not None and bounds.isDefined():
            return bounds
        else:
            return galsim.BoundsI()

    def _fix_center(self, new_bounds, offset, use_true_center, reverse):
        # Note: this assumes self is in terms of image coordinates.
        if use_true_center:
            # For even-sized images, the SBProfile draw function centers the result in the
            # pixel just up and right of the real center.  So shift it back to make sure it really
            # draws in the center.
            # Also, remember that numpy's shape is ordered as [y,x]
            dx = offset.x
            dy = offset.y
            shape = new_bounds.numpyShape()
            if shape[1] % 2 == 0: dx -= 0.5
            if shape[0] % 2 == 0: dy -= 0.5
            offset = galsim.PositionD(dx,dy)

        # For InterpolatedImage offsets, we apply the offset in the opposite direction.
        if reverse:
            offset = -offset

        if offset == galsim.PositionD(0,0):
            return self
        else:
            return self._shift(offset)

    def _determine_wcs(self, scale, wcs, image, default_wcs=None):
        # Determine the correct wcs given the input scale, wcs and image.
        if wcs is not None:
            if scale is not None:
                raise ValueError("Cannot provide both wcs and scale")
            if not isinstance(wcs, galsim.BaseWCS):
                raise TypeError("wcs must be a BaseWCS instance")
            if image is not None: image.wcs = None
        elif scale is not None:
            wcs = galsim.PixelScale(scale)
            if image is not None: image.wcs = None
        elif image is not None and image.wcs is not None:
            wcs = image.wcs

        # If the input scale <= 0, or wcs is still None at this point, then use the Nyquist scale:
        if wcs is None or (wcs.isPixelScale() and wcs.scale <= 0):
            if default_wcs is None:
                wcs = galsim.PixelScale(self.nyquistScale())
            else:
                wcs = default_wcs

        return wcs

    def _prepareDraw(self):
        # Do any work that was postponed until drawImage.
        pass

    def drawImage(self, image=None, nx=None, ny=None, bounds=None, scale=None, wcs=None, dtype=None,
                  method='auto', area=1., exptime=1., gain=1., add_to_image=False,
                  use_true_center=True, offset=None, n_photons=0., rng=None, max_extra_noise=0.,
                  poisson_flux=None, sensor=None, surface_ops=(), n_subsample=3, maxN=None,
                  save_photons=False, setup_only=False):
        """Draws an Image of the object.

        The drawImage() method is used to draw an Image of the current object using one of several
        possible rendering methods (see below).  It can create a new Image or can draw onto an
        existing one if provided by the `image` parameter.  If the `image` is given, you can also
        optionally add to the given Image if `add_to_image = True`, but the default is to replace
        the current contents with new values.

        Providing an input image
        ------------------------

        Note that if you provide an `image` parameter, it is the image onto which the profile
        will be drawn.  The provided image *will be modified*.  A reference to the same image
        is also returned to provide a parallel return behavior to when `image` is `None`
        (described above).

        This option is useful in practice because you may want to construct the image first and
        then draw onto it, perhaps multiple times. For example, you might be drawing onto a
        subimage of a larger image. Or you may want to draw different components of a complex
        profile separately.  In this case, the returned value is typically ignored.  For example:

                >>> im1 = bulge.drawImage()
                >>> im2 = disk.drawImage(image=im1, add_to_image=True)
                >>> assert im1 is im2

                >>> full_image = galsim.Image(2048, 2048, scale=pixel_scale)
                >>> b = galsim.BoundsI(x-32, x+32, y-32, y+32)
                >>> stamp = obj.drawImage(image = full_image[b])
                >>> assert (stamp.array == full_image[b].array).all()

        Letting drawImage create the image for you
        ------------------------------------------

        If drawImage() will be creating the image from scratch for you, then there are several ways
        to control the size of the new image.  If the `nx` and `ny` keywords are present, then an
        image with these numbers of pixels on a side will be created.  Similarly, if the `bounds`
        keyword is present, then an image with the specified bounds will be created.  Note that it
        is an error to provide an existing Image when also specifying `nx`, `ny`, or `bounds`. In
        the absence of `nx`, `ny`, and `bounds`, drawImage will decide a good size to use based on
        the size of the object being drawn.  Basically, it will try to use an area large enough to
        include at least 99.5% of the flux.  (Note: the value 0.995 is really `1 -
        folding_threshold`.  You can change the value of `folding_threshold` for any object via
        GSParams.  See `help(GSParams)` for more details.)  You can set the pixel scale of the
        constructed image with the `scale` parameter, or set a WCS function with `wcs`.  If you do
        not provide either `scale` or `wcs`, then drawImage() will default to using the Nyquist
        scale for the current object.  You can also set the data type used in the new Image with the
        `dtype` parameter that has the same options as for the Image constructor.

        The drawing "method"
        --------------------

        There are several different possible methods drawImage() can use for rendering the image.
        This is set by the `method` parameter.  The options are:

            'auto'      This is the default, which will normally be equivalent to 'fft'.  However,
                        if the object being rendered is simple (no convolution) and has hard edges
                        (e.g. a Box or a truncated Moffat or Sersic), then it will switch to
                        'real_space', since that is often both faster and more accurate in these
                        cases (due to ringing in Fourier space).

            'fft'       The integration of the light within each pixel is mathematically equivalent
                        to convolving by the pixel profile (a Pixel object) and sampling the result
                        at the centers of the pixels.  This method will do that convolution using
                        a discrete Fourier transform.  Furthermore, if the object (or any component
                        of it) has been transformed via shear(), dilate(), etc., then these
                        transformations are done in Fourier space as well.

            'real_space'  This uses direct integrals (using the Gauss-Kronrod-Patterson algorithm)
                        in real space for the integration over the pixel response.  It is usually
                        slower than the 'fft' method, but if the profile has hard edges that cause
                        ringing in Fourier space, it can be faster and/or more accurate.  If you
                        use 'real_space' with something that is already a Convolution, then this
                        will revert to 'fft', since the double convolution that is required to also
                        handle the pixel response is far too slow to be practical using real-space
                        integrals.

            'phot'      This uses a technique called photon shooting to render the image.
                        Essentially, the object profile is taken as a probability distribution
                        from which a finite number of photons are "shot" onto the image.  Each
                        photon's flux gets added to whichever pixel the photon hits.  This process
                        automatically accounts for the integration of the light over the pixel
                        area, since all photons that hit any part of the pixel are counted.
                        Convolutions and transformations are simple geometric processes in this
                        framework.  However, there are two caveats with this method: (1) the
                        resulting image will have Poisson noise from the finite number of photons,
                        and (2) it is not available for all object types (notably anything that
                        includes a Deconvolution).

            'no_pixel'  Instead of integrating over the pixels, this method will sample the profile
                        at the centers of the pixels and multiply by the pixel area.  If there is
                        a convolution involved, the choice of whether this will use an FFT or
                        real-space calculation is governed by the `real_space` parameter of the
                        Convolution class.  This method is the appropriate choice if you are using
                        a PSF that already includes a convolution by the pixel response.  For
                        example, if you are using a PSF from an observed image of a star, then it
                        has already been convolved by the pixel, so you would not want to do so
                        again.  Note: The multiplication by the pixel area gets the flux
                        normalization right for the above use case.  cf. `method = 'sb'`.

            'sb'        This is a lot like 'no_pixel', except that the image values will simply be
                        the sampled object profile's surface brightness, not multiplied by the
                        pixel area.  This does not correspond to any real observing scenario, but
                        it could be useful if you want to view the surface brightness profile of an
                        object directly, without including the pixel integration.

        The 'phot' method has a few extra parameters that adjust how it functions.  The total
        number of photons to shoot is normally calculated from the object's flux.  This flux is
        taken to be given in photons/cm^2/s, so for most simple profiles, this times area * exptime
        will equal the number of photons shot.  (See the discussion in Rowe et al, 2015, for why
        this might be modified for InterpolatedImage and related profiles.)  However, you can
        manually set a different number of photons with `n_photons`.  You can also set
        `max_extra_noise` to tell drawImage() to use fewer photons than normal (and so is faster)
        such that no more than that much extra noise is added to any pixel.  This is particularly
        useful if you will be subsequently adding sky noise, and you can thus tolerate more noise
        than the normal number of photons would give you, since using fewer photons is of course
        faster.  Finally, the default behavior is to have the total flux vary as a Poisson random
        variate, which is normally appropriate with photon shooting.  But you can turn this off with
        `poisson_flux=False`.  It also defaults to False if you set an explicit value for
        `n_photons`.

        Given the periodicity implicit in the use of FFTs, there can occasionally be artifacts due
        to wrapping at the edges, particularly for objects that are quite extended (e.g., due to
        the nature of the radial profile). See `help(galsim.GSParams)` for parameters that you can
        use to reduce the level of these artifacts, in particular `folding_threshold` may be
        helpful if you see such artifacts in your images.

        Setting the offset
        ------------------

        The object will by default be drawn with its nominal center at the center location of the
        image.  There is thus a qualitative difference in the appearance of the rendered profile
        when drawn on even- and odd-sized images.  For a profile with a maximum at (0,0), this
        maximum will fall in the central pixel of an odd-sized image, but in the corner of the four
        central pixels of an even-sized image.  There are two parameters that can affect this
        behavior.  If you want the nominal center to always fall at the center of a pixel, you can
        use `use_true_center=False`.  This will put the object's center at the position
        `image.center()` which is an integer pixel value, and is not the true center of an
        even-sized image.  You can also arbitrarily offset the profile from the image center with
        the `offset` parameter to handle any sub-pixel dithering you want.

        Setting the overall normalization
        ---------------------------------

        Normally, the flux of the object should be equal to the sum of all the pixel values in the
        image, less some small amount of flux that may fall off the edge of the image (assuming you
        don't use `method='sb'`).  However, you may optionally set a `gain` value, which converts
        between photons and ADU (so-called analog-to-digital units), the units of the pixel values
        in real images.  Normally, the gain of a CCD is in electrons/ADU, but in GalSim, we fold the
        quantum efficiency into the gain as well, so the units are photons/ADU.

        Another caveat is that, technically, flux is really in units of photons/cm^2/s, not photons.
        So if you want, you can keep track of this properly and provide an `area` and `exposure`
        time here. This detail is more important with chromatic objects where the SED is typically
        given in erg/cm^2/s/nm, so the exposure time and area are important details. With achromatic
        objects however, it is often more convenient to ignore these details and just consider the
        flux to be the total number of photons for this exposure, in which case, you would leave the
        area and exptime parameters at their default value of 1.

        On return, the image will have an attribute `added_flux`, which will be set to the total
        flux added to the image.  This may be useful as a sanity check that you have provided a
        large enough image to catch most of the flux.  For example:

            >>> obj.drawImage(image)
            >>> assert image.added_flux > 0.99 * obj.getFlux()

        The appropriate threshold will depend on your particular application, including what kind
        of profile the object has, how big your image is relative to the size of your object,
        whether you are keeping `poisson_flux=True`, etc.

        The following code snippet illustrates how `gain`, `exptime`, `area`, and `method` can all
        influence the relationship between the `flux` attribute of a `GSObject` and both the pixel
        values and `.added_flux` attribute of an `Image` drawn with `drawImage()`:

            >>> obj = galsim.Gaussian(fwhm=1)
            >>> obj.flux
            1.0
            >>> im = obj.drawImage()
            >>> im.added_flux
            0.9999630988657515
            >>> im.array.sum()
            0.99996305
            >>> im = obj.drawImage(exptime=10, area=10)
            >>> im.added_flux
            0.9999630988657525
            >>> im.array.sum()
            99.996315
            >>> im = obj.drawImage(exptime=10, area=10, method='sb', scale=0.5, nx=10, ny=10)
            >>> im.added_flux
            0.9999973790505298
            >>> im.array.sum()
            399.9989
            >>> im = obj.drawImage(exptime=10, area=10, gain=2)
            >>> im.added_flux
            0.9999630988657525
            >>> im.array.sum()
            49.998158

        Using a non-trivial sensor
        --------------------------

        Normally the sensor is modeled as an array of pixels where any photon that hits a given
        pixel is accumulated into that pixel.  The final pixel value then just reflects the total
        number of pixels that hit each sensor.  However, real sensors do not (quite) work this way.

        In real CCDs, the photons travel some distance into the silicon before converting to
        electrons.  Then the electrons diffuse laterally some amount as they are pulled by the
        electric field toward the substrate.  Finally, previous electrons that have already been
        deposited will repel subsequent electrons, both slowing down their descent, leading to
        more diffusion, and pushing them laterally toward neighboring pixels, which is called
        the brighter-fatter effect.

        Users interested in modeling this kind of effect can supply a `sensor` object to use
        for the accumulation step.  See `SiliconSensor` in sensor.py for a class that models
        silicon-based CCD sensors.

        Some related effects may need to be done to the photons at the surface layer before being
        passed into the sensor object.  For instance, the photons may need to be given appropriate
        incidence angles according to the optics of the telescope (since this matters for where the
        photons are converted to electrons).  You may also need to give the photons wavelengths
        according to the SED of the object.  Such steps are specified in a `surface_ops` parameter,
        which should be a list of any such operations you wish to perform on the photon array
        before passing them to the sensor.  See `FRatioAngles` and `WavelengthSampler` in
        photon_array.py for two examples of such surface operators.

        Since the sensor deals with photons, it is most natural to use this feature in conjunction
        with photon shooting (`method='phot'`).  However, it is allowed with FFT methods too.
        But there is a caveat one should be aware of in this case.  The FFT drawing is used to
        produce an intermediate image, which is then converted to a PhotonArray using the
        factory function `PhotonArray.makeFromImage`.  This assigns photon positions randomly
        within each pixel where they were drawn, which isn't always a particularly good
        approximation.

        To improve this behavior, the intermediate image is drawn with smaller pixels than the
        target image, so the photons are given positions closer to their true locations.  The
        amount of subsampling is controlled by the `n_subsample` parameter, which defaults to 3.
        Larger values will be more accurate at the expense of larger FFTs (i.e. slower and using
        more memory).

        Initialization parameters
        -------------------------

        @param image        If provided, this will be the image on which to draw the profile.
                            If `image` is None, then an automatically-sized Image will be created.
                            If `image` is given, but its bounds are undefined (e.g. if it was
                            constructed with `image = galsim.Image()`), then it will be resized
                            appropriately based on the profile's size [default: None].
        @param nx           If provided and `image` is None, use to set the x-direction size of the
                            image.  Must be accompanied by `ny`.
        @param ny           If provided and `image` is None, use to set the y-direction size of the
                            image.  Must be accompanied by `nx`.
        @param bounds       If provided and `image` is None, use to set the bounds of the image.
        @param scale        If provided, use this as the pixel scale for the image.
                            If `scale` is None and `image` is given, then take the provided
                            image's pixel scale.
                            If `scale` is None and `image` is None, then use the Nyquist scale.
                            If `scale <= 0` (regardless of `image`), then use the Nyquist scale.
                            If `scale > 0` and `image` is given, then override `image.scale` with
                            the value given as a keyword.
                            [default: None]
        @param wcs          If provided, use this as the wcs for the image (possibly overriding any
                            existing `image.wcs`).  At most one of `scale` or `wcs` may be provided.
                            [default: None]
        @param dtype        The data type to use for an automatically constructed image.  Only
                            valid if `image` is None. [default: None, which means to use
                            numpy.float32]
        @param method       Which method to use for rendering the image.  See discussion above
                            for the various options and what they do. [default: 'auto']
        @param area         Collecting area of telescope in cm^2.  [default: 1.]
        @param exptime      Exposure time in s.  [default: 1.]
        @param gain         The number of photons per ADU ("analog to digital units", the units of
                            the numbers output from a CCD).  [default: 1]
        @param add_to_image Whether to add flux to the existing image rather than clear out
                            anything in the image before drawing.
                            Note: This requires that `image` be provided and that it have defined
                            bounds. [default: False]
        @param use_true_center  Normally, the profile is drawn to be centered at the true center
                            of the image (using the function image.bounds.trueCenter()).
                            If you would rather use the integer center (given by
                            image.bounds.center()), set this to `False`.  [default: True]
        @param offset       The location in pixel coordinates at which to center the profile being
                            drawn relative to the center of the image (either the true center if
                            `use_true_center=True` or nominal center if `use_true_center=False`).
                            [default: None]
        @param n_photons    If provided, the number of photons to use for photon shooting.
                            If not provided (i.e. `n_photons = 0`), use as many photons as
                            necessary to result in an image with the correct Poisson shot
                            noise for the object's flux.  For positive definite profiles, this
                            is equivalent to `n_photons = flux`.  However, some profiles need
                            more than this because some of the shot photons are negative
                            (usually due to interpolants).
                            [default: 0]
        @param rng          If provided, a random number generator to use for photon shooting,
                            which may be any kind of BaseDeviate object.  If `rng` is None, one
                            will be automatically created, using the time as a seed.
                            [default: None]
        @param max_extra_noise  If provided, the allowed extra noise in each pixel when photon
                            shooting.  This is only relevant if `n_photons=0`, so the number of
                            photons is being automatically calculated.  In that case, if the image
                            noise is dominated by the sky background, then you can get away with
                            using fewer shot photons than the full `n_photons = flux`.  Essentially
                            each shot photon can have a `flux > 1`, which increases the noise in
                            each pixel.  The `max_extra_noise` parameter specifies how much extra
                            noise per pixel is allowed because of this approximation.  A typical
                            value for this might be `max_extra_noise = sky_level / 100` where
                            `sky_level` is the flux per pixel due to the sky.  Note that this uses
                            a "variance" definition of noise, not a "sigma" definition.
                            [default: 0.]
        @param poisson_flux Whether to allow total object flux scaling to vary according to
                            Poisson statistics for `n_photons` samples when photon shooting.
                            [default: True, unless `n_photons` is given, in which case the default
                            is False]
        @param sensor       An optional Sensor instance, which will be used to accumulate the
                            photons onto the image. [default: None]
        @param surface_ops  A list of operators that can modify the photon array that will be
                            applied in order before accumulating the photons on the sensor.
                            [default: ()]
        @param n_subsample  The number of sub-pixels per final pixel to use for fft drawing when
                            using a sensor.  The sensor step needs to know the sub-pixel positions
                            of the photons, which is lost in the fft method.  So using smaller
                            pixels for the fft step keeps some of that information, making the
                            assumption of uniform flux per pixel less bad of an approximation.
                            [default: 3]
        @param maxN         Sets the maximum number of photons that will be added to the image
                            at a time.  (Memory requirements are proportional to this number.)
                            [default: None, which means no limit]
        @param save_photons If True, save the PhotonArray as `image.photons`. Only valid if method
                            is 'phot' or sensor is not None.  [default: False]
        @param setup_only   Don't actually draw anything on the image.  Just make sure the image
                            is set up correctly.  This is used internally by GalSim, but there
                            may be cases where the user will want the same functionality.
                            [default: False]

        @returns the drawn Image.
        """
        # Check that image is sane
        if image is not None and not isinstance(image, galsim.Image):
            raise ValueError("image is not an Image instance")

        # Make sure (gain, area, exptime) have valid values:
        if gain <= 0.:
            raise ValueError("Invalid gain <= 0.")
        if area <= 0.:
            raise ValueError("Invalid area <= 0.")
        if exptime <= 0.:
            raise ValueError("Invalid exptime <= 0.")

        if method not in ['auto', 'fft', 'real_space', 'phot', 'no_pixel', 'sb']:
            raise ValueError("Invalid method name = %s"%method)

        # Check that the user isn't convolving by a Pixel already.  This is almost always an error.
        if method == 'auto' and isinstance(self, galsim.Convolution):
            if any([ isinstance(obj, galsim.Pixel) for obj in self.obj_list ]):
                import warnings
                warnings.warn(
                    "You called drawImage with `method='auto'` "
                    "for an object that includes convolution by a Pixel.  "
                    "This is probably an error.  Normally, you should let GalSim "
                    "handle the Pixel convolution for you.  If you want to handle the Pixel "
                    "convolution yourself, you can use method=no_pixel.  Or if you really meant "
                    "for your profile to include the Pixel and also have GalSim convolve by "
                    "an _additional_ Pixel, you can suppress this warning by using method=fft.")

        # Some parameters are only relevant for method == 'phot'
        if method != 'phot' and sensor is None:
            if n_photons != 0.:
                raise ValueError("n_photons is only relevant for method='phot'")
            if rng is not None:
                raise ValueError("rng is only relevant for method='phot'")
            if max_extra_noise != 0.:
                raise ValueError("max_extra_noise is only relevant for method='phot'")
            if poisson_flux is not None:
                raise ValueError("poisson_flux is only relevant for method='phot'")
            if surface_ops != ():
                raise ValueError("surface_ops are only relevant for method='phot'")
            if save_photons:
                raise ValueError("save_photons is only valid for method='phot'")

        # Do any delayed computation needed by fft or real_space drawing.
        if method != 'phot':
            self._prepareDraw()

        # Figure out what wcs we are going to use.
        wcs = self._determine_wcs(scale, wcs, image)

        # Make sure offset is a PositionD
        offset = self._parse_offset(offset)

        # Determine the bounds of the new image for use below (if it can be known yet)
        new_bounds = self._get_new_bounds(image, nx, ny, bounds)

        # Get the local WCS, accounting for the offset correctly.
        local_wcs = self._local_wcs(wcs, image, offset, use_true_center, new_bounds)

        # Convert the profile in world coordinates to the profile in image coordinates:
        prof = local_wcs.toImage(self)

        # Account for area and exptime.
        flux_scale = area * exptime
        # For surface brightness normalization, also scale by the pixel area.
        if method == 'sb':
            flux_scale /= local_wcs.pixelArea()
        # Only do the gain here if not photon shooting, since need the number of photons to
        # reflect that actual photons, not ADU.
        if gain != 1 and method != 'phot' and sensor is None:
            flux_scale /= gain

        prof *= flux_scale

        # If necessary, convolve by the pixel
        if method in ['auto', 'fft', 'real_space']:
            if method == 'auto':
                real_space = None
            elif method == 'fft':
                real_space = False
            else:
                real_space = True
            prof_no_pixel = prof
            prof = galsim.Convolve(prof, galsim.Pixel(scale=1.0, gsparams=self.gsparams),
                                   real_space=real_space, gsparams=self.gsparams)

        # Apply the offset, and possibly fix the centering for even-sized images
        prof = prof._fix_center(new_bounds, offset, use_true_center, reverse=False)

        # Make sure image is setup correctly
        image = prof._setup_image(image, nx, ny, bounds, add_to_image, dtype)
        image.wcs = wcs

        if setup_only:
            image.added_flux = 0.
            return image

        # Making a view of the image lets us change the center without messing up the original.
        imview = image._view()
        imview.setCenter(0,0)
        imview.wcs = galsim.PixelScale(1.0)

        if method == 'phot':
            added_photons, photons = prof.drawPhot(imview, gain, add_to_image,
                                                   n_photons, rng, max_extra_noise, poisson_flux,
                                                   sensor, surface_ops, maxN)
        else:
            # If not using phot, but doing sensor, then make a copy.
            if sensor is not None:
                if imview.dtype in [np.float32, np.float64]:
                    dtype = None
                else:
                    dtype = np.float64
                draw_image = imview.real.subsample(n_subsample, n_subsample, dtype=dtype)
                draw_image.setCenter(0,0)
                if method in ['auto', 'fft', 'real_space']:
                    # Need to reconvolve by the new smaller pixel instead
                    prof = galsim.Convolve(
                            prof_no_pixel,
                            galsim.Pixel(scale=1.0/n_subsample, gsparams=self.gsparams),
                            real_space=real_space, gsparams=self.gsparams)
                    prof = prof._fix_center(new_bounds, offset, use_true_center, reverse=False)
                elif n_subsample != 1:
                    # We can't just pull off the pixel-free version, so we need to deconvolve
                    # by the original pixel and reconvolve by the smaller one.
                    prof = galsim.Convolve(
                            prof,
                            galsim.Deconvolve(galsim.Pixel(scale=1.0, gsparams=self.gsparams)),
                            galsim.Pixel(scale=1.0/n_subsample, gsparams=self.gsparams),
                            gsparams=self.gsparams)
                add = False
                if not add_to_image: imview.setZero()
            else:
                draw_image = imview
                add = add_to_image

            if prof.isAnalyticX():
                added_photons = prof.drawReal(draw_image, add)
            else:
                added_photons = prof.drawFFT(draw_image, add)

            if sensor is not None:
                ud = galsim.UniformDeviate(rng)
                photons = galsim.PhotonArray.makeFromImage(draw_image, rng=ud)
                for op in surface_ops:
                    op.applyTo(photons)
                if imview.dtype in [np.float32, np.float64]:
                    added_photons = sensor.accumulate(photons, imview)
                else:
                    # Need a temporary
                    im1 = galsim.ImageD(bounds=imview.bounds)
                    added_photons = sensor.accumulate(photons, im1)
                    imview.array[:,:] += im1.array.astype(imview.dtype, copy=False)

        image.added_flux = added_photons / flux_scale
        if save_photons:
            image.photons = photons

        return image

    def drawReal(self, image, add_to_image=False):
        """
        Draw this profile into an Image by direct evaluation at the location of each pixel.

        This is usually called from the `drawImage` function, rather than called directly by the
        user.  In particular, the input image must be already set up with defined bounds.  The
        profile will be drawn centered on whatever pixel corresponds to (0,0) with the given
        bounds, not the image center (unlike drawImage).  The image also must have a PixelScale
        wcs.  The profile being drawn should have already been converted to image coordinates via

            >>> image_profile = original_wcs.toImage(original_profile)

        Note that the image produced by `drawReal` represents the profile sampled at the center
        of each pixel and then multiplied by the pixel area.  That is, the profile is NOT
        integrated over the area of the pixel.  This is equivalent to method='no_pixel' in
        drawImage.  If you want to render a profile integrated over the pixel, you can convolve
        with a Pixel first and draw that.

        @param image        The Image onto which to place the flux. [required]
        @param add_to_image Whether to add flux to the existing image rather than clear out
                            anything in the image before drawing. [default: False]

        @returns The total flux drawn inside the image bounds.
        """
        if image.wcs is None or not image.wcs.isPixelScale():
            raise ValueError("drawReal requires an image with a PixelScale wcs")

        if image.dtype in [ np.float64, np.float32 ]:
            return self._sbp.draw(image._image, image.scale, add_to_image)
        else:
            # Need a temporary
            if image.dtype in [ np.complex128, np.int32, np.uint32 ]:
                im1 = galsim.ImageD(bounds=image.bounds)
            else:
                im1 = galsim.ImageF(bounds=image.bounds)
            added_flux = self._sbp.draw(im1._image, image.scale, False)
            if add_to_image:
                image.array[:,:] += im1.array.astype(image.dtype, copy=False)
            else:
                image.array[:,:] = im1.array
            return added_flux

    def getGoodImageSize(self, pixel_scale):
        """Return a good size to use for drawing this profile.

        The size will be large enough to cover most of the flux of the object.  Specifically,
        at least (1-gsparams.folding_threshold) (i.e. 99.5% by default) of the flux should fall
        in the image.

        Also, the returned size is always an even number, which is usually desired in practice.
        Of course, if you prefer an odd-sized image, you can add 1 to the result.

        @param pixel_scale      The desired pixel scale of the image to be built.

        @returns N, a good (linear) size of an image on which to draw this object.
        """
        return self._sbp.getGoodImageSize(pixel_scale)

    def drawFFT_makeKImage(self, image):
        """
        This is a helper routine for drawFFT that just makes the (blank) k-space image
        onto which the profile will be drawn.  This can be useful if you want to break
        up the calculation into parts for extra efficiency.  E.g. save the k-space image of
        the PSF so drawing many models of the galaxy with the given PSF profile can avoid
        drawing the PSF each time.

        @param image        The Image onto which to place the flux.

        @returns (kimage, wrap_size), where wrap_size is either the size of kimage or smaller if
                                      the result should be wrapped before doing the inverse fft.
        """
        # Start with what this profile thinks a good size would be given the image's pixel scale.
        N = self.getGoodImageSize(image.scale)

        # We must make something big enough to cover the target image size:
        image_N = max(np.max(np.abs((image.bounds._getinitargs()))) * 2,
                      np.max(image.bounds.numpyShape()))
        N = max(N, image_N)

        # Round up to a good size for making FFTs:
        N = image.good_fft_size(N)

        # Make sure we hit the minimum size specified in the gsparams.
        N = max(N, self.gsparams.minimum_fft_size)

        dk = 2.*np.pi / (N * image.scale)

        maxk = self.maxK()
        if N*dk/2 > maxk:
            Nk = N
        else:
            # There will be aliasing.  Make a larger image and then wrap it.
            Nk = int(np.ceil(maxk/dk)) * 2

        if Nk > self.gsparams.maximum_fft_size:
            raise RuntimeError(
                "drawFFT requires an FFT that is too large: %s. "%Nk +
                "If you can handle the large FFT, you may update gsparams.maximum_fft_size.")

        bounds = galsim._BoundsI(0,Nk//2,-Nk//2,Nk//2)
        if image.dtype in [ np.complex128, np.float64, np.int32, np.uint32 ]:
            kimage = galsim.ImageCD(bounds=bounds, scale=dk)
        else:
            kimage = galsim.ImageCF(bounds=bounds, scale=dk)
        return kimage, N

    def drawFFT_finish(self, image, kimage, wrap_size, add_to_image):
        """
        This is a helper routine for drawFFT that finishes the calculation, based on the
        drawn k-space image.

        It applies the Fourier transform to `kimage` and adds the result to `image`.

        @param image        The Image onto which to place the flux.
        @param kimage       The k-space Image where the object was drawn.
        @param wrap_size    The size of the region to wrap kimage, which must be either the same
                            size as kimage or smaller.
        @param add_to_image Whether to add flux to the existing image rather than clear out
                            anything in the image before drawing.

        @returns The total flux drawn inside the image bounds.
        """
        # Wrap the full image to the size we want for the FT.
        # Even if N == Nk, this is useful to make this portion properly Hermitian in the
        # N/2 column and N/2 row.
        bwrap = galsim._BoundsI(0, wrap_size//2, -wrap_size//2, wrap_size//2-1)
        _galsim.wrapImage(kimage._image, bwrap._b, True, False)
        kimage_wrap = kimage.subImage(bwrap)

        # Perform the fourier transform.
        breal = galsim._BoundsI(-wrap_size//2, wrap_size//2+1, -wrap_size//2, wrap_size//2-1)
        real_image = galsim.Image(breal, dtype=float)
        _galsim.irfft(kimage_wrap._image, real_image._image)

        # Add (a portion of) this to the original image.
        temp = real_image.subImage(image.bounds)
        if add_to_image:
            image += temp
        else:
            image.copyFrom(temp)
        added_photons = temp.array.sum(dtype=float)
        return added_photons

    def drawFFT(self, image, add_to_image=False):
        """
        Draw this profile into an Image by computing the k-space image and performing an FFT.

        This is usually called from the `drawImage` function, rather than called directly by the
        user.  In particular, the input image must be already set up with defined bounds.  The
        profile will be drawn centered on whatever pixel corresponds to (0,0) with the given
        bounds, not the image center (unlike drawImage).  The image also must have a PixelScale
        wcs.  The profile being drawn should have already been converted to image coordinates via

            >>> image_profile = original_wcs.toImage(original_profile)

        Note that the image produced by `drawFFT` represents the profile sampled at the center
        of each pixel and then multiplied by the pixel area.  That is, the profile is NOT
        integrated over the area of the pixel.  This is equivalent to method='no_pixel' in
        drawImage.  If you want to render a profile integrated over the pixel, you can convolve
        with a Pixel first and draw that.

        @param image        The Image onto which to place the flux. [required]
        @param add_to_image Whether to add flux to the existing image rather than clear out
                            anything in the image before drawing. [default: False]

        @returns The total flux drawn inside the image bounds.
        """
        if image.wcs is None or not image.wcs.isPixelScale():
            raise ValueError("drawPhot requires an image with a PixelScale wcs")

        kimage, wrap_size = self.drawFFT_makeKImage(image)
        self._drawKImage(kimage)
        return self.drawFFT_finish(image, kimage, wrap_size, add_to_image)

    def _calculate_nphotons(self, n_photons, poisson_flux, max_extra_noise, rng):
        """Calculate how many photons to shoot and what flux_ratio (called g) each one should
        have in order to produce an image with the right S/N and total flux.

        This routine is normally called by drawPhot.

        @returns n_photons, g
        """
        # For profiles that are positive definite, then N = flux. Easy.
        #
        # However, some profiles shoot some of their photons with negative flux. This means that
        # we need a few more photons to get the right S/N = sqrt(flux). Take eta to be the
        # fraction of shot photons that have negative flux.
        #
        # S^2 = (N+ - N-)^2 = (N+ + N- - 2N-)^2 = (Ntot - 2N-)^2 = Ntot^2(1 - 2 eta)^2
        # N^2 = Var(S) = (N+ + N-) = Ntot
        #
        # So flux = (S/N)^2 = Ntot (1-2eta)^2
        # Ntot = flux / (1-2eta)^2
        #
        # However, if each photon has a flux of 1, then S = (1-2eta) Ntot = flux / (1-2eta).
        # So in fact, each photon needs to carry a flux of g = 1-2eta to get the right
        # total flux.
        #
        # That's all the easy case. The trickier case is when we are sky-background dominated.
        # Then we can usually get away with fewer shot photons than the above.  In particular,
        # if the noise from the photon shooting is much less than the sky noise, then we can
        # use fewer shot photons and essentially have each photon have a flux > 1. This is ok
        # as long as the additional noise due to this approximation is "much less than" the
        # noise we'll be adding to the image for the sky noise.
        #
        # Let's still have Ntot photons, but now each with a flux of g. And let's look at the
        # noise we get in the brightest pixel that has a nominal total flux of Imax.
        #
        # The number of photons hitting this pixel will be Imax/flux * Ntot.
        # The variance of this number is the same thing (Poisson counting).
        # So the noise in that pixel is:
        #
        # N^2 = Imax/flux * Ntot * g^2
        #
        # And the signal in that pixel will be:
        #
        # S = Imax/flux * (N+ - N-) * g which has to equal Imax, so
        # g = flux / Ntot(1-2eta)
        # N^2 = Imax/Ntot * flux / (1-2eta)^2
        #
        # As expected, we see that lowering Ntot will increase the noise in that (and every
        # other) pixel.
        # The input max_extra_noise parameter is the maximum value of spurious noise we want
        # to allow.
        #
        # So setting N^2 = Imax + nu, we get
        #
        # Ntot = flux / (1-2eta)^2 / (1 + nu/Imax)
        # g = (1 - 2eta) * (1 + nu/Imax)
        #
        # Returns the total flux placed inside the image bounds by photon shooting.
        #

<<<<<<< HEAD
        flux = self.getFlux()
        posflux = self.getPositiveFlux()
        negflux = self.getNegativeFlux()
=======
        flux = self.SBProfile.getFlux()
        if flux == 0.0:
            return 0, 1.0
        posflux = self.SBProfile.getPositiveFlux()
        negflux = self.SBProfile.getNegativeFlux()
>>>>>>> 0f6aafcf
        eta = negflux / (posflux + negflux)
        eta_factor = 1.-2.*eta  # This is also the amount to scale each photon.
        mod_flux = flux/(eta_factor*eta_factor)

        # Use this for the factor by which to scale photon arrays.
        g = eta_factor

        # If requested, let the target flux value vary as a Poisson deviate
        if poisson_flux:
            # If we have both positive and negative photons, then the mix of these
            # already gives us some variation in the flux value from the variance
            # of how many are positive and how many are negative.
            # The number of negative photons varies as a binomial distribution.
            # <F-> = eta * Ntot * g
            # <F+> = (1-eta) * Ntot * g
            # <F+ - F-> = (1-2eta) * Ntot * g = flux
            # Var(F-) = eta * (1-eta) * Ntot * g^2
            # F+ = Ntot * g - F- is not an independent variable, so
            # Var(F+ - F-) = Var(Ntot*g - 2*F-)
            #              = 4 * Var(F-)
            #              = 4 * eta * (1-eta) * Ntot * g^2
            #              = 4 * eta * (1-eta) * flux
            # We want the variance to be equal to flux, so we need an extra:
            # delta Var = (1 - 4*eta + 4*eta^2) * flux
            #           = (1-2eta)^2 * flux
            mean = eta_factor*eta_factor * flux
            pd = galsim.PoissonDeviate(rng, mean)
            pd_val = pd() - mean + flux
            ratio = pd_val / flux
            g *= ratio
            mod_flux *= ratio

        if n_photons == 0.:
            n_photons = mod_flux
            if max_extra_noise > 0.:
                gfactor = 1. + max_extra_noise / self.maxSB()
                n_photons /= gfactor
                g *= gfactor

        # Make n_photons an integer.
        iN = int(n_photons + 0.5)

        if iN <= 0:  # pragma: no cover
            import warnings
            warnings.warn("Automatic n_photons calculation did not end up with positive N. " +
                          "(n_photons = %s)  No photons will be shot. "%n_photons +
                          "prof = %s  "%self +
                          "flux = %s  "%self.flux +
                          "poisson_flux = %s  "%poisson_flux +
                          "max_extra_noise = %s  "%max_extra_noise +
                          "g = %s  "%g)
            return 0, 1.

        return iN, g


    def drawPhot(self, image, gain=1., add_to_image=False,
                 n_photons=0, rng=None, max_extra_noise=0., poisson_flux=None,
                 sensor=None, surface_ops=(), maxN=None):
        """
        Draw this profile into an Image by shooting photons.

        This is usually called from the `drawImage` function, rather than called directly by the
        user.  In particular, the input image must be already set up with defined bounds.  The
        profile will be drawn centered on whatever pixel corresponds to (0,0) with the given
        bounds, not the image center (unlike drawImage).  The image also must have a PixelScale
        wcs.  The profile being drawn should have already been converted to image coordinates via

            >>> image_profile = original_wcs.toImage(original_profile)

        Note that the image produced by `drawPhot` represents the profile integrated over the
        area of each pixel.  This is equivalent to convolving the profile by a square `Pixel`
        profile and sampling the value at the center of each pixel, although this happens
        automatically by the shooting algorithm, so you do not need to manually convolve by
        a Pixel as you would for `drawReal` or `drawFFT`.

        @param image        The Image onto which to place the flux. [required]
        @param gain         The number of photons per ADU ("analog to digital units", the units of
                            the numbers output from a CCD). [default: 1.]
        @param add_to_image Whether to add to the existing images rather than clear out
                            anything in the image before drawing.  [default: False]
        @param n_photons    If provided, the number of photons to use for photon shooting.
                            If not provided (i.e. `n_photons = 0`), use as many photons as
                            necessary to result in an image with the correct Poisson shot
                            noise for the object's flux.  For positive definite profiles, this
                            is equivalent to `n_photons = flux`.  However, some profiles need
                            more than this because some of the shot photons are negative
                            (usually due to interpolants).  [default: 0]
        @param rng          If provided, a random number generator to use for photon shooting,
                            which may be any kind of BaseDeviate object.  If `rng` is None, one
                            will be automatically created, using the time as a seed.
                            [default: None]
        @param max_extra_noise  If provided, the allowed extra noise in each pixel when photon
                            shooting.  This is only relevant if `n_photons=0`, so the number of
                            photons is being automatically calculated.  In that case, if the image
                            noise is dominated by the sky background, then you can get away with
                            using fewer shot photons than the full `n_photons = flux`.  Essentially
                            each shot photon can have a `flux > 1`, which increases the noise in
                            each pixel.  The `max_extra_noise` parameter specifies how much extra
                            noise per pixel is allowed because of this approximation.  A typical
                            value for this might be `max_extra_noise = sky_level / 100` where
                            `sky_level` is the flux per pixel due to the sky.  Note that this uses
                            a "variance" definition of noise, not a "sigma" definition.
                            [default: 0.]
        @param poisson_flux Whether to allow total object flux scaling to vary according to
                            Poisson statistics for `n_photons` samples when photon shooting.
                            [default: True, unless `n_photons` is given, in which case the default
                            is False]
        @param sensor       An optional Sensor instance, which will be used to accumulate the
                            photons onto the image. [default: None]
        @param surface_ops  A list of operators that can modify the photon array that will be
                            applied in order before accumulating the photons on the sensor.
                            [default: ()]
        @param maxN         Sets the maximum number of photons that will be added to the image
                            at a time.  (Memory requirements are proportional to this number.)
                            [default: None, which means no limit]

        @returns The total flux of photons that landed inside the image bounds.
        """
        # Make sure the type of n_photons is correct and has a valid value:
        if n_photons < 0.:
            raise ValueError("Invalid n_photons < 0.")

        if poisson_flux is None:
            if n_photons == 0.: poisson_flux = True
            else: poisson_flux = False

        # Check that either n_photons is set to something or flux is set to something
        if n_photons == 0. and self.getFlux() == 1.:
            import warnings
            warnings.warn(
                    "Warning: drawImage for object with flux == 1, area == 1, and "
                    "exptime == 1, but n_photons == 0.  This will only shoot a single photon.")

        ud = galsim.UniformDeviate(rng)

        # Make sure the image is set up to have unit pixel scale and centered at 0,0.
        if image.wcs is None or not image.wcs.isPixelScale():
            raise ValueError("drawPhot requires an image with a PixelScale wcs")

        if sensor is None:
            sensor = galsim.Sensor()
        elif not isinstance(sensor, galsim.Sensor):
            raise TypeError("The sensor provided is not a Sensor instance")

        Ntot, g = self._calculate_nphotons(n_photons, poisson_flux, max_extra_noise, ud)

        if gain != 1.:
            g /= gain

        # total flux falling inside image bounds, this will be returned on exit.
        added_flux = 0.

        if maxN is None:
            maxN = Ntot

        if not add_to_image: image.setZero()

        # Nleft is the number of photons remaining to shoot.
        Nleft = Ntot
        photons = None  # Just in case Nleft is already 0.
        while Nleft > 0:
            # Shoot at most maxN at a time
            thisN = min(maxN, Nleft)

            try:
                photons = self.shoot(thisN, ud)
            except RuntimeError:  # pragma: no cover
                # Give some extra explanation as a warning, then raise the original exception
                # so the traceback shows as much detail as possible.
                import warnings
                warnings.warn(
                    "Unable to draw this GSObject with photon shooting.  Perhaps it is a "+
                    "Deconvolve or is a compound including one or more Deconvolve objects.")
                raise

            if g != 1. or thisN != Ntot:
                photons.scaleFlux(g * thisN / Ntot)

            if image.scale != 1.:
                photons.scaleXY(1./image.scale)  # Convert x,y to image coords if necessary

            for op in surface_ops:
                op.applyTo(photons)

            if image.dtype in [np.float32, np.float64]:
                added_flux += sensor.accumulate(photons, image)
            else:
                # Need a temporary
                im1 = galsim.ImageD(bounds=image.bounds)
                added_flux += sensor.accumulate(photons, im1)
                image.array[:,:] += im1.array.astype(image.dtype, copy=False)

            Nleft -= thisN

        return added_flux, photons


    def shoot(self, n_photons, rng=None):
        """Shoot photons into a PhotonArray.

        @param n_photons    The number of photons to use for photon shooting.
        @param rng          If provided, a random number generator to use for photon shooting,
                            which may be any kind of BaseDeviate object.  If `rng` is None, one
                            will be automatically created, using the time as a seed.
                            [default: None]

        @returns PhotonArray.
        """
        ud = galsim.UniformDeviate(rng)
        photons = galsim.PhotonArray(n_photons)
        self._sbp.shoot(photons._pa, ud._rng)
        return photons

    def drawKImage(self, image=None, nx=None, ny=None, bounds=None, scale=None,
                   add_to_image=False, recenter=True, setup_only=False):
        """Draws the k-space (complex) Image of the object, with bounds optionally set by input
        Image instance.

        Normalization is always such that image(0,0) = flux.  Unlike the real-space drawImage()
        function, the (0,0) point will always be one of the actual pixel values.  For even-sized
        images, it will be 1/2 pixel above and to the right of the true center of the image.

        Another difference from  drawImage() is that a wcs other than a simple pixel scale is not
        allowed.  There is no `wcs` parameter here, and if the images have a non-trivial wcs (and
        you don't override it with the `scale` parameter), a TypeError will be raised.

        Also, there is no convolution by a pixel.  This is just a direct image of the Fourier
        transform of the surface brightness profile.

        @param image        If provided, this will be the Image onto which to draw the k-space
                            image.  If `image` is None, then an automatically-sized image will be
                            created.  If `image` is given, but its bounds are undefined, then it
                            will be resized appropriately based on the profile's size.
                            [default: None]
        @param nx           If provided and `image` is None, use to set the x-direction size of the
                            image.  Must be accompanied by `ny`.
        @param ny           If provided and `image` is None, use to set the y-direction size of the
                            image.  Must be accompanied by `nx`.
        @param bounds       If provided and `image` is None, use to set the bounds of the image.
        @param scale        If provided, use this as the pixel scale, dk, for the images.
                            If `scale` is None and `image` is given, then take the provided
                            images' pixel scale (which must be equal).
                            If `scale` is None and `image` is None, then use the Nyquist scale.
                            If `scale <= 0` (regardless of `image`), then use the Nyquist scale.
                            [default: None]
        @param add_to_image Whether to add to the existing images rather than clear out
                            anything in the image before drawing.
                            Note: This requires that `image` be provided and that it has defined
                            bounds. [default: False]
        @param recenter     Whether to recenter the image to put k = 0 at the center (True) or to
                            trust the provided bounds (False).  [default: True]

        @returns an Image instance (created if necessary)
        """
        # Make sure provided image is complex
        if image is not None and not image.iscomplex:
            raise ValueError("Provided image must be complex")

        # Possibly get the scale from image.
        if image is not None and scale is None:
            # Grab the scale to use from the image.
            # This will raise a TypeError if image.wcs is not a PixelScale
            scale = image.scale

        # The input scale (via scale or image.scale) is really a dk value, so call it that for
        # clarity here, since we also need the real-space pixel scale, which we will call dx.
        if scale is None or scale <= 0:
            dk = self.stepK()
        else:
            dk = float(scale)
        if image is not None and image.bounds.isDefined():
            dx = np.pi/( max(image.array.shape) // 2 * dk )
        elif scale is None or scale <= 0:
            dx = self.nyquistScale()
        else:
            # Then dk = scale, which implies that we need to have dx smaller than nyquistScale
            # by a factor of (dk/stepk)
            dx = self.nyquistScale() * dk / self.stepK()

        # If the profile needs to be constructed from scratch, the _setup_image function will
        # do that, but only if the profile is in image coordinates for the real space image.
        # So make that profile.
        if image is None or not image.bounds.isDefined():
            real_prof = galsim.PixelScale(dx).toImage(self)
            dtype = np.complex128 if image is None else image.dtype
            image = real_prof._setup_image(image, nx, ny, bounds, add_to_image, dtype, odd=True)

        # Can't both recenter a provided image and add to it.
        if recenter and image.center() != galsim.PositionI(0,0) and add_to_image:
            raise ValueError("Cannot recenter a non-centered image when add_to_image=True")

        # Set the center to 0,0 if appropriate
        if recenter and image.center() != galsim.PositionI(0,0):
            image._shift(-image.center())

        # Set the wcs of the images to use the dk scale size
        image.scale = dk

        if setup_only:
            return image

        return self._drawKImage(image, add_to_image)

    def _drawKImage(self, image, add_to_image=False):
        """Equivalent to drawKImage(image, add_to_image, recenter=False), but without the normal
        sanity checks or the option to create the image automatically.

        The input image must be provided as a complex Image instancec, and the bounds should be
        set up appropriately (e.g. with 0,0 in the center if so desired).  This corresponds to
        recenter=False for the normal drawKImage.

        @param image        The Image onto which to draw the k-space image. [required]
        @param add_to_image Whether to add to the existing images rather than clear out
                            anything in the image before drawing.  [default: False]

        @returns an Image instance (created if necessary)
        """
        self._sbp.drawK(image._image, image.scale, add_to_image)
        return image

    # Derived classes should define the __eq__ function
    def __ne__(self, other): return not self.__eq__(other)<|MERGE_RESOLUTION|>--- conflicted
+++ resolved
@@ -1751,17 +1751,11 @@
         # Returns the total flux placed inside the image bounds by photon shooting.
         #
 
-<<<<<<< HEAD
-        flux = self.getFlux()
+        flux = self.flux
+        if flux == 0.0:
+            return 0, 1.0
         posflux = self.getPositiveFlux()
         negflux = self.getNegativeFlux()
-=======
-        flux = self.SBProfile.getFlux()
-        if flux == 0.0:
-            return 0, 1.0
-        posflux = self.SBProfile.getPositiveFlux()
-        negflux = self.SBProfile.getNegativeFlux()
->>>>>>> 0f6aafcf
         eta = negflux / (posflux + negflux)
         eta_factor = 1.-2.*eta  # This is also the amount to scale each photon.
         mod_flux = flux/(eta_factor*eta_factor)
