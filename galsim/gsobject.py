# Copyright (c) 2012-2016 by the GalSim developers team on GitHub
# https://github.com/GalSim-developers
#
# This file is part of GalSim: The modular galaxy image simulation toolkit.
# https://github.com/GalSim-developers/GalSim
#
# GalSim is free software: redistribution and use in source and binary forms,
# with or without modification, are permitted provided that the following
# conditions are met:
#
# 1. Redistributions of source code must retain the above copyright notice, this
#    list of conditions, and the disclaimer given in the accompanying LICENSE
#    file.
# 2. Redistributions in binary form must reproduce the above copyright notice,
#    this list of conditions, and the disclaimer given in the documentation
#    and/or other materials provided with the distribution.
#
"""@file gsobject.py
Definitions for the class GSObject.

This file defines GSObject, the base class for all surface brightness profiles of astronomical
objects (galaxies, PSFs, pixel response), which defines the top-level interface to using all
of these classes.  The following other files include the implementations of various subclasses
which define specific surface brightness profiles:

    base.py defines simple objects like Gaussian, Moffat, Exponential, Sersic, etc.
    compound.py defines combinations of multiple GSObjects like Sum, Convolution, etc.
    inclinedexponential.py defines a 3D exponential disk at a specified inclination angle.
    interpolatedimage.py defines a surface brightness profile from an arbitrary image.
    phase_psf.py defines PSF profiles from the wavefront at the pupil plane.
    real.py defines RealGalaxy, which uses HST images of real observed galaxies.
    shapelet.py defines a profile from its shapelet (aka Gauss-Laguerre) decomposition.
    transform.py defines how other profiles can be sheared, rotated, shifted, etc.

All these classes have associated methods to (a) retrieve information (like the flux, half-light
radius, or intensity at a particular point); (b) carry out common operations, like shearing,
rescaling of flux or size, rotating, and shifting; and (c) actually make images of the surface
brightness profiles.
"""

import os
import numpy as np

import galsim
from . import utilities
from . import _galsim

class GSObject(object):
    """Base class for all GalSim classes that represent some kind of surface brightness profile.

    A GSObject is not intended to be constructed directly.  Normally, you would use whatever
    derived class is appropriate for the surface brightness profile you want:

        >>> gal = galsim.Sersic(n=4, half_light_radius=4.3)
        >>> psf = galsim.Moffat(beta=3, fwhm=2.85)
        >>> conv = galsim.Convolve([gal,psf])

    All of these classes are subclasses of GSObject, so you should see those docstrings for
    more details about how to construct the various profiles.  Here we discuss attributes and
    methods that are common to all GSObjects.

    GSObjects are always defined in sky coordinates.  So all sizes and other linear dimensions
    should be in terms of some kind of units on the sky, arcsec for instance.  Only later (when
    they are drawn) is the connection to pixel coordinates established via a pixel scale or WCS.
    (See the documentation for galsim.BaseWCS for more details about how to specify various kinds
    of world coordinate systems more complicated than a simple pixel scale.)

    For instance, if you eventually draw onto an image that has a pixel scale of 0.2 arcsec/pixel,
    then the normal thing to do would be to define your surface brightness profiles in terms of
    arcsec and then draw with `pixel_scale=0.2`.  However, while arcsec are the usual choice of
    units for the sky coordinates, if you wanted, you could instead define the sizes of all your
    galaxies and PSFs in terms of radians and then use `pixel_scale=0.2/206265` when you draw them.

    Transforming Methods
    --------------------

    The GSObject class uses an "immutable" design[1], so all methods that would potentially modify
    the object actually return a new object instead.  This uses pointers and such behind the
    scenes, so it all happens efficiently, but it makes using the objects a bit simpler, since
    you don't need to worry about some function changing your object behind your back.

    In all cases below, we just give an example usage.  See the docstrings for the methods for
    more details about how to use them.

        >>> obj = obj.shear(shear)      # Apply a shear to the object.
        >>> obj = obj.dilate(scale)     # Apply a flux-preserving dilation.
        >>> obj = obj.magnify(mu)       # Apply a surface-brightness-preserving magnification.
        >>> obj = obj.rotate(theta)     # Apply a rotation.
        >>> obj = obj.shift(dx,dy)      # Shft the object in real space.
        >>> obj = obj.transform(dudx,dudy,dvdx,dvdy)    # Apply a general jacobian transformation.
        >>> obj = obj.lens(g1,g2,mu)    # Apply both a lensing shear and magnification.
        >>> obj = obj.withFlux(flux)    # Set a new flux value.
        >>> obj = obj * ratio           # Scale the surface brightness profile by some factor.

    Access Methods
    --------------

    There are some access methods that are available for all GSObjects.  Again, see the docstrings
    for each method for more details.

        >>> flux = obj.getFlux()
        >>> centroid = obj.centroid()
        >>> f_xy = obj.xValue(x,y)
        >>> fk_xy = obj.kValue(kx,ky)
        >>> nyq = obj.nyquistScale()
        >>> stepk = obj.stepK()
        >>> maxk = obj.maxK()
        >>> hard = obj.hasHardEdges()
        >>> axisym = obj.isAxisymmetric()
        >>> analytic = obj.isAnalyticX()

    Most subclasses have additional methods that are available for values that are particular to
    that specific surface brightness profile.  e.g. `sigma = gauss.getSigma()`.  However, note
    that class-specific methods are not available after performing one of the above transforming
    operations.

        >>> gal = galsim.Gaussian(sigma=5)
        >>> gal = gal.shear(g1=0.2, g2=0.05)
        >>> sigma = gal.getSigma()              # This will raise an exception.

    It is however possible to access the original object that was transformed via the
    `original` attribute.

        >>> sigma = gal.original.getSigma()     # This works.

    No matter how many transformations are performed, the `original` attribute will contain the
    _original_ object (not necessarily the most recent ancestor).

    Drawing Methods
    ---------------

    The main thing to do with a GSObject once you have built it is to draw it onto an image.
    There are two methods that do this.  In both cases, there are lots of optional parameters.
    See the docstrings for these methods for more details.

        >>> image = obj.drawImage(...)
        >>> kimage = obj.drawKImage(...)

    Attributes
    ----------

    There two attributes that may be available for a GSObject.

        original    This was mentioned above as a way to access the original object that has
                    been transformed by one of the transforming methods.

        noise       Some types, like RealGalaxy, set this attribute to be the intrinsic noise that
                    is already inherent in the profile and will thus be present when you draw the
                    object.  The noise is propagated correctly through the various transforming
                    methods, as well as convolutions and flux rescalings.  Note that the `noise`
                    attribute can be set directly by users even for GSObjects that do not naturally
                    have one. The typical use for this attribute is to use it to whiten the noise in
                    the image after drawing.  See CorrelatedNoise for more details.

    GSParams
    --------

    All GSObject classes take an optional `gsparams` argument, so we document that feature here.
    For all documentation about the specific derived classes, please see the docstring for each
    one individually.

    The `gsparams` argument can be used to specify various numbers that govern the tradeoff between
    accuracy and speed for the calculations made in drawing a GSObject.  The numbers are
    encapsulated in a class called GSParams, and the user should make careful choices whenever they
    opt to deviate from the defaults.  For more details about the parameters and their default
    values, please see the docstring of the GSParams class (e.g. type `help(galsim.GSParams)`).

    For example, let's say you want to do something that requires an FFT larger than 4096 x 4096
    (and you have enough memory to handle it!).  Then you can create a new GSParams object with a
    larger `maximum_fft_size` and pass that to your GSObject on construction:

        >>> gal = galsim.Sersic(n=4, half_light_radius=4.3)
        >>> psf = galsim.Moffat(beta=3, fwhm=2.85)
        >>> conv = galsim.Convolve([gal,psf])
        >>> im = galsim.Image(1000,1000, scale=0.05)        # Note the very small pixel scale!
        >>> im = conv.drawImage(image=im)                   # This uses the default GSParams.
        Traceback (most recent call last):
          File "<stdin>", line 1, in <module>
          File "galsim/base.py", line 1236, in drawImage
            image.added_flux = prof.SBProfile.draw(imview.image)
        RuntimeError: SB Error: fourierDraw() requires an FFT that is too large, 6144
        If you can handle the large FFT, you may update gsparams.maximum_fft_size.
        >>> big_fft_params = galsim.GSParams(maximum_fft_size=10240)
        >>> conv = galsim.Convolve([gal,psf],gsparams=big_fft_params)
        >>> im = conv.drawImage(image=im)                   # Now it works (but is slow!)
        >>> im.write('high_res_sersic.fits')

    Note that for compound objects in compound.py, like Convolution or Sum, not all GSParams can be
    changed when the compound object is created.  In the example given here, it is possible to
    change parameters related to the drawing, but not the Fourier space parameters for the
    components that go into the Convolution.  To get better sampling in Fourier space, for example,
    the `gal` and/or `psf` should be created with `gsparams` that have a non-default value of
    `folding_threshold`.  This statement applies to the threshold and accuracy parameters.
    """
    _gsparams = { 'minimum_fft_size' : int,
                  'maximum_fft_size' : int,
                  'folding_threshold' : float,
                  'stepk_minimum_hlr' : float,
                  'maxk_threshold' : float,
                  'kvalue_accuracy' : float,
                  'xvalue_accuracy' : float,
                  'realspace_relerr' : float,
                  'realspace_abserr' : float,
                  'integration_relerr' : float,
                  'integration_abserr' : float,
                  'shoot_accuracy' : float,
                  'allowed_flux_variation' : float,
                  'range_division_for_extrema' : int,
                  'small_fraction_of_flux' : float
                }
    def __init__(self, obj):
        # This guarantees that all GSObjects have an SBProfile
        if isinstance(obj, GSObject):
            self.SBProfile = obj.SBProfile
            if hasattr(obj,'noise'):
                self.noise = obj.noise
        elif isinstance(obj, _galsim.SBProfile):
            self.SBProfile = obj
        else:
            raise TypeError("GSObject must be initialized with an SBProfile or another GSObject!")

    # a couple of definitions for using GSObjects as duck-typed ChromaticObjects
    @property
    def separable(self): return True
    @property
    def interpolated(self): return False
    @property
    def deinterpolated(self): return self
    @property
    def SED(self): return galsim.SED(self.flux, 'nm', '1')
    @property
    def spectral(self): return False
    @property
    def dimensionless(self): return True
    @property
    def wave_list(self): return np.array([], dtype=float)

    # Also need this method to duck-type as a ChromaticObject
    def evaluateAtWavelength(self, wave):
        """Return profile at a given wavelength.  For GSObject instances, this is just `self`.
        This allows GSObject instances to be duck-typed as ChromaticObject instances."""
        return self

    # Make op+ of two GSObjects work to return an Add object
    # Note: we don't define __iadd__ and similar.  Let python handle this automatically
    # to make obj += obj2 be equivalent to obj = obj + obj2.
    def __add__(self, other):
        return galsim.Add([self, other])

    # op- is unusual, but allowed.  It subtracts off one profile from another.
    def __sub__(self, other):
        return galsim.Add([self, (-1. * other)])

    # Make op* work to adjust the flux of an object
    def __mul__(self, other):
        """Scale the flux of the object by the given factor.

        obj * flux_ratio is equivalent to obj.withScaledFlux(flux_ratio)

        It creates a new object that has the same profile as the original, but with the
        surface brightness at every location scaled by the given amount.

        You can also multiply by an SED, which will create a ChromaticObject where the SED
        acts like a wavelength-dependent `flux_ratio`.
        """
        return self.withScaledFlux(other)

    def __rmul__(self, other):
        """Equivalent to obj * other"""
        return self.__mul__(other)

    # Likewise for op/
    def __div__(self, other):
        """Equivalent to obj * (1/other)"""
        return self * (1. / other)

    __truediv__ = __div__

    def __neg__(self):
        return -1. * self

    # Now define direct access to all SBProfile methods via calls to self.SBProfile.method_name()
    #
    def maxK(self):
        """Returns value of k beyond which aliasing can be neglected.
        """
        return self.SBProfile.maxK()

    def nyquistScale(self):
        """Returns Image pixel spacing that does not alias maxK.
        """
        return self.SBProfile.nyquistDx()

    def stepK(self):
        """Returns sampling in k space necessary to avoid folding of image in x space.
        """
        return self.SBProfile.stepK()

    def hasHardEdges(self):
        """Returns True if there are any hard edges in the profile, which would require very small k
        spacing when working in the Fourier domain.
        """
        return self.SBProfile.hasHardEdges()

    def isAxisymmetric(self):
        """Returns True if axially symmetric: affects efficiency of evaluation.
        """
        return self.SBProfile.isAxisymmetric()

    def isAnalyticX(self):
        """Returns True if real-space values can be determined immediately at any position without
        requiring a Discrete Fourier Transform.
        """
        return self.SBProfile.isAnalyticX()

    def isAnalyticK(self):
        """Returns True if k-space values can be determined immediately at any position without
        requiring a Discrete Fourier Transform.
        """
        return self.SBProfile.isAnalyticK()

    def centroid(self):
        """Returns the (x, y) centroid of an object as a Position.
        """
        return self.SBProfile.centroid()

    def getFlux(self):
        """Returns the flux of the object.
        """
        return self.SBProfile.getFlux()

    def maxSB(self):
        """Returns an estimate of the maximum surface brightness of the object.

        Some profiles will return the exact peak SB, typically equal to the value of
        obj.xValue(obj.centroid()).  However, not all profiles (e.g. Convolution) know how to
        calculate this value without just drawing the image and checking what the maximum value is.
        Clearly, this would be inefficient, so in these cases, some kind of estimate is returned,
        which will generally be conservative on the high side.

        This routine is mainly used by the photon shooting process, where an overestimate of
        the maximum surface brightness is acceptable.

        Note, for negative-flux profiles, this will return the absolute value of the most negative
        surface brightness.  Technically, it is an estimate of the maximum deviation from zero,
        rather than the maximum value.  For most profiles, these are the same thing.
        """
        return self.SBProfile.maxSB()

    def getGSParams(self):
        """Returns the GSParams for the object.
        """
        return self.SBProfile.getGSParams()

    def calculateHLR(self, size=None, scale=None, centroid=None, flux_frac=0.5):
        """Returns the half-light radius of the object.

        If the profile has a half_light_radius attribute, it will just return that, but in the
        general case, we draw the profile and estimate the half-light radius directly.

        This function (by default at least) is only accurate to a few percent, typically.
        Possibly worse depending on the profile being measured.  If you care about a high
        precision estimate of the half-light radius, the accuracy can be improved using the
        optional parameter scale to change the pixel scale used to draw the profile.

        The default scale is half the Nyquist scale, which were found to produce results accurate
        to a few percent on our internal tests.  Using a smaller scale will be more accurate at
        the expense of speed.

        In addition, you can optionally specify the size of the image to draw. The default size is
        None, which means drawImage will choose a size designed to contain around 99.5% of the
        flux.  This is overkill for this calculation, so choosing a smaller size than this may
        speed up this calculation somewhat.

        Also, while the name of this function refers to the half-light radius, in fact it can also
        calculate radii that enclose other fractions of the light, according to the parameter
        `flux_frac`.  E.g. for r90, you would set flux_frac=0.90.

        The default scale should usually be acceptable for things like testing that a galaxy
        has a reasonable resolution, but they should not be trusted for very fine grain
        discriminations.

        @param size         If given, the stamp size to use for the drawn image. [default: None,
                            which will let drawImage choose the size automatically]
        @param scale        If given, the pixel scale to use for the drawn image. [default:
                            0.5 * self.nyquistScale()]
        @param centroid     The position to use for the centroid. [default: self.centroid()]
        @param flux_frac    The fraction of light to be enclosed by the returned radius.
                            [default: 0.5]

        @returns an estimate of the half-light radius in physical units
        """
        if hasattr(self, 'half_light_radius'):
            return self.half_light_radius

        if scale is None:
            scale = self.nyquistScale() * 0.5

        if centroid is None:
            centroid = self.centroid()

        # Draw the image.  Note: need a method that integrates over pixels to get flux right.
        # The offset is to make all the rsq values different to help the precision a bit.
        offset = galsim.PositionD(0.2, 0.33)
        im = self.drawImage(nx=size, ny=size, scale=scale, offset=offset, dtype=float)

        center = im.trueCenter() + offset + centroid/scale
        return im.calculateHLR(center=center, flux=self.flux, flux_frac=flux_frac)


    def calculateMomentRadius(self, size=None, scale=None, centroid=None, rtype='det'):
        """Returns an estimate of the radius based on unweighted second moments.

        The second moments are defined as:

        Q_ij = int( I(x,y) i j dx dy ) / int( I(x,y) dx dy )
        where i,j may be either x or y.

        If I(x,y) is a Gaussian, then T = Tr(Q) = Qxx + Qyy = 2 sigma^2.  Thus, one reasonable
        choice for a "radius" for an arbitrary profile is sqrt(T/2).

        In addition, det(Q) = sigma^4.  So another choice for an arbitrary profile is det(Q)^1/4.

        This routine can return either of these measures according to the value of the `rtype`
        parameter.  `rtype='trace'` will cause it to return sqrt(T/2).  `rtype='det'` will cause
        it to return det(Q)^1/4.  And `rtype='both'` will return a tuple with both values.

        Note that for the special case of a Gaussian profile, no calculation is necessary, and
        the `sigma` attribute will be used in both cases.  In the limit as scale->0, this
        function will return the same value, but because finite pixels are drawn, the results
        will not be precisely equal for real use cases.  The approximation being made is that
        the integral of I(x,y) i j dx dy over each pixel can be approximated as
        int(I(x,y) dx dy) * i_center * j_center.

        This function (by default at least) is only accurate to a few percent, typically.
        Possibly worse depending on the profile being measured.  If you care about a high
        precision estimate of the radius, the accuracy can be improved using the optional
        parameters size and scale to change the size and pixel scale used to draw the profile.

        The default is to use the the Nyquist scale for the pixel scale and let drawImage
        choose a size for the stamp that will enclose at least 99.5% of the flux.  These
        were found to produce results accurate to a few percent on our internal tests.
        Using a smaller scale and larger size will be more accurate at the expense of speed.

        The default parameters should usually be acceptable for things like testing that a galaxy
        has a reasonable resolution, but they should not be trusted for very fine grain
        discriminations.  For a more accurate estimate, see galsim.hsm.FindAdaptiveMom.

        @param size         If given, the stamp size to use for the drawn image. [default: None,
                            which will let drawImage choose the size automatically]
        @param scale        If given, the pixel scale to use for the drawn image. [default:
                            self.nyquistScale()]
        @param centroid     The position to use for the centroid. [default: self.centroid()]
        @param rtype        There are three options for this parameter:
                            - 'trace' means return sqrt(T/2)
                            - 'det' means return det(Q)^1/4
                            - 'both' means return both: (sqrt(T/2), det(Q)^1/4)
                            [default: 'det']

        @returns an estimate of the radius in physical units (or both estimates if rtype == 'both')
        """
        if rtype not in ['trace', 'det', 'both']:
            raise ValueError("rtype must be one of 'trace', 'det', or 'both'")

        if hasattr(self, 'sigma'):
            if rtype == 'both':
                return self.sigma, self.sigma
            else:
                return self.sigma

        if scale is None:
            scale = self.nyquistScale()

        if centroid is None:
            centroid = self.centroid()

        # Draw the image.  Note: need a method that integrates over pixels to get flux right.
        im = self.drawImage(nx=size, ny=size, scale=scale, dtype=float)

        center = im.trueCenter() + centroid/scale
        return im.calculateMomentRadius(center=center, flux=self.flux, rtype=rtype)


    def calculateFWHM(self, size=None, scale=None, centroid=None):
        """Returns the full-width half-maximum (FWHM) of the object.

        If the profile has a fwhm attribute, it will just return that, but in the general case,
        we draw the profile and estimate the FWHM directly.

        As with calculateHLR and calculateMomentRadius, this function optionally takes size and
        scale values to use for the image drawing.  The default is to use the the Nyquist scale
        for the pixel scale and let drawImage choose a size for the stamp that will enclose at
        least 99.5% of the flux.  These were found to produce results accurate to well below
        one percent on our internal tests, so it is unlikely that you will want to adjust
        them for accuracy.  However, using a smaller size than default could help speed up
        the calculation, since the default is usually much larger than is needed.

        @param size         If given, the stamp size to use for the drawn image. [default: None,
                            which will let drawImage choose the size automatically]
        @param scale        If given, the pixel scale to use for the drawn image. [default:
                            self.nyquistScale()]
        @param centroid     The position to use for the centroid. [default: self.centroid()]

        @returns an estimate of the full-width half-maximum in physical units
        """
        if hasattr(self, 'fwhm'):
            return self.fwhm

        if scale is None:
            scale = self.nyquistScale()

        if centroid is None:
            centroid = self.centroid()

        # Draw the image.  Note: draw with method='sb' here, since the fwhm is a property of the
        # raw surface brightness profile, not integrated over pixels.
        # The offset is to make all the rsq values different to help the precision a bit.
        offset = galsim.PositionD(0.2, 0.33)

        im = self.drawImage(nx=size, ny=size, scale=scale, offset=offset, method='sb', dtype=float)

        # Get the maximum value, assuming the maximum is at the centroid.
        if self.isAnalyticX():
            Imax = self.xValue(centroid)
        else:
            im1 = self.drawImage(nx=1, ny=1, scale=scale, method='sb', offset=-centroid/scale)
            Imax = im1(1,1)

        center = im.trueCenter() + offset + centroid/scale
        return im.calculateFWHM(center=center, Imax=Imax)


    @property
    def flux(self): return self.getFlux()
    @property
    def gsparams(self): return self.getGSParams()

    def xValue(self, *args, **kwargs):
        """Returns the value of the object at a chosen 2D position in real space.

        This function returns the surface brightness of the object at a particular position
        in real space.  The position argument may be provided as a PositionD or PositionI
        argument, or it may be given as x,y (either as a tuple or as two arguments).

        The object surface brightness profiles are typically defined in world coordinates, so
        the position here should be in world coordinates as well.

        Not all GSObject classes can use this method.  Classes like Convolution that require a
        Discrete Fourier Transform to determine the real space values will not do so for a single
        position.  Instead a RuntimeError will be raised.  The xValue() method is available if and
        only if `obj.isAnalyticX() == True`.

        Users who wish to use the xValue() method for an object that is the convolution of other
        profiles can do so by drawing the convolved profile into an image, using the image to
        initialize a new InterpolatedImage, and then using the xValue() method for that new object.

        @param position  The position at which you want the surface brightness of the object.

        @returns the surface brightness at that position.
        """
        pos = galsim.utilities.parse_pos_args(args,kwargs,'x','y')
        return self.SBProfile.xValue(pos)

    def kValue(self, *args, **kwargs):
        """Returns the value of the object at a chosen 2D position in k space.

        This function returns the amplitude of the fourier transform of the surface brightness
        profile at a given position in k space.  The position argument may be provided as a
        PositionD or PositionI argument, or it may be given as kx,ky (either as a tuple or as two
        arguments).

        Techinically, kValue() is available if and only if the given obj has `obj.isAnalyticK()
        == True`, but this is the case for all GSObjects currently, so that should never be an
        issue (unlike for xValue()).

        @param position  The position in k space at which you want the fourier amplitude.

        @returns the amplitude of the fourier transform at that position.
        """
        kpos = galsim.utilities.parse_pos_args(args,kwargs,'kx','ky')
        return self.SBProfile.kValue(kpos)

    def withFlux(self, flux):
        """Create a version of the current object with a different flux.

        This function is equivalent to `obj.withScaledFlux(flux / obj.getFlux())`.

        It creates a new object that has the same profile as the original, but with the
        surface brightness at every location rescaled such that the total flux will be
        the given value.  Note that if `flux` is an `SED`, the return value will be a
        `ChromaticObject` with specified SED.

        @param flux     The new flux for the object.

        @returns the object with the new flux
        """
        return self.withScaledFlux(flux / self.getFlux())

    def withScaledFlux(self, flux_ratio):
        """Create a version of the current object with the flux scaled by the given `flux_ratio`.

        This function is equivalent to `obj.withFlux(flux_ratio * obj.getFlux())`.  However, this
        function is the more efficient one, since it doesn't actually require the call to
        getFlux().  Indeed, withFlux() is implemented in terms of this one and getFlux().

        It creates a new object that has the same profile as the original, but with the
        surface brightness at every location scaled by the given amount.  If `flux_ratio` is an SED,
        then the returned object is a `ChromaticObject` with an SED multiplied by obj.getFlux().
        Note that in this case the `.flux` attribute of the GSObject being scaled gets interpreted
        as being dimensionless, instead of having its normal units of [photons/s/cm^2].  The
        photons/s/cm^2 units are (optionally) carried by the SED instead, or even left out entirely
        if the SED is dimensionless itself (see discussion in the ChromaticObject docstring).  The
        GSObject `flux` attribute *does* still contribute to the ChromaticObject normalization,
        though.  For example, the following are equivalent:

            >>> chrom_obj = gsobj.withScaledFlux(sed * 3.0)
            >>> chrom_obj2 = (gsobj * 3.0).withScaledFlux(sed)

        An equivalent, and usually simpler, way to effect this scaling is

            >>> obj = obj * flux_ratio

        @param flux_ratio   The ratio by which to rescale the flux of the object when creating a new
                            one.

        @returns the object with the new flux.
        """
        # Prohibit non-SED callable flux_ratio here as most likely an error.
        if hasattr(flux_ratio, '__call__') and not isinstance(flux_ratio, galsim.SED):
            raise TypeError('callable flux_ratio must be an SED.')

        new_obj = galsim.Transform(self, flux_ratio=flux_ratio)

        if not isinstance(new_obj, galsim.ChromaticObject) and hasattr(self, 'noise'):
            new_obj.noise = self.noise * flux_ratio**2
        return new_obj

    def expand(self, scale):
        """Expand the linear size of the profile by the given `scale` factor, while preserving
        surface brightness.

        e.g. `half_light_radius` <-- `half_light_radius * scale`

        This doesn't correspond to either of the normal operations one would typically want to do to
        a galaxy.  The functions dilate() and magnify() are the more typical usage.  But this
        function is conceptually simple.  It rescales the linear dimension of the profile, while
        preserving surface brightness.  As a result, the flux will necessarily change as well.

        See dilate() for a version that applies a linear scale factor while preserving flux.

        See magnify() for a version that applies a scale factor to the area while preserving surface
        brightness.

        @param scale    The factor by which to scale the linear dimension of the object.

        @returns the expanded object.
        """
        new_obj = galsim.Transform(self, jac=[scale, 0., 0., scale])

        if hasattr(self, 'noise'):
            new_obj.noise = self.noise.expand(scale)
        return new_obj

    def dilate(self, scale):
        """Dilate the linear size of the profile by the given `scale` factor, while preserving
        flux.

        e.g. `half_light_radius` <-- `half_light_radius * scale`

        See expand() and magnify() for versions that preserve surface brightness, and thus
        changes the flux.

        @param scale    The linear rescaling factor to apply.

        @returns the dilated object.
        """
        return self.expand(scale) * (1./scale**2)  # conserve flux

    def magnify(self, mu):
        """Create a version of the current object with a lensing magnification applied to it,
        scaling the area and flux by `mu` at fixed surface brightness.

        This process applies a lensing magnification mu, which scales the linear dimensions of the
        image by the factor sqrt(mu), i.e., `half_light_radius` <-- `half_light_radius * sqrt(mu)`
        while increasing the flux by a factor of mu.  Thus, magnify() preserves surface brightness.

        See dilate() for a version that applies a linear scale factor while preserving flux.

        See expand() for a version that applies a linear scale factor while preserving surface
        brightness.

        @param mu   The lensing magnification to apply.

        @returns the magnified object.
        """
        import math
        return self.expand(math.sqrt(mu))

    def shear(self, *args, **kwargs):
        """Create a version of the current object with an area-preserving shear applied to it.

        The arguments may be either a Shear instance or arguments to be used to initialize one.

        For more details about the allowed keyword arguments, see the documentation for Shear
        (for doxygen documentation, see galsim.shear.Shear).

        The shear() method precisely preserves the area.  To include a lensing distortion with
        the appropriate change in area, either use shear() with magnify(), or use lens(), which
        combines both operations.

        @param shear    The Shear to be applied. Or, as described above, you may instead supply
                        parameters do construct a shear directly.  eg. `obj.shear(g1=g1,g2=g2)`.

        @returns the sheared object.
        """
        if len(args) == 1:
            if kwargs:
                raise TypeError("Error, gave both unnamed and named arguments to GSObject.shear!")
            if not isinstance(args[0], galsim.Shear):
                raise TypeError("Error, unnamed argument to GSObject.shear is not a Shear!")
            shear = args[0]
        elif len(args) > 1:
            raise TypeError("Error, too many unnamed arguments to GSObject.shear!")
        else:
            shear = galsim.Shear(**kwargs)
        new_obj = galsim.Transform(self, jac=shear.getMatrix().ravel().tolist())

        if hasattr(self, 'noise'):
            new_obj.noise = self.noise.shear(shear)
        return new_obj

    def lens(self, g1, g2, mu):
        """Create a version of the current object with both a lensing shear and magnification
        applied to it.

        This GSObject method applies a lensing (reduced) shear and magnification.  The shear must be
        specified using the g1, g2 definition of shear (see Shear documentation for more details).
        This is the same definition as the outputs of the PowerSpectrum and NFWHalo classes, which
        compute shears according to some lensing power spectrum or lensing by an NFW dark matter
        halo.  The magnification determines the rescaling factor for the object area and flux,
        preserving surface brightness.

        @param g1       First component of lensing (reduced) shear to apply to the object.
        @param g2       Second component of lensing (reduced) shear to apply to the object.
        @param mu       Lensing magnification to apply to the object.  This is the factor by which
                        the solid angle subtended by the object is magnified, preserving surface
                        brightness.

        @returns the lensed object.
        """
        return self.shear(g1=g1, g2=g2).magnify(mu)

    def rotate(self, theta):
        """Rotate this object by an Angle `theta`.

        @param theta    Rotation angle (Angle object, +ve anticlockwise).

        @returns the rotated object.
        """
        if not isinstance(theta, galsim.Angle):
            raise TypeError("Input theta should be an Angle")
        s, c = theta.sincos()
        new_obj = galsim.Transform(self, jac=[c, -s, s, c])

        if hasattr(self, 'noise'):
            new_obj.noise = self.noise.rotate(theta)
        return new_obj

    def transform(self, dudx, dudy, dvdx, dvdy):
        """Create a version of the current object with an arbitrary Jacobian matrix transformation
        applied to it.

        This applies a Jacobian matrix to the coordinate system in which this object
        is defined.  It changes a profile defined in terms of (x,y) to one defined in
        terms of (u,v) where:

            u = dudx x + dudy y
            v = dvdx x + dvdy y

        That is, an arbitrary affine transform, but without the translation (which is
        easily effected via the shift() method).

        Note that this function is similar to expand in that it preserves surface brightness,
        not flux.  If you want to preserve flux, you should also do

            >>> prof *= 1./abs(dudx*dvdy - dudy*dvdx)

        @param dudx     du/dx, where (x,y) are the current coords, and (u,v) are the new coords.
        @param dudy     du/dy, where (x,y) are the current coords, and (u,v) are the new coords.
        @param dvdx     dv/dx, where (x,y) are the current coords, and (u,v) are the new coords.
        @param dvdy     dv/dy, where (x,y) are the current coords, and (u,v) are the new coords.

        @returns the transformed object
        """
        new_obj = galsim.Transform(self, jac=[dudx, dudy, dvdx, dvdy])
        if hasattr(self, 'noise'):
            new_obj.noise = self.noise.transform(dudx,dudy,dvdx,dvdy)
        return new_obj

    def shift(self, *args, **kwargs):
        """Create a version of the current object shifted by some amount in real space.

        After this call, the caller's type will be a GSObject.
        This means that if the caller was a derived type that had extra methods beyond
        those defined in GSObject (e.g. getSigma() for a Gaussian), then these methods
        are no longer available.

        Note: in addition to the dx,dy parameter names, you may also supply dx,dy as a tuple,
        or as a PositionD or PositionI object.

        The shift coordinates here are sky coordinates.  GSObjects are always defined in sky
        coordinates and only later (when they are drawn) is the connection to pixel coordinates
        established (via a pixel_scale or WCS).  So a shift of dx moves the object horizontally
        in the sky (e.g. west in the local tangent plane of the observation), and dy moves the
        object vertically (north in the local tangent plane).

        The units are typically arcsec, but we don't enforce that anywhere.  The units here just
        need to be consistent with the units used for any size values used by the GSObject.
        The connection of these units to the eventual image pixels is defined by either the
        `pixel_scale` or the `wcs` parameter of `drawImage`.

        Note: if you want to shift the object by a set number (or fraction) of pixels in the
        drawn image, you probably want to use the `offset` parameter of `drawImage` rather than
        this method.

        @param dx       Horizontal shift to apply.
        @param dy       Vertical shift to apply.

        @returns the shifted object.
        """
        offset = galsim.utilities.parse_pos_args(args, kwargs, 'dx', 'dy')
        new_obj = galsim.Transform(self, offset=offset)

        if hasattr(self,'noise'):
            new_obj.noise = self.noise
        return new_obj


    # Make sure the image is defined with the right size and wcs for drawImage()
    def _setup_image(self, image, nx, ny, bounds, add_to_image, dtype, odd=False, wmult=1.):
        # Check validity of nx,ny,bounds:
        if image is not None:
            if bounds is not None:
                raise ValueError("Cannot provide bounds if image is provided")
            if nx is not None or ny is not None:
                raise ValueError("Cannot provide nx,ny if image is provided")
            if dtype is not None and image.array.dtype != dtype:
                raise ValueError("Cannot specify dtype != image.array.dtype if image is provided")

        # Make image if necessary
        if image is None:
            # Can't add to image if none is provided.
            if add_to_image:
                raise ValueError("Cannot add_to_image if image is None")
            # Use bounds or nx,ny if provided
            if bounds is not None:
                if nx is not None or ny is not None:
                    raise ValueError("Cannot set both bounds and (nx, ny)")
                image = galsim.Image(bounds=bounds, dtype=dtype)
            elif nx is not None or ny is not None:
                if nx is None or ny is None:
                    raise ValueError("Must set either both or neither of nx, ny")
                image = galsim.Image(nx, ny, dtype=dtype)
            else:
                N = self.getGoodImageSize(1.0/wmult)
                if odd: N += 1
                image = galsim.Image(N, N, dtype=dtype)

        # Resize the given image if necessary
        elif not image.bounds.isDefined():
            # Can't add to image if need to resize
            if add_to_image:
                raise ValueError("Cannot add_to_image if image bounds are not defined")
            N = self.getGoodImageSize(1.0/wmult)
            if odd: N += 1
            bounds = galsim.BoundsI(1,N,1,N)
            image.resize(bounds)
            image.setZero()

        # Else use the given image as is
        else:
            # Clear the image if we are not adding to it.
            if not add_to_image:
                image.setZero()

        return image

    def _local_wcs(self, wcs, image, offset, use_true_center):
        # Get the local WCS at the location of the object.

        if wcs.isUniform():
            return wcs.local()
        elif image is None:
            # Should have already checked for this, but just to be safe, repeat the check here.
            raise ValueError("Cannot provide non-local wcs when image is None")
        elif not image.bounds.isDefined():
            raise ValueError("Cannot provide non-local wcs when image has undefined bounds")
        elif use_true_center:
            obj_cen = image.bounds.trueCenter()
        else:
            obj_cen = image.bounds.center()
            # Convert from PositionI to PositionD
            obj_cen = galsim.PositionD(obj_cen.x, obj_cen.y)
        # _parse_offset has already turned offset=None into PositionD(0,0), so it is safe to add.
        obj_cen += offset
        return wcs.local(image_pos=obj_cen)

    def _parse_offset(self, offset):
        if offset is None:
            return galsim.PositionD(0,0)
        else:
            if isinstance(offset, galsim.PositionD) or isinstance(offset, galsim.PositionI):
                return galsim.PositionD(offset.x, offset.y)
            else:
                # Let python raise the appropriate exception if this isn't valid.
                return galsim.PositionD(offset[0], offset[1])

    def _get_shape(self, image, nx, ny, bounds):
        if image is not None and image.bounds.isDefined():
            shape = image.array.shape
        elif nx is not None and ny is not None:
            shape = (ny,nx)
        elif bounds is not None and bounds.isDefined():
            shape = (bounds.ymax-bounds.ymin+1, bounds.xmax-bounds.xmin+1)
        else:
            shape = (0,0)
        return shape

    def _fix_center(self, shape, offset, use_true_center, reverse):
        # Note: this assumes self is in terms of image coordinates.
        if use_true_center:
            # For even-sized images, the SBProfile draw function centers the result in the
            # pixel just up and right of the real center.  So shift it back to make sure it really
            # draws in the center.
            # Also, remember that numpy's shape is ordered as [y,x]
            dx = offset.x
            dy = offset.y
            if shape[1] % 2 == 0: dx -= 0.5
            if shape[0] % 2 == 0: dy -= 0.5
            offset = galsim.PositionD(dx,dy)

        # For InterpolatedImage offsets, we apply the offset in the opposite direction.
        if reverse:
            offset = -offset

        if offset == galsim.PositionD(0,0):
            return self
        else:
            return self.shift(offset)

    def _determine_wcs(self, scale, wcs, image, default_wcs=None):
        # Determine the correct wcs given the input scale, wcs and image.
        if wcs is not None:
            if scale is not None:
                raise ValueError("Cannot provide both wcs and scale")
            if not wcs.isUniform():
                if image is None:
                    raise ValueError("Cannot provide non-local wcs when image is None")
                if not image.bounds.isDefined():
                    raise ValueError("Cannot provide non-local wcs when image has undefined bounds")
            if not isinstance(wcs, galsim.BaseWCS):
                raise TypeError("wcs must be a BaseWCS instance")
            if image is not None: image.wcs = None
        elif scale is not None:
            wcs = galsim.PixelScale(scale)
            if image is not None: image.wcs = None
        elif image is not None and image.wcs is not None:
            wcs = image.wcs

        # If the input scale <= 0, or wcs is still None at this point, then use the Nyquist scale:
        if wcs is None or (wcs.isPixelScale() and wcs.scale <= 0):
            if default_wcs is None:
                wcs = galsim.PixelScale(self.nyquistScale())
            else:
                wcs = default_wcs

        return wcs

    def drawImage(self, image=None, nx=None, ny=None, bounds=None, scale=None, wcs=None, dtype=None,
                  method='auto', area=1., exptime=1., gain=1., add_to_image=False,
                  use_true_center=True, offset=None, n_photons=0., rng=None, max_extra_noise=0.,
<<<<<<< HEAD
                  poisson_flux=None, sensor=None, setup_only=False, dx=None, wmult=1.):
=======
                  poisson_flux=None, surface_ops=(), setup_only=False, dx=None, wmult=1.):
>>>>>>> 58baa47c
        """Draws an Image of the object.

        The drawImage() method is used to draw an Image of the current object using one of several
        possible rendering methods (see below).  It can create a new Image or can draw onto an
        existing one if provided by the `image` parameter.  If the `image` is given, you can also
        optionally add to the given Image if `add_to_image = True`, but the default is to replace
        the current contents with new values.

        Note that if you provide an `image` parameter, it is the image onto which the profile
        will be drawn.  The provided image *will be modified*.  A reference to the same image
        is also returned to provide a parallel return behavior to when `image` is `None`
        (described above).

        This option is useful in practice because you may want to construct the image first and
        then draw onto it, perhaps multiple times. For example, you might be drawing onto a
        subimage of a larger image. Or you may want to draw different components of a complex
        profile separately.  In this case, the returned value is typically ignored.  For example:

                >>> im1 = bulge.drawImage()
                >>> im2 = disk.drawImage(image=im1, add_to_image=True)
                >>> assert im1 is im2

                >>> full_image = galsim.Image(2048, 2048, scale=pixel_scale)
                >>> b = galsim.BoundsI(x-32, x+32, y-32, y+32)
                >>> stamp = obj.drawImage(image = full_image[b])
                >>> assert (stamp.array == full_image[b].array).all()

        If drawImage() will be creating the image from scratch for you, then there are several ways
        to control the size of the new image.  If the `nx` and `ny` keywords are present, then an
        image with these numbers of pixels on a side will be created.  Similarly, if the `bounds`
        keyword is present, then an image with the specified bounds will be created.  Note that it
        is an error to provide an existing Image when also specifying `nx`, `ny`, or `bounds`. In
        the absence of `nx`, `ny`, and `bounds`, drawImage will decide a good size to use based on
        the size of the object being drawn.  Basically, it will try to use an area large enough to
        include at least 99.5% of the flux.  (Note: the value 0.995 is really `1 -
        folding_threshold`.  You can change the value of `folding_threshold` for any object via
        GSParams.  See `help(GSParams)` for more details.)  You can set the pixel scale of the
        constructed image with the `scale` parameter, or set a WCS function with `wcs`.  If you do
        not provide either `scale` or `wcs`, then drawImage() will default to using the Nyquist
        scale for the current object.  You can also set the data type used in the new Image with the
        `dtype` parameter that has the same options as for the Image constructor.

        There are several different possible methods drawImage() can use for rendering the image.
        This is set by the `method` parameter.  The options are:

            'auto'      This is the default, which will normally be equivalent to 'fft'.  However,
                        if the object being rendered is simple (no convolution) and has hard edges
                        (e.g. a Box or a truncated Moffat or Sersic), then it will switch to
                        'real_space', since that is often both faster and more accurate in these
                        cases (due to ringing in Fourier space).

            'fft'       The integration of the light within each pixel is mathematically equivalent
                        to convolving by the pixel profile (a Pixel object) and sampling the result
                        at the centers of the pixels.  This method will do that convolution using
                        a discrete Fourier transform.  Furthermore, if the object (or any component
                        of it) has been transformed via shear(), dilate(), etc., then these
                        transformations are done in Fourier space as well.

            'real_space'  This uses direct integrals (using the Gauss-Kronrod-Patterson algorithm)
                        in real space for the integration over the pixel response.  It is usually
                        slower than the 'fft' method, but if the profile has hard edges that cause
                        ringing in Fourier space, it can be faster and/or more accurate.  If you
                        use 'real_space' with something that is already a Convolution, then this
                        will revert to 'fft', since the double convolution that is required to also
                        handle the pixel response is far too slow to be practical using real-space
                        integrals.

            'phot'      This uses a technique called photon shooting to render the image.
                        Essentially, the object profile is taken as a probability distribution
                        from which a finite number of photons are "shot" onto the image.  Each
                        photon's flux gets added to whichever pixel the photon hits.  This process
                        automatically accounts for the integration of the light over the pixel
                        area, since all photons that hit any part of the pixel are counted.
                        Convolutions and transformations are simple geometric processes in this
                        framework.  However, there are two caveats with this method: (1) the
                        resulting image will have Poisson noise from the finite number of photons,
                        and (2) it is not available for all object types (notably anything that
                        includes a Deconvolution).

            'no_pixel'  Instead of integrating over the pixels, this method will sample the profile
                        at the centers of the pixels and multiply by the pixel area.  If there is
                        a convolution involved, the choice of whether this will use an FFT or
                        real-space calculation is governed by the `real_space` parameter of the
                        Convolution class.  This method is the appropriate choice if you are using
                        a PSF that already includes a convolution by the pixel response.  For
                        example, if you are using a PSF from an observed image of a star, then it
                        has already been convolved by the pixel, so you would not want to do so
                        again.  Note: The multiplication by the pixel area gets the flux
                        normalization right for the above use case.  cf. `method = 'sb'`.

            'sb'        This is a lot like 'no_pixel', except that the image values will simply be
                        the sampled object profile's surface brightness, not multiplied by the
                        pixel area.  This does not correspond to any real observing scenario, but
                        it could be useful if you want to view the surface brightness profile of an
                        object directly, without including the pixel integration.

        Normally, the flux of the object should be equal to the sum of all the pixel values in the
        image, less some small amount of flux that may fall off the edge of the image (assuming you
        don't use `method='sb'`).  However, you may optionally set a `gain` value, which converts
        between photons and ADU (so-called analog-to-digital units), the units of the pixel values
        in real images.  Normally, the gain of a CCD is in electrons/ADU, but in GalSim, we fold the
        quantum efficiency into the gain as well, so the units are photons/ADU.

        Another caveat is that, technically, flux is really in units of photons/cm^2/s, not photons.
        So if you want, you can keep track of this properly and provide an `area` and `exposure`
        time here. This detail is more important with chromatic objects where the SED is typically
        given in erg/cm^2/s/nm, so the exposure time and area are important details. With achromatic
        objects however, it is often more convenient to ignore these details and just consider the
        flux to be the total number of photons for this exposure, in which case, you would leave the
        area and exptime parameters at their default value of 1.

        The 'phot' method has a few extra parameters that adjust how it functions.  The total
        number of photons to shoot is normally calculated from the object's flux.  This flux is
        taken to be given in photons/cm^2/s, so for most simple profiles, this times area * exptime
        will equal the number of photons shot.  (See the discussion in Rowe et al, 2015, for why
        this might be modified for InterpolatedImage and related profiles.)  However, you can
        manually set a different number of photons with `n_photons`.  You can also set
        `max_extra_noise` to tell drawImage() to use fewer photons than normal (and so is faster)
        such that no more than that much extra noise is added to any pixel.  This is particularly
        useful if you will be subsequently adding sky noise, and you can thus tolerate more noise
        than the normal number of photons would give you, since using fewer photons is of course
        faster.  Finally, the default behavior is to have the total flux vary as a Poisson random
        variate, which is normally appropriate with photon shooting.  But you can turn this off with
        `poisson_flux=False`.  It also defaults to False if you set an explicit value for
        `n_photons`.

        The object will by default be drawn with its nominal center at the center location of the
        image.  There is thus a qualitative difference in the appearance of the rendered profile
        when drawn on even- and odd-sized images.  For a profile with a maximum at (0,0), this
        maximum will fall in the central pixel of an odd-sized image, but in the corner of the four
        central pixels of an even-sized image.  There are two parameters that can affect this
        behavior.  If you want the nominal center to always fall at the center of a pixel, you can
        use `use_true_center=False`.  This will put the object's center at the position
        `image.center()` which is an integer pixel value, and is not the true center of an
        even-sized image.  You can also arbitrarily offset the profile from the image center with
        the `offset` parameter to handle any sub-pixel dithering you want.

        On return, the image will have an attribute `added_flux`, which will be set to the total
        flux added to the image.  This may be useful as a sanity check that you have provided a
        large enough image to catch most of the flux.  For example:

            >>> obj.drawImage(image)
            >>> assert image.added_flux > 0.99 * obj.getFlux()

        The appropriate threshold will depend on your particular application, including what kind
        of profile the object has, how big your image is relative to the size of your object,
        whether you are keeping `poisson_flux=True`, etc.

        The following code snippet illustrates how `gain`, `exptime`, `area`, and `method` can all
        influence the relationship between the `flux` attribute of a `GSObject` and both the pixel
        values and `.added_flux` attribute of an `Image` drawn with `drawImage()`:

            >>> obj = galsim.Gaussian(fwhm=1)
            >>> obj.flux
            1.0
            >>> im = obj.drawImage()
            >>> im.added_flux
            0.9999630988657515
            >>> im.array.sum()
            0.99996305
            >>> im = obj.drawImage(exptime=10, area=10)
            >>> im.added_flux
            0.9999630988657525
            >>> im.array.sum()
            99.996315
            >>> im = obj.drawImage(exptime=10, area=10, method='sb', scale=0.5, nx=10, ny=10)
            >>> im.added_flux
            0.9999973790505298
            >>> im.array.sum()
            399.9989
            >>> im = obj.drawImage(exptime=10, area=10, gain=2)
            >>> im.added_flux
            0.9999630988657525
            >>> im.array.sum()
            49.998158

        Given the periodicity implicit in the use of FFTs, there can occasionally be artifacts due
        to wrapping at the edges, particularly for objects that are quite extended (e.g., due to
        the nature of the radial profile). See `help(galsim.GSParams)` for parameters that you can
        use to reduce the level of these artifacts, in particular `folding_threshold` may be
        helpful if you see such artifacts in your images.

        @param image        If provided, this will be the image on which to draw the profile.
                            If `image` is None, then an automatically-sized Image will be created.
                            If `image` is given, but its bounds are undefined (e.g. if it was
                            constructed with `image = galsim.Image()`), then it will be resized
                            appropriately based on the profile's size [default: None].
        @param nx           If provided and `image` is None, use to set the x-direction size of the
                            image.  Must be accompanied by `ny`.
        @param ny           If provided and `image` is None, use to set the y-direction size of the
                            image.  Must be accompanied by `nx`.
        @param bounds       If provided and `image` is None, use to set the bounds of the image.
        @param scale        If provided, use this as the pixel scale for the image.
                            If `scale` is None and `image` is given, then take the provided
                            image's pixel scale.
                            If `scale` is None and `image` is None, then use the Nyquist scale.
                            If `scale <= 0` (regardless of `image`), then use the Nyquist scale.
                            If `scale > 0` and `image` is given, then override `image.scale` with
                            the value given as a keyword.
                            [default: None]
        @param wcs          If provided, use this as the wcs for the image (possibly overriding any
                            existing `image.wcs`).  At most one of `scale` or `wcs` may be provided.
                            [default: None]
        @param dtype        The data type to use for an automatically constructed image.  Only
                            valid if `image` is None. [default: None, which means to use
                            numpy.float32]
        @param method       Which method to use for rendering the image.  See discussion above
                            for the various options and what they do. [default: 'auto']
        @param area         Collecting area of telescope in cm^2.  [default: 1.]
        @param exptime      Exposure time in s.  [default: 1.]
        @param gain         The number of photons per ADU ("analog to digital units", the units of
                            the numbers output from a CCD).  [default: 1]
        @param add_to_image Whether to add flux to the existing image rather than clear out
                            anything in the image before drawing.
                            Note: This requires that `image` be provided and that it have defined
                            bounds. [default: False]
        @param use_true_center  Normally, the profile is drawn to be centered at the true center
                            of the image (using the function image.bounds.trueCenter()).
                            If you would rather use the integer center (given by
                            image.bounds.center()), set this to `False`.  [default: True]
        @param offset       The location in pixel coordinates at which to center the profile being
                            drawn relative to the center of the image (either the true center if
                            `use_true_center=True` or nominal center if `use_true_center=False`).
                            [default: None]
        @param n_photons    If provided, the number of photons to use for photon shooting.
                            If not provided (i.e. `n_photons = 0`), use as many photons as
                            necessary to result in an image with the correct Poisson shot
                            noise for the object's flux.  For positive definite profiles, this
                            is equivalent to `n_photons = flux`.  However, some profiles need
                            more than this because some of the shot photons are negative
                            (usually due to interpolants).
                            [default: 0]
        @param rng          If provided, a random number generator to use for photon shooting,
                            which may be any kind of BaseDeviate object.  If `rng` is None, one
                            will be automatically created, using the time as a seed.
                            [default: None]
        @param max_extra_noise  If provided, the allowed extra noise in each pixel when photon
                            shooting.  This is only relevant if `n_photons=0`, so the number of
                            photons is being automatically calculated.  In that case, if the image
                            noise is dominated by the sky background, then you can get away with
                            using fewer shot photons than the full `n_photons = flux`.  Essentially
                            each shot photon can have a `flux > 1`, which increases the noise in
                            each pixel.  The `max_extra_noise` parameter specifies how much extra
                            noise per pixel is allowed because of this approximation.  A typical
                            value for this might be `max_extra_noise = sky_level / 100` where
                            `sky_level` is the flux per pixel due to the sky.  Note that this uses
                            a "variance" definition of noise, not a "sigma" definition.
                            [default: 0.]
        @param poisson_flux Whether to allow total object flux scaling to vary according to
                            Poisson statistics for `n_photons` samples when photon shooting.
                            [default: True, unless `n_photons` is given, in which case the default
                            is False]
<<<<<<< HEAD
        @param sensor       An optional Sensor instance, which will be used to accumulate the
                            photons onto the image. [default: None]
=======
        @param surface_ops  A list of operators that can modify the photon array that will be
                            applied in order before accumulating the photons on the sensor.
                            [default: ()]
>>>>>>> 58baa47c
        @param setup_only   Don't actually draw anything on the image.  Just make sure the image
                            is set up correctly.  This is used internally by GalSim, but there
                            may be cases where the user will want the same functionality.
                            [default: False]

        @returns the drawn Image.
        """
        # Check for obsolete parameters
        if dx is not None and scale is None: # pragma: no cover
            from .deprecated import depr
            depr('dx', 1.1, 'scale')
            scale = dx
        if wmult != 1.: # pragma: no cover
            from .deprecated import depr
            depr('wmult', 1.5, 'GSParams(folding_threshold)',
                 'The old wmult parameter should not generally be required to get accurate FFT-'
                 'rendered images.  If you need larger FFT grids to prevent aliasing, you should '
                 'now use a gsparams object with a folding_threshold lower than the default 0.005.')

        # Check that image is sane
        if image is not None and not isinstance(image, galsim.Image):
            raise ValueError("image is not an Image instance")

        # Make sure (gain, area, exptime) have valid values:
        if gain <= 0.:
            raise ValueError("Invalid gain <= 0.")
        if area <= 0.:
            raise ValueError("Invalid area <= 0.")
        if exptime <= 0.:
            raise ValueError("Invalid exptime <= 0.")

        if method not in ['auto', 'fft', 'real_space', 'phot', 'no_pixel', 'sb']:
            raise ValueError("Invalid method name = %s"%method)

        # Check that the user isn't convolving by a Pixel already.  This is almost always an error.
        if method == 'auto' and isinstance(self, galsim.Convolution):
            if any([ isinstance(obj, galsim.Pixel) for obj in self.obj_list ]):
                import warnings
                warnings.warn(
                    "You called drawImage with `method='auto'` "
                    "for an object that includes convolution by a Pixel.  "
                    "This is probably an error.  Normally, you should let GalSim "
                    "handle the Pixel convolution for you.  If you want to handle the Pixel "
                    "convolution yourself, you can use method=no_pixel.  Or if you really meant "
                    "for your profile to include the Pixel and also have GalSim convolve by "
                    "an _additional_ Pixel, you can suppress this warning by using method=fft.")

        # Some parameters are only relevant for method == 'phot'
        if method != 'phot' and sensor is None:
            if n_photons != 0.:
                raise ValueError("n_photons is only relevant for method='phot'")
            if rng is not None:
                raise ValueError("rng is only relevant for method='phot'")
            if max_extra_noise != 0.:
                raise ValueError("max_extra_noise is only relevant for method='phot'")
            if poisson_flux is not None:
                raise ValueError("poisson_flux is only relevant for method='phot'")
            if surface_ops != ():
                raise ValueError("surface_ops are only relevant for method='phot'")

        # Figure out what wcs we are going to use.
        wcs = self._determine_wcs(scale, wcs, image)

        # Make sure offset is a PositionD
        offset = self._parse_offset(offset)

        # Get the local WCS, accounting for the offset correctly.
        local_wcs = self._local_wcs(wcs, image, offset, use_true_center)

        # Convert the profile in world coordinates to the profile in image coordinates:
        prof = local_wcs.toImage(self)

        # Account for area and exptime.
        flux_scale = area * exptime
        # For surface brightness normalization, also scale by the pixel area.
        if method == 'sb':
            flux_scale /= local_wcs.pixelArea()
        # Only do the gain here if not photon shooting, since need the number of photons to
        # reflect that actual photons, not ADU.
        if gain != 1 and method != 'phot' and sensor is None:
            flux_scale /= gain

        prof *= flux_scale

        # If necessary, convolve by the pixel
        if method in ['auto', 'fft', 'real_space']:
            if method == 'auto':
                real_space = None
            elif method == 'fft':
                real_space = False
            else:
                real_space = True
            prof = galsim.Convolve(prof, galsim.Pixel(scale=1.0, gsparams=self.gsparams),
                                   real_space=real_space, gsparams=self.gsparams)

        # Apply the offset, and possibly fix the centering for even-sized images
        shape = prof._get_shape(image, nx, ny, bounds)
        prof = prof._fix_center(shape, offset, use_true_center, reverse=False)

        # Make sure image is setup correctly
        image = prof._setup_image(image, nx, ny, bounds, add_to_image, dtype, wmult=wmult)
        image.wcs = wcs

        if setup_only:
            image.added_flux = 0.
            return image

        # Making a view of the image lets us change the center without messing up the original.
        imview = image.view()
        imview.setCenter(0,0)
        imview.wcs = galsim.PixelScale(1.0)

        if method == 'phot':
            added_photons = prof.drawPhot(imview, n_photons, rng, max_extra_noise, poisson_flux,
<<<<<<< HEAD
                                          sensor, gain)
=======
                                          surface_ops, gain)
        elif prof.isAnalyticX():
            added_photons = prof.drawReal(imview)
>>>>>>> 58baa47c
        else:
            # If not using phot, but doing sensor, then make a copy.
            if sensor is not None:
                draw_image = imview.copy()
                draw_image.setZero()
            else:
                draw_image = imview
            print 'draw_image = ',draw_image
            if prof.isAnalyticX():
                added_photons = prof.drawReal(draw_image)
            else:
                added_photons = prof.drawFFT(draw_image, wmult)
            print 'added_photons = ',added_photons
            if sensor is not None:
                # Setup the rng if not provided one.
                if rng is None:
                    ud = galsim.UniformDeviate()
                elif isinstance(rng, galsim.BaseDeviate):
                    ud = galsim.UniformDeviate(rng)
                else:
                    raise TypeError("The rng provided is not a BaseDeviate")
                phot_array = galsim._galsim.PhotonArray(draw_image.image, 1., ud)
                added_photons = sensor.accumulate(phot_array, imview)
                print 'added_photons = ',added_photons

        image.added_flux = added_photons / flux_scale

        return image

    def drawReal(self, image):
        """
        Draw this profile into an Image by direct evaluation at the location of each pixel.

        This is usually called from the `drawImage` function, rather than called directly by the
        user.  In particular, the input image must be already set up with defined bounds with
        the center set to (0,0).  It also must have a pixel scale wcs.  The profile being
        drawn should have already been converted to image coordinates via

            >>> image_profile = original_wcs.toImage(original_profile)

        The image is not cleared out before drawing.  So this profile will be added to anything
        already on the input image.  This corresponds to `add_to_image=True` in the `drawImage`
        options.  If you don't want to add to the existing image, just call `image.setZero()`
        before calling `drawReal`.

        Note that the image produced by `drawReal` represents the profile sampled at the center
        of each pixel and then multiplied by the pixel area.  That is, the profile is NOT
        integrated over the area of the pixel.  If you want to render a profile integrated over
        the pixel, you can convolve with a Pixel first and draw that.

        @param image        The Image onto which to place the flux. [required]
                            Note: The flux will be added to any flux already on the image,
                            so this corresponds to the add_to_image=True option in drawImage.

        @returns The total flux drawn inside the image bounds.
        """
        return self.SBProfile.draw(image.image, image.scale)

    def getGoodImageSize(self, pixel_scale):
        """Return a good size to use for drawing this profile.

        The size will be large enough to cover most of the flux of the object.  Specifically,
        at least (1-gsparams.folding_threshold) (i.e. 99.5% by default) of the flux should fall
        in the image.

        Also, the returned size is always an even number, which is usually desired in practice.
        Of course, if you prefer an odd-sized image, you can add 1 to the result.

        @param pixel_scale      The desired pixel scale of the image to be built.

        @returns N, a good (linear) size of an image on which to draw this object.
        """
        return self.SBProfile.getGoodImageSize(pixel_scale)

    def drawFFT(self, image, wmult=1.):
        """
        Draw this profile into an Image by direct evaluation at the location of each pixel.

        This is usually called from the `drawImage` function, rather than called directly by the
        user.  In particular, the input image must be already set up with defined bounds with
        the center set to (0,0).  It also must have a pixel scale of 1.0.  The profile being
        drawn should have already been converted to image coordinates via

            >>> image_profile = original_wcs.toImage(original_profile)

        The image is not cleared out before drawing.  So this profile will be added to anything
        already on the input image.  This corresponds to `add_to_image=True` in the `drawImage`
        options.  If you don't want to add to the existing image, just call `image.setZero()`
        before calling `drawFFT`.

        Note that the image produced by `drawFFT` represents the profile sampled at the center
        of each pixel and then multiplied by the pixel area.  That is, the profile is NOT
        integrated over the area of the pixel.  If you want to render a profile integrated over
        the pixel, you can convolve with a Pixel first and draw that.

        @param image        The Image onto which to place the flux. [required]
                            Note: The flux will be added to any flux already on the image,
                            so this corresponds to the add_to_image=True option in drawImage.

        @returns The total flux drawn inside the image bounds.
        """
        if wmult != 1.: # pragma: no cover
            from .deprecated import depr
            depr('wmult', 1.5, 'GSParams(folding_threshold)',
                 'The old wmult parameter should not generally be required to get accurate FFT-'
                 'rendered images.  If you need larger FFT grids to prevent aliasing, you should '
                 'now use a gsparams object with a folding_threshold lower than the default 0.005.')
            if type(wmult) != float:
                wmult = float(wmult)

        # Start with what this profile thinks a good size would be given the image's pixel scale.
        N = self.getGoodImageSize(image.scale/wmult)

        # We must make something big enough to cover the target image size:
        image_N = np.max(image.bounds.numpyShape())
        N = np.max((N, image_N))

        # Round up to a good size for making FFTs:
        N = image.good_fft_size(N)

        # Make sure we hit the minimum size specified in the gsparams.
        N = max(N, self.gsparams.minimum_fft_size)

        dk = 2.*np.pi / N

        if N*dk/2 > self.maxK():
            Nk = N
        else:
            # There will be aliasing.  Make a larger image and then wrap it.
            Nk = int(np.ceil(self.maxK()/dk)) * 2

        if Nk > self.gsparams.maximum_fft_size:
            raise RuntimeError(
                "drawFFT requires an FFT that is too large: %s."%Nk +
                "If you can handle the large FFT, you may update gsparams.maximum_fft_size.")

        # Draw the image in k space.
        bounds = galsim.BoundsI(0,Nk/2,-Nk/2,Nk/2)
        kimage = galsim.ImageC(bounds, scale=dk)
        self.SBProfile.drawK(kimage.image.view(), dk)

        # Wrap the full image to the size we want for the FT.
        # Even if N == Nk, this is useful to make this portion properly Hermitian in the
        # N/2 column and N/2 row.
        bwrap = galsim.BoundsI(0, N/2, -N/2, N/2-1)
        kimage_wrap = kimage.image.wrap(bwrap, True, False)

        # Perform the fourier transform.j
        real_image = kimage_wrap.inverse_fft(dk)

        # Add (a portion of) this to the original image.
        image.image += real_image.subImage(image.bounds)
        added_photons = real_image.subImage(image.bounds).array.sum()

        return added_photons

    def _calculate_nphotons(self, n_photons, poisson_flux, max_extra_noise, rng):
        """Calculate how many photons to shoot and what flux_ratio (called g) each one should
        have in order to produce an image with the right S/N and total flux.

        This routine is normally called by drawPhot.

        @returns n_photons, g
        """
        # For profiles that are positive definite, then N = flux. Easy.
        #
        # However, some profiles shoot some of their photons with negative flux. This means that
        # we need a few more photons to get the right S/N = sqrt(flux). Take eta to be the
        # fraction of shot photons that have negative flux.
        #
        # S^2 = (N+ - N-)^2 = (N+ + N- - 2N-)^2 = (Ntot - 2N-)^2 = Ntot^2(1 - 2 eta)^2
        # N^2 = Var(S) = (N+ + N-) = Ntot
        #
        # So flux = (S/N)^2 = Ntot (1-2eta)^2
        # Ntot = flux / (1-2eta)^2
        #
        # However, if each photon has a flux of 1, then S = (1-2eta) Ntot = flux / (1-2eta).
        # So in fact, each photon needs to carry a flux of g = 1-2eta to get the right
        # total flux.
        #
        # That's all the easy case. The trickier case is when we are sky-background dominated.
        # Then we can usually get away with fewer shot photons than the above.  In particular,
        # if the noise from the photon shooting is much less than the sky noise, then we can
        # use fewer shot photons and essentially have each photon have a flux > 1. This is ok
        # as long as the additional noise due to this approximation is "much less than" the
        # noise we'll be adding to the image for the sky noise.
        #
        # Let's still have Ntot photons, but now each with a flux of g. And let's look at the
        # noise we get in the brightest pixel that has a nominal total flux of Imax.
        #
        # The number of photons hitting this pixel will be Imax/flux * Ntot.
        # The variance of this number is the same thing (Poisson counting).
        # So the noise in that pixel is:
        #
        # N^2 = Imax/flux * Ntot * g^2
        #
        # And the signal in that pixel will be:
        #
        # S = Imax/flux * (N+ - N-) * g which has to equal Imax, so
        # g = flux / Ntot(1-2eta)
        # N^2 = Imax/Ntot * flux / (1-2eta)^2
        #
        # As expected, we see that lowering Ntot will increase the noise in that (and every
        # other) pixel.
        # The input max_extra_noise parameter is the maximum value of spurious noise we want
        # to allow.
        #
        # So setting N^2 = Imax + nu, we get
        #
        # Ntot = flux / (1-2eta)^2 / (1 + nu/Imax)
        # g = (1 - 2eta) * (1 + nu/Imax)
        #
        # Returns the total flux placed inside the image bounds by photon shooting.
        #

        flux = self.SBProfile.getFlux()
        posflux = self.SBProfile.getPositiveFlux()
        negflux = self.SBProfile.getNegativeFlux()
        eta = negflux / (posflux + negflux)
        eta_factor = 1.-2.*eta  # This is also the amount to scale each photon.
        mod_flux = flux/(eta_factor*eta_factor)

        # Use this for the factor by which to scale photon arrays.
        g = eta_factor

        # If requested, let the target flux value vary as a Poisson deviate
        if poisson_flux:
            # If we have both positive and negative photons, then the mix of these
            # already gives us some variation in the flux value from the variance
            # of how many are positive and how many are negative.
            # The number of negative photons varies as a binomial distribution.
            # <F-> = eta * Ntot * g
            # <F+> = (1-eta) * Ntot * g
            # <F+ - F-> = (1-2eta) * Ntot * g = flux
            # Var(F-) = eta * (1-eta) * Ntot * g^2
            # F+ = Ntot * g - F- is not an independent variable, so
            # Var(F+ - F-) = Var(Ntot*g - 2*F-)
            #              = 4 * Var(F-)
            #              = 4 * eta * (1-eta) * Ntot * g^2
            #              = 4 * eta * (1-eta) * flux
            # We want the variance to be equal to flux, so we need an extra:
            # delta Var = (1 - 4*eta + 4*eta^2) * flux
            #           = (1-2eta)^2 * flux
            mean = eta_factor*eta_factor * flux
            pd = galsim.PoissonDeviate(rng, mean)
            pd_val = pd() - mean + flux
            ratio = pd_val / flux
            g *= ratio
            mod_flux *= ratio

        if n_photons == 0.:
            n_photons = mod_flux
            if max_extra_noise > 0.:
                gfactor = 1. + max_extra_noise / self.SBProfile.maxSB()
                n_photons /= gfactor
                g *= gfactor

        # Make n_photons an integer.
        iN = int(n_photons + 0.5)

        if iN <= 0:  # pragma: no cover
            import warnings
            warnings.warn("Automatic n_photons calculation did not end up with positive N. " +
                          "(n_photons = %s)  No photons will be shot. "%n_photons +
                          "prof = %s  "%self +
                          "flux = %s  "%self.flux +
                          "poisson_flux = %s  "%poisson_flux +
                          "max_extra_noise = %s  "%max_extra_noise +
                          "g = %s  "%g)
            return 0, 1.

        return iN, g


    def drawPhot(self, image, n_photons=0, rng=None, max_extra_noise=None, poisson_flux=False,
<<<<<<< HEAD
                 sensor=None, gain=1.0):
=======
                 surface_ops=(), gain=1.0):
>>>>>>> 58baa47c
        """
        Draw this profile into an Image by shooting photons.

        This is usually called from the `drawImage` function, rather than called directly by the
        user.  In particular, the input image must be already set up with defined bounds with
        the center set to (0,0).  It also must have a pixel scale of 1.0.  The profile being
        drawn should have already been converted to image coordinates via

            >>> image_profile = original_wcs.toImage(original_profile)

        The image is not cleared out before drawing.  So this profile will be added to anything
        already on the input image.  This corresponds to `add_to_image=True` in the `drawImage`
        options.  If you don't want to add to the existing image, just call `image.setZero()`
        before calling `drawPhot`.

        Note that the image produced by `drawPhot` represents the profile integrated over the
        area of each pixel.  This is equivalent to convolving the profile by a square `Pixel`
        profile and sampling the value at the center of each pixel.

        @param image        The Image onto which to place the flux. [required]
                            Note: The shot photons will be added to any flux already on the image,
                            so this corresponds to the add_to_image=True option in drawImage.
        @param n_photons    If provided, the number of photons to use for photon shooting.
                            If not provided (i.e. `n_photons = 0`), use as many photons as
                            necessary to result in an image with the correct Poisson shot
                            noise for the object's flux.  For positive definite profiles, this
                            is equivalent to `n_photons = flux`.  However, some profiles need
                            more than this because some of the shot photons are negative
                            (usually due to interpolants).  [default: 0]
        @param rng          If provided, a random number generator to use for photon shooting,
                            which may be any kind of BaseDeviate object.  If `rng` is None, one
                            will be automatically created, using the time as a seed.
                            [default: None]
        @param max_extra_noise  If provided, the allowed extra noise in each pixel when photon
                            shooting.  This is only relevant if `n_photons=0`, so the number of
                            photons is being automatically calculated.  In that case, if the image
                            noise is dominated by the sky background, then you can get away with
                            using fewer shot photons than the full `n_photons = flux`.  Essentially
                            each shot photon can have a `flux > 1`, which increases the noise in
                            each pixel.  The `max_extra_noise` parameter specifies how much extra
                            noise per pixel is allowed because of this approximation.  A typical
                            value for this might be `max_extra_noise = sky_level / 100` where
                            `sky_level` is the flux per pixel due to the sky.  Note that this uses
                            a "variance" definition of noise, not a "sigma" definition.
                            [default: 0.]
        @param poisson_flux Whether to allow total object flux scaling to vary according to
                            Poisson statistics for `n_photons` samples when photon shooting.
                            [default: True, unless `n_photons` is given, in which case the default
                            is False]
<<<<<<< HEAD
        @param sensor       An optional Sensor instance, which will be used to accumulate the
                            photons onto the image. [default: None]
=======
        @param surface_ops  A list of operators that can modify the photon array that will be
                            applied in order before accumulating the photons on the sensor.
                            [default: ()]
>>>>>>> 58baa47c
        @param gain         The number of photons per ADU ("analog to digital units", the units of
                            the numbers output from a CCD).  [default: 1.]

        @returns The total flux of photons that landed inside the image bounds.
        """
        # Make sure the type of n_photons is correct and has a valid value:
        if n_photons < 0.:
            raise ValueError("Invalid n_photons < 0.")

        if poisson_flux is None:
            if n_photons == 0.: poisson_flux = True
            else: poisson_flux = False

        # Check that either n_photons is set to something or flux is set to something
        if n_photons == 0. and self.getFlux() == 1.:
            import warnings
            warnings.warn(
                    "Warning: drawImage for object with flux == 1, area == 1, and "
                    "exptime == 1, but n_photons == 0.  This will only shoot a single photon.")

        # Setup the rng if not provided one.
        if rng is None:
            ud = galsim.UniformDeviate()
        elif isinstance(rng, galsim.BaseDeviate):
            ud = galsim.UniformDeviate(rng)
        else:
            raise TypeError("The rng provided is not a BaseDeviate")

        # Make sure the image is set up to have unit pixel scale and centered at 0,0.
        if image.wcs != galsim.PixelScale(1.0):
            raise ValueError("drawPhot requires an image with scale=1.0")
        if image.center() != galsim.PositionI(0,0):
            raise ValueError("drawPhot requires an image centered at 0,0")

        if sensor is None:
            sensor = galsim.Sensor()
        elif not isinstance(sensor, galsim.Sensor):
            raise TypeError("The sensor provided is not a Sensor instance")

        Ntot, g = self._calculate_nphotons(n_photons, poisson_flux, max_extra_noise, ud)

        if gain != 1.:
            g /= gain

        # total flux falling inside image bounds, this will be returned on exit.
        added_flux = 0.

        # Don't do more than this at a time to keep the  memory usage reasonable.
        maxN = 100000

        # Nleft is the number of photons remaining to shoot.
        Nleft = Ntot
        while Nleft > 0:
            # Shoot at most maxN at a time
            thisN = min(maxN, Nleft)

            try:
                phot_array = self.SBProfile.shoot(thisN, ud)
            except RuntimeError:  # pragma: no cover
                # Give some extra explanation as a warning, then raise the original exception
                # so the traceback shows as much detail as possible.
                import warnings
                warnings.warn(
                    "Unable to draw this GSObject with photon shooting.  Perhaps it is a "+
                    "Deconvolve or is a compound including one or more Deconvolve objects.")
                raise

            phot_array.scaleFlux(g * thisN / Ntot)

<<<<<<< HEAD
            added_flux += sensor.accumulate(phot_array, image)
            Nleft -= thisN;
=======
            for op in surface_ops:
                op.applyTo(phot_array)

            added_flux += phot_array.addTo(image.image)
            Nleft -= thisN
>>>>>>> 58baa47c

        return added_flux


    def drawKImage(self, image=None, nx=None, ny=None, bounds=None, scale=None,
                   add_to_image=False, dk=None, wmult=1., re=None, im=None, dtype=None, gain=None):
        """Draws the k-space (complex) Image of the object, with bounds optionally set by input
        Image instance.

        Normalization is always such that image(0,0) = flux.  Unlike the real-space drawImage()
        function, the (0,0) point will always be one of the actual pixel values.  For even-sized
        images, it will be 1/2 pixel above and to the right of the true center of the image.

        Another difference from  drawImage() is that a wcs other than a simple pixel scale is not
        allowed.  There is no `wcs` parameter here, and if the images have a non-trivial wcs (and
        you don't override it with the `scale` parameter), a TypeError will be raised.

        Also, there is no convolution by a pixel.  This is just a direct image of the Fourier
        transform of the surface brightness profile.

        @param image        If provided, this will be the ImageC onto which to draw the k-space
                            image.  If `image` is None, then an automatically-sized image will be
                            created.  If `image` is given, but its bounds are undefined, then it
                            will be resized appropriately based on the profile's size.
                            [default: None]
        @param nx           If provided and `image` is None, use to set the x-direction size of the
                            image.  Must be accompanied by `ny`.
        @param ny           If provided and `image` is None, use to set the y-direction size of the
                            image.  Must be accompanied by `nx`.
        @param bounds       If provided and `image` is None, use to set the bounds of the image.
        @param scale        If provided, use this as the pixel scale, dk, for the images.
                            If `scale` is None and `image` is given, then take the provided
                            images' pixel scale (which must be equal).
                            If `scale` is None and `image` is None, then use the Nyquist scale.
                            If `scale <= 0` (regardless of `image`), then use the Nyquist scale.
                            [default: None]
        @param add_to_image Whether to add to the existing images rather than clear out
                            anything in the image before drawing.
                            Note: This requires that `image` be provided and that it has defined
                            bounds. [default: False]

        @returns an ImageC instance (created if necessary)
        """
        if isinstance(image,galsim.Image) and isinstance(nx,galsim.Image):
            # If the user calls drawK(re,im), then give the proper deprecation below.
            re = image
            im = nx
            image = None
            nx = None

        # Check for obsolete parameters
        if dk is not None and scale is None: # pragma: no cover
            from .deprecated import depr
            depr('dk', 1.1, 'scale')
            scale = dk
        if wmult != 1.: # pragma: no cover
            from .deprecated import depr
            depr('wmult', 1.5, 'GSParams(folding_threshold)',
                 'The old wmult parameter should not generally be required to get accurate FFT-'
                 'rendered images.  If you need larger FFT grids to prevent aliasing, you should '
                 'now use a gsparams object with a folding_threshold lower than the default 0.005.')
        if re is not None or im is not None: # pragma: no cover
            from .deprecated import depr
            depr('re,im', 1.5, 'image as a single complex ImageC',
                 'Warning: the input re, im images are being changed to have their arrays be '
                 'the real and imag parts of the output ImageC object.')
            if re is None or im is None:
                raise ValueError("Only one of re or im was provided.")
            if image is not None:
                raise ValueError("re and im were provided along with image")
            image = re + 1j * im
        if dtype is not None: # pragma: no cover
            from .deprecated import depr
            depr('dtype', 1.5, '', 'dtype of returned image will always be numpy.complex128')
        if gain is not None: # pragma: no cover
            from .deprecated import depr
            depr('gain', 1.5, ''
                 "The gain parameter doesn't really make sense for drawKImage.  If you had been "
                 "using it, you should now just divide the final image by gain instead.")

        # Make sure provided image is an ImageC
        if image is not None and image.array.dtype != np.complex128:
            raise ValueError("Provided image must be an ImageC (aka Image(..., dtype=complex))")

        # Possibly get the scale from image.
        if image is not None and scale is None:
            # Grab the scale to use from the image.
            # This will raise a TypeError if image.wcs is not a PixelScale
            scale = image.scale

        # The input scale (via scale or image.scale) is really a dk value, so call it that for
        # clarity here, since we also need the real-space pixel scale, which we will call dx.
        if scale is None or scale <= 0:
            dk = self.stepK()
        else:
            dk = float(scale)
        if image is not None and image.bounds.isDefined():
            dx = np.pi/( np.max(image.array.shape) // 2 * dk )
        elif scale is None or scale <= 0:
            dx = self.nyquistScale()
        else:
            # Then dk = scale, which implies that we need to have dx smaller than nyquistScale
            # by a factor of (dk/stepk)
            dx = self.nyquistScale() * dk / self.stepK()

        # If the profile needs to be constructed from scratch, the _setup_image function will
        # do that, but only if the profile is in image coordinates for the real space image.
        # So make that profile.
        real_prof = galsim.PixelScale(dx).toImage(self)
        if image is None: dtype = np.complex128
        image = real_prof._setup_image(image, nx, ny, bounds, add_to_image, np.complex128,
                                       odd=True, wmult=wmult)

        # Set the wcs of the images to use the dk scale size
        image.scale = dk

        if re is not None or im is not None: # pragma: no cover
            # Make sure the input re and im images get all the right attributes to match
            # the output image.
            # This is a hack that won't get all use cases right, but probably most of them.
            re._array = image._array.real
            im._array = image._array.imag
            b = image.bounds
            re.image = _galsim.ImageView[np.float64](re._array, b.xmin, b.ymin)
            im.image = _galsim.ImageView[np.float64](im._array, b.xmin, b.ymin)
            re.scale = image.scale
            im.scale = image.scale
            re.setOrigin(image.origin())
            im.setOrigin(image.origin())

        # Making views of the images lets us change the centers without messing up the originals.
        image.setCenter(0,0)

        self.SBProfile.drawK(image.image.view(), dk)

        if gain is not None:  # pragma: no cover
            image /= gain

        return image

    def __eq__(self, other):
        return (type(self) == type(other) and
                self.SBProfile == other.SBProfile)

    def __ne__(self, other): return not self.__eq__(other)
    def __hash__(self): return hash(("galsim.GSObject", self.SBProfile))

# Pickling an SBProfile is a bit tricky, since it's a base class for lots of other classes.
# Normally, we'll know what the derived class is, so we can just use the pickle stuff that is
# appropriate for that.  But if we get a SBProfile back from say the getObj() method of
# SBTransform, then we won't know what class it should be.  So, in this case, we use the
# repr to do the pickling.  This isn't usually a great idea in general, but it provides a
# convenient way to get the SBProfile to be the correct type in this case.
# So, getstate just returns the repr string.  And setstate builds the right kind of object
# by essentially doing `self = eval(repr)`.
_galsim.SBProfile.__getstate__ = lambda self: self.serialize()
def SBProfile_setstate(self, state):
    import galsim
    # In case the serialization uses these:
    from numpy import array, int16, int32, float32, float64
    # The serialization of an SBProfile object should eval to the right thing.
    # We essentially want to do `self = eval(state)`.  But that doesn't work in python of course.
    # Se we break up the serialization into the class and the args, then call init with that.
    cls, args = state.split('(',1)
    args = args[:-1]  # Remove final paren
    args = eval(args)
    self.__class__ = eval(cls)
    self.__init__(*args)
_galsim.SBProfile.__setstate__ = SBProfile_setstate
# Quick and dirty.  Just check serializations are equal.
_galsim.SBProfile.__eq__ = lambda self, other: self.serialize() == other.serialize()
_galsim.SBProfile.__ne__ = lambda self, other: not self.__eq__(other)
_galsim.SBProfile.__hash__ = lambda self: hash(self.serialize())<|MERGE_RESOLUTION|>--- conflicted
+++ resolved
@@ -979,11 +979,8 @@
     def drawImage(self, image=None, nx=None, ny=None, bounds=None, scale=None, wcs=None, dtype=None,
                   method='auto', area=1., exptime=1., gain=1., add_to_image=False,
                   use_true_center=True, offset=None, n_photons=0., rng=None, max_extra_noise=0.,
-<<<<<<< HEAD
-                  poisson_flux=None, sensor=None, setup_only=False, dx=None, wmult=1.):
-=======
-                  poisson_flux=None, surface_ops=(), setup_only=False, dx=None, wmult=1.):
->>>>>>> 58baa47c
+                  poisson_flux=None, surface_ops=(), sensor=None, setup_only=False,
+                  dx=None, wmult=1.):
         """Draws an Image of the object.
 
         The drawImage() method is used to draw an Image of the current object using one of several
@@ -1236,14 +1233,11 @@
                             Poisson statistics for `n_photons` samples when photon shooting.
                             [default: True, unless `n_photons` is given, in which case the default
                             is False]
-<<<<<<< HEAD
-        @param sensor       An optional Sensor instance, which will be used to accumulate the
-                            photons onto the image. [default: None]
-=======
         @param surface_ops  A list of operators that can modify the photon array that will be
                             applied in order before accumulating the photons on the sensor.
                             [default: ()]
->>>>>>> 58baa47c
+        @param sensor       An optional Sensor instance, which will be used to accumulate the
+                            photons onto the image. [default: None]
         @param setup_only   Don't actually draw anything on the image.  Just make sure the image
                             is set up correctly.  This is used internally by GalSim, but there
                             may be cases where the user will want the same functionality.
@@ -1358,13 +1352,7 @@
 
         if method == 'phot':
             added_photons = prof.drawPhot(imview, n_photons, rng, max_extra_noise, poisson_flux,
-<<<<<<< HEAD
-                                          sensor, gain)
-=======
-                                          surface_ops, gain)
-        elif prof.isAnalyticX():
-            added_photons = prof.drawReal(imview)
->>>>>>> 58baa47c
+                                          surface_ops, sensor, gain)
         else:
             # If not using phot, but doing sensor, then make a copy.
             if sensor is not None:
@@ -1386,7 +1374,12 @@
                     ud = galsim.UniformDeviate(rng)
                 else:
                     raise TypeError("The rng provided is not a BaseDeviate")
+
                 phot_array = galsim._galsim.PhotonArray(draw_image.image, 1., ud)
+
+                for op in surface_ops:
+                    op.applyTo(phot_array)
+
                 added_photons = sensor.accumulate(phot_array, imview)
                 print 'added_photons = ',added_photons
 
@@ -1640,11 +1633,7 @@
 
 
     def drawPhot(self, image, n_photons=0, rng=None, max_extra_noise=None, poisson_flux=False,
-<<<<<<< HEAD
-                 sensor=None, gain=1.0):
-=======
-                 surface_ops=(), gain=1.0):
->>>>>>> 58baa47c
+                 surface_ops=(), sensor=None, gain=1.0):
         """
         Draw this profile into an Image by shooting photons.
 
@@ -1694,14 +1683,11 @@
                             Poisson statistics for `n_photons` samples when photon shooting.
                             [default: True, unless `n_photons` is given, in which case the default
                             is False]
-<<<<<<< HEAD
-        @param sensor       An optional Sensor instance, which will be used to accumulate the
-                            photons onto the image. [default: None]
-=======
         @param surface_ops  A list of operators that can modify the photon array that will be
                             applied in order before accumulating the photons on the sensor.
                             [default: ()]
->>>>>>> 58baa47c
+        @param sensor       An optional Sensor instance, which will be used to accumulate the
+                            photons onto the image. [default: None]
         @param gain         The number of photons per ADU ("analog to digital units", the units of
                             the numbers output from a CCD).  [default: 1.]
 
@@ -1771,16 +1757,11 @@
 
             phot_array.scaleFlux(g * thisN / Ntot)
 
-<<<<<<< HEAD
+            for op in surface_ops:
+                op.applyTo(phot_array)
+
             added_flux += sensor.accumulate(phot_array, image)
             Nleft -= thisN;
-=======
-            for op in surface_ops:
-                op.applyTo(phot_array)
-
-            added_flux += phot_array.addTo(image.image)
-            Nleft -= thisN
->>>>>>> 58baa47c
 
         return added_flux
 
