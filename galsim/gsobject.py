--- conflicted
+++ resolved
@@ -1645,13 +1645,8 @@
         return iN, g
 
 
-<<<<<<< HEAD
     def drawPhot(self, image, n_photons=0, rng=None, max_extra_noise=None, poisson_flux=False,
                  surface_ops=(), sensor=None, gain=1.0, maxN=100000):
-=======
-    def drawPhot(self, image, n_photons=0, rng=None, max_extra_noise=0., poisson_flux=False,
-                 surface_ops=(), gain=1.0):
->>>>>>> 9c9bcf77
         """
         Draw this profile into an Image by shooting photons.
 
@@ -1709,8 +1704,8 @@
         @param gain         The number of photons per ADU ("analog to digital units", the units of
                             the numbers output from a CCD).  [default: 1.]
 
-        @param maxN         If provided, sets the maximum number of photons that can be added to an image
-                            with a single call to drawImage
+        @param maxN         If provided, sets the maximum number of photons that can be added to an
+                            image with a single call to drawImage
 
         @returns The total flux of photons that landed inside the image bounds.
         """
