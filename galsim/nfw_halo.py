--- conflicted
+++ resolved
@@ -143,16 +143,11 @@
         elif not isinstance(cosmo,Cosmology):
             raise TypeError("Invalid cosmo parameter in NFWHalo constructor")
 
-<<<<<<< HEAD
-        halo_pos = PositionD(halo_pos)
-
-=======
         # Make sure things are the right types.
->>>>>>> 21daa743
         self.M = float(mass)
         self.c = float(conc)
         self.z = float(redshift)
-        self.halo_pos = galsim.PositionD(halo_pos)
+        self.halo_pos = PositionD(halo_pos)
         self.cosmo = cosmo
 
         # calculate scale radius
@@ -220,6 +215,9 @@
         @param x        Radial coordinate in units of rs (scale radius of halo), i.e., `x=r/rs`.
         @param ks       Lensing strength prefactor.
         """
+        # convenience: call with single number
+        if not isinstance(x, np.ndarray):
+            return self.__kappa(np.array([x], dtype='float'), np.array([ks], dtype='float'))[0]
         out = np.zeros_like(x, dtype=float)
 
         # 3 cases: x > 1, x < 1, and |x-1| < 0.001
@@ -242,6 +240,9 @@
         @param x        Radial coordinate in units of rs (scale radius of halo), i.e., `x=r/rs`.
         @param ks       Lensing strength prefactor.
         """
+        # convenience: call with single number
+        if not isinstance(x, np.ndarray):
+            return self.__gamma(np.array([x], dtype='float'), np.array([ks], dtype='float'))[0]
         out = np.zeros_like(x, dtype=float)
 
         mask = np.where(x > 0.01)[0]
@@ -271,25 +272,7 @@
         k_s = dl * self.rs * rho_s / Sigma_c
         return k_s
 
-<<<<<<< HEAD
     def getShear(self, pos, z_s, units=arcsec, reduced=True):
-=======
-    @staticmethod
-    def _return(pos, value_list):
-        """Helper to return a value in the right form.
-
-        if pos represents a single positions, return value_list[0]
-        else return array(value_list)
-        """
-        if isinstance(pos, galsim.PositionD):
-            return value_list[0]
-        elif len(pos) == 2 and isinstance(pos[0],float):
-            return value_list[0]
-        else:
-            return np.array(value_list)
-
-    def getShear(self, pos, z_s, units=galsim.arcsec, reduced=True):
->>>>>>> 21daa743
         """Calculate (reduced) shear of halo at specified positions.
 
         @param pos          Position(s) of the source(s), assumed to be post-lensing!
@@ -303,16 +286,11 @@
                             [default: galsim.arcsec]
         @param reduced      Whether returned shear(s) should be reduced shears. [default: True]
 
-<<<<<<< HEAD
-        @returns the (possibly reduced) shears as a tuple (g1,g2) (either scalars or numpy arrays)
-=======
-        @returns the reduced shears as a tuple (g1,g2)
+        @returns the (possibly reduced) shears as a tuple (g1,g2)
 
         If the input `pos` is given a single position, (g1,g2) are the two shear components.
         If the input `pos` is given a list/array of positions, they are NumPy arrays.
->>>>>>> 21daa743
-        """
-        # Convert to numpy arrays for internal usage:
+        """
         pos_x, pos_y = utilities._convertPositions(pos, units, 'getShear')
         return self._getShear(pos_x, pos_y, z_s, reduced)
 
@@ -329,7 +307,7 @@
         r = ((pos_x - self.halo_pos.x)**2 + (pos_y - self.halo_pos.y)**2)**0.5/self.rs_arcsec
         # compute strength of lensing fields
         ks = self.__ks(z_s)
-        if isinstance(z_s, np.ndarray) == False:
+        if not isinstance(z_s, np.ndarray):
             ks = ks*np.ones_like(r)
         g = self.__gamma(r, ks)
 
@@ -349,14 +327,8 @@
         g2 = -g*sin2phi
         return g1, g2
 
-<<<<<<< HEAD
+
     def getConvergence(self, pos, z_s, units=arcsec):
-=======
-        return self._return(pos,g1), self._return(pos,g2)
-
-
-    def getConvergence(self, pos, z_s, units=galsim.arcsec):
->>>>>>> 21daa743
         """Calculate convergence of halo at specified positions.
 
         @param pos          Position(s) of the source(s), assumed to be post-lensing!
@@ -369,14 +341,10 @@
         @param units        Angular units of coordinates (only arcsec implemented so far).
                             [default: galsim.arcsec]
 
-<<<<<<< HEAD
-        @returns the convergence as either a scalar or a numpy array
-=======
         @returns the convergence, kappa
 
         If the input `pos` is given a single position, kappa is the convergence value.
         If the input `pos` is given a list/array of positions, kappa is a NumPy array.
->>>>>>> 21daa743
         """
 
         # Convert to numpy arrays for internal usage:
@@ -395,18 +363,12 @@
         r = ((pos_x - self.halo_pos.x)**2 + (pos_y - self.halo_pos.y)**2)**0.5/self.rs_arcsec
         # compute strength of lensing fields
         ks = self.__ks(z_s)
-        if isinstance(z_s, np.ndarray) == False:
+        if not isinstance(z_s, np.ndarray):
             ks = ks*np.ones_like(r)
         kappa = self.__kappa(r, ks)
         return kappa
 
-<<<<<<< HEAD
     def getMagnification(self, pos, z_s, units=arcsec):
-=======
-        return self._return(pos,kappa)
-
-    def getMagnification(self, pos, z_s, units=galsim.arcsec):
->>>>>>> 21daa743
         """Calculate magnification of halo at specified positions.
 
         @param pos          Position(s) of the source(s), assumed to be post-lensing!
@@ -419,14 +381,10 @@
         @param units        Angular units of coordinates (only arcsec implemented so far).
                             [default: galsim.arcsec]
 
-<<<<<<< HEAD
-        @returns the magnification as either a scalar or a numpy array
-=======
         @returns the magnification mu
 
         If the input `pos` is given a single position, mu is the magnification value.
         If the input `pos` is given a list/array of positions, mu is a NumPy array.
->>>>>>> 21daa743
         """
         # Convert to numpy arrays for internal usage:
         pos_x, pos_y = utilities._convertPositions(pos, units, 'getMagnification')
@@ -444,7 +402,7 @@
         r = ((pos_x - self.halo_pos.x)**2 + (pos_y - self.halo_pos.y)**2)**0.5/self.rs_arcsec
         # compute strength of lensing fields
         ks = self.__ks(z_s)
-        if isinstance(z_s, np.ndarray) == False:
+        if not isinstance(z_s, np.ndarray):
             ks = ks*np.ones_like(r)
         g = self.__gamma(r, ks)
         kappa = self.__kappa(r, ks)
@@ -452,13 +410,7 @@
         mu = 1. / ( (1.-kappa)**2 - g**2 )
         return mu
 
-<<<<<<< HEAD
     def getLensing(self, pos, z_s, units=arcsec):
-=======
-        return self._return(pos,mu)
-
-    def getLensing(self, pos, z_s, units=galsim.arcsec):
->>>>>>> 21daa743
         """Calculate lensing shear and magnification of halo at specified positions.
 
         @param pos          Position(s) of the source(s), assumed to be post-lensing!
@@ -471,16 +423,11 @@
         @param units        Angular units of coordinates (only arcsec implemented so far).
                             [default: galsim.arcsec]
 
-<<<<<<< HEAD
-        @returns the reduced shears and magnifications as a tuple (g1,g2,mu) (each being
-                 either a scalar or a numpy array)
-=======
         @returns the reduced shears and magnifications as a tuple (g1,g2,mu)
 
         If the input `pos` is given a single position, the return values are the shear and
         magnification values at that position.
         If the input `pos` is given a list/array of positions, they are NumPy arrays.
->>>>>>> 21daa743
         """
         # Convert to numpy arrays for internal usage:
         pos_x, pos_y = utilities._convertPositions(pos, units, 'getLensing')
@@ -499,7 +446,7 @@
         r = ((pos_x - self.halo_pos.x)**2 + (pos_y - self.halo_pos.y)**2)**0.5/self.rs_arcsec
         # compute strength of lensing fields
         ks = self.__ks(z_s)
-        if isinstance(z_s, np.ndarray) == False:
+        if not isinstance(z_s, np.ndarray):
             ks = ks*np.ones_like(r)
         g = self.__gamma(r, ks)
         kappa = self.__kappa(r, ks)
@@ -515,9 +462,4 @@
         sin2phi = np.divide(2*dx*dy, drsq, where=(drsq != 0.))
         g1 = -g*cos2phi
         g2 = -g*sin2phi
-<<<<<<< HEAD
-        return g1, g2, mu
-=======
-
-        return self._return(pos,g1), self._return(pos,g2), self._return(pos,mu)
->>>>>>> 21daa743
+        return g1, g2, mu