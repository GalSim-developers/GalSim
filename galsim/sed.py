--- conflicted
+++ resolved
@@ -25,14 +25,12 @@
 from astropy import constants
 import weakref
 
-<<<<<<< HEAD
 from .gsobject import GSObject
 from .table import LookupTable
 from . import utilities
-=======
-import galsim
-from galsim.utilities import WeakMethod, lazy_property, combine_wave_list
->>>>>>> 97522851
+from . import integ
+from . import dcr
+from .utilities import WeakMethod, lazy_property, combine_wave_list
 
 class SED(object):
     """Object to represent the spectral energy distributions of stars and galaxies.
@@ -208,24 +206,14 @@
         if _wave_list is not None:
             self.wave_list = _wave_list
             self.blue_limit = float(_blue_limit)
-<<<<<<< HEAD
-            self.red_limit = float('inf') if _red_limit == "float('inf')" else float(_red_limit)
-            return
-
-        if isinstance(self._spec, LookupTable):
-            self.wave_list = ((self._spec.getArgs() * self.wave_type)
-                              .to(units.nm, units.spectral()).value)
-            self.wave_list *= (1.0 + self.redshift)
-=======
             self.red_limit = float(_red_limit)
-        elif isinstance(self._spec, galsim.LookupTable):
+        elif isinstance(self._spec, LookupTable):
             self.wave_list = np.array(self._spec.getArgs())
             if self.wave_factor:
                 self.wave_list *= (1.0 + self.redshift) / self.wave_factor
             else:
                 self.wave_list = (self.wave_list*self.wave_type).to(units.nm, units.spectral()).value
                 self.wave_list *= (1.0 + self.redshift)
->>>>>>> 97522851
             self.blue_limit = float(np.min(self.wave_list))
             self.red_limit = float(np.max(self.wave_list))
         else:
@@ -326,17 +314,8 @@
                 # a valid spectrum specification.
                 # Are there any other types of errors we should trap here?
                 try:
-<<<<<<< HEAD
                     self._spec = utilities.math_eval('lambda wave : ' + self._orig_spec)
-                    from numbers import Real
-                    if not isinstance(self._spec(700.0), Real):
-                        raise ValueError("The given SED function, %r, did not return a valid"
-                                         " number at test wavelength %s"%(
-                                         self._spec, 700.0))
-=======
-                    self._spec = galsim.utilities.math_eval('lambda wave : ' + self._orig_spec)
                     test_value = self._spec(700.0)
->>>>>>> 97522851
                 except ArithmeticError:
                     test_value = 0
                 except Exception as e:
@@ -411,17 +390,8 @@
                 if self.spectral:
                     f = self._rest_nm_to_photons(x)
                 else:
-<<<<<<< HEAD
-                    x = self.wave_list / (1.0 + self.redshift)
-                    if self.spectral:
-                        f = self._rest_nm_to_photons(x)
-                    else:
-                        f = self._rest_nm_to_dimensionless(x)
-                    self._fast_spec = LookupTable(x, f, interpolant='linear')
-=======
                     f = self._rest_nm_to_dimensionless(x)
-                return galsim.LookupTable(x, f, interpolant='linear')
->>>>>>> 97522851
+                return LookupTable(x, f, interpolant='linear')
 
     def _call_fast(self, wave):
         """ Return either flux in photons / sec / cm^2 / nm, or dimensionless normalization.
@@ -433,14 +403,7 @@
         @returns     Flux or normalization.
         """
         self._check_bounds(wave)
-<<<<<<< HEAD
-
-        self._make_fast_spec()
-
-        return self._fast_spec(wave / (1.0 + self.redshift))
-=======
         return self._fast_spec(np.asarray(wave) / (1.0 + self.redshift))
->>>>>>> 97522851
 
     def _call_slow(self, wave):
         """ Return flux in photons / sec / cm^2 / nm or dimensionless normalization.
@@ -466,13 +429,7 @@
 
         # Manipulate output units
         if self.spectral:
-<<<<<<< HEAD
-            out = out * self.flux_type
-            out = out.to(_photons, units.spectral_density(rest_wave_quantity)).value
-
-=======
             out = self._flux_to_photons(out, rest_wave_native)
->>>>>>> 97522851
         return out
 
     def __call__(self, wave):
@@ -488,16 +445,6 @@
         @returns photon flux density in units of photons/nm/cm^2/s if self.spectral, or
                  dimensionless normalization if self.dimensionless.
         """
-<<<<<<< HEAD
-        # Convert list-like things to numpy arrays
-        try:
-            len(wave)
-        except TypeError:
-            pass
-        else:
-            wave = np.array(wave)
-
-=======
         return self._call(wave)
 
     def _mul_sed(self, other):
@@ -527,15 +474,14 @@
         """Equivalent to self * other when other is a Bandpass"""
         wave_list, blue_limit, red_limit = combine_wave_list(self, other)
         zfactor = (1.0+self.redshift) / other.wave_factor
->>>>>>> 97522851
         if self.fast:
-            if (isinstance(self._fast_spec, galsim.LookupTable)
+            if (isinstance(self._fast_spec, LookupTable)
                 and not self._fast_spec.x_log
                 and not self._fast_spec.f_log
                 and self._fast_spec.interpolant == 'linear'):
                 x = wave_list / (1.0 + self.redshift)
                 f = self._fast_spec(x) * other._tp(x*zfactor)
-                spec = galsim.LookupTable(x, f, interpolant='linear')
+                spec = LookupTable(x, f, interpolant='linear')
             else:
                 spec = lambda w: self._fast_spec(w) * other._tp(w*zfactor)
         else:
@@ -548,13 +494,13 @@
     def _mul_scalar(self, other):
         """Equivalent to self * other when other is a scalar"""
         # If other is a scalar and self._spec a LookupTable, then remake that LookupTable.
-        if isinstance(self._spec, galsim.LookupTable):
+        if isinstance(self._spec, LookupTable):
             wave_type = self.wave_type
             flux_type = self.flux_type
             x = self._spec.getArgs()
             f = np.array(self._spec.getVals()) * other
-            spec = galsim.LookupTable(x, f, x_log=self._spec.x_log, f_log=self._spec.f_log,
-                                      interpolant=self._spec.interpolant)
+            spec = LookupTable(x, f, x_log=self._spec.x_log, f_log=self._spec.f_log,
+                               interpolant=self._spec.interpolant)
         elif self._const:
             spec = self._spec(42.0) * other
             wave_type = 'nm'
@@ -592,57 +538,17 @@
             if other._const:
                 return self._mul_scalar(other._spec(42.0))  # const, so can eval anywhere.
             elif self._const:
-<<<<<<< HEAD
-                return other.__mul__(self._spec(42.0))
-
-            if self.spectral:
-                redshift = self.redshift
-            elif other.spectral:
-                redshift = other.redshift
-            else:
-                redshift = 0.0
-
-            fast = self.fast and other.fast
-
-            wave_list, blue_limit, red_limit = utilities.combine_wave_list(self, other)
-            if fast:
-                # Make sure _fast_spec exists in both
-                self._make_fast_spec()
-                other._make_fast_spec()
-                zfactor1 = (1.+redshift) / (1.+self.redshift)
-                zfactor2 = (1.+redshift) / (1.+other.redshift)
-                spec = lambda w: self._fast_spec(w * zfactor1) * other._fast_spec(w * zfactor2)
-=======
                 return other._mul_scalar(self._spec(42.0))
->>>>>>> 97522851
             else:
                 return self._mul_sed(other)
 
         # Product of SED and achromatic GSObject is a `ChromaticTransformation`.
-<<<<<<< HEAD
-        if isinstance(other, GSObject):
+        elif isinstance(other, GSObject):
             return Transform(other, flux_ratio=self)
 
         # Product of SED and Bandpass is (filtered) SED.  The `redshift` attribute is retained.
-        if isinstance(other, Bandpass):
-            wave_list, blue_limit, red_limit = utilities.combine_wave_list(self, other)
-            zfactor = (1.0+self.redshift) * other.wave_factor
-            if self.fast:
-                self._make_fast_spec()
-                spec = lambda w: self._fast_spec(w) * other._tp(w*zfactor)
-            else:
-                spec = lambda w: self(w*(1.0+self.redshift)) * other._tp(w*zfactor)
-            return SED(spec, 'nm', 'fphotons', redshift=self.redshift, fast=self.fast,
-                       _blue_limit=blue_limit, _red_limit=red_limit, _wave_list=wave_list,
-                       _spectral=self.spectral)
-=======
-        elif isinstance(other, galsim.GSObject):
-            return galsim.Transform(other, flux_ratio=self)
-
-        # Product of SED and Bandpass is (filtered) SED.  The `redshift` attribute is retained.
-        elif isinstance(other, galsim.Bandpass):
+        elif isinstance(other, Bandpass):
             return self._mul_bandpass(other)
->>>>>>> 97522851
 
         # Product of SED with generic callable is also a (filtered) SED, with retained `redshift`.
         elif hasattr(other, '__call__'):
@@ -656,39 +562,11 @@
                        _wave_list=self.wave_list,
                        _spectral=self.spectral)
 
-<<<<<<< HEAD
-        if isinstance(other, (int, float)):
-            # If other is a scalar and self._spec a LookupTable, then remake that LookupTable.
-            if isinstance(self._spec, LookupTable):
-                wave_type = self.wave_type
-                flux_type = self.flux_type
-                x = self._spec.getArgs()
-                f = [ val * other for val in self._spec.getVals() ]
-                spec = LookupTable(x, f, x_log=self._spec.x_log, f_log=self._spec.f_log,
-                                   interpolant=self._spec.interpolant)
-            elif self._const:
-                spec = self._spec(42.0) * other
-                wave_type = 'nm'
-                flux_type = '1'
-            else:
-                wave_type = 'nm'
-                flux_type = 'fphotons' if self.spectral else '1'
-                if self.fast:
-                    self._make_fast_spec()
-                    spec = lambda w: self._fast_spec(w) * other
-                else:
-                    spec = lambda w: self(w*(1.0+self.redshift)) * other
-            return SED(spec, wave_type, flux_type, redshift=self.redshift, fast=self.fast,
-                       _blue_limit=self.blue_limit, _red_limit=self.red_limit,
-                       _wave_list=self.wave_list,
-                       _spectral=self.spectral)
-=======
         elif isinstance(other, (int, float)):
             return self._mul_scalar(other)
 
         else:
             raise TypeError("Cannot multiply an SED by %s"%(other))
->>>>>>> 97522851
 
     def __rmul__(self, other):
         return self*other
@@ -739,11 +617,7 @@
         else:
             raise TypeError("Cannot add SEDs with incompatible dimensions.")
 
-<<<<<<< HEAD
-        wave_list, blue_limit, red_limit = utilities.combine_wave_list(self, other)
-=======
         wave_list, blue_limit, red_limit = combine_wave_list(self, other)
->>>>>>> 97522851
 
         # If both SEDs are `fast`, and both `_fast_spec`s are LookupTables, then make a new
         # LookupTable instead and preserve picklability.
@@ -753,21 +627,12 @@
         other(blue_limit)
         if (self.fast
                 and other.fast
-<<<<<<< HEAD
                 and isinstance(self._fast_spec, LookupTable)
                 and isinstance(other._fast_spec, LookupTable)
-                and self._fast_spec.x_log == False
-                and other._fast_spec.x_log == False
-                and self._fast_spec.f_log == False
-                and other._fast_spec.f_log == False
-=======
-                and isinstance(self._fast_spec, galsim.LookupTable)
-                and isinstance(other._fast_spec, galsim.LookupTable)
                 and not self._fast_spec.x_log
                 and not other._fast_spec.x_log
                 and not self._fast_spec.f_log
                 and not other._fast_spec.f_log
->>>>>>> 97522851
                 and self._fast_spec.interpolant == 'linear'
                 and other._fast_spec.interpolant == 'linear'):
             x = wave_list / (1.0 + self.redshift)
@@ -871,38 +736,16 @@
         from . import integ
         if self.dimensionless:
             raise TypeError("Cannot calculate flux of dimensionless SED.")
-<<<<<<< HEAD
         if len(bandpass.wave_list) > 0 or len(self.wave_list) > 0:
             slop = 1e-6 # nm
             if (self.blue_limit > bandpass.blue_limit + slop
                     or self.red_limit < bandpass.red_limit - slop):
                 raise ValueError("SED undefined within Bandpass")
-            x, _, _ = utilities.combine_wave_list(self, bandpass)
+            x, _, _ = combine_wave_list(self, bandpass)
             return np.trapz(bandpass(x) * self(x), x)
         else:
-            return galsim.integ.int1d(lambda w: bandpass(w)*self(w),
-                                      bandpass.blue_limit, bandpass.red_limit)
-=======
-        if bandpass is None: # do bolometric flux
-            from galsim.deprecated import depr
-            depr('Using calculateFlux(bandpass=None) to compute a bolometric flux', 1.5, '',
-                 "If you need this functionality, you can use a pseudo-bolometric Bandpass created "
-                 "with:  bp = Bandpass('1', 'nm', blue_limit=sed.blue_limit, "
-                 "red_limit=sed.red_limit)")
-            bp = galsim.Bandpass('1', 'nm', self.blue_limit, self.red_limit)
-            return self.calculateFlux(bp)
-        else: # do flux through bandpass
-            if len(bandpass.wave_list) > 0 or len(self.wave_list) > 0:
-                slop = 1e-6 # nm
-                if (self.blue_limit > bandpass.blue_limit + slop
-                        or self.red_limit < bandpass.red_limit - slop):
-                    raise ValueError("SED undefined within Bandpass")
-                x, _, _ = combine_wave_list(self, bandpass)
-                return np.trapz(bandpass(x) * self(x), x)
-            else:
-                return galsim.integ.int1d(lambda w: bandpass(w)*self(w),
-                                          bandpass.blue_limit, bandpass.red_limit)
->>>>>>> 97522851
+            return integ.int1d(lambda w: bandpass(w)*self(w),
+                               bandpass.blue_limit, bandpass.red_limit)
 
     def calculateMagnitude(self, bandpass):
         """ Return the SED magnitude through a Bandpass `bandpass`.  Note that this requires
@@ -954,13 +797,8 @@
             spec_native = self._spec(rest_wave_native)
 
             # Note that this is thinning in native units, not nm and photons/nm.
-<<<<<<< HEAD
             newx, newf = utilities.thin_tabulated_values(
-                    rest_wave_native_units, spec_native_units,
-=======
-            newx, newf = galsim.utilities.thin_tabulated_values(
                     rest_wave_native, spec_native,
->>>>>>> 97522851
                     trim_zeros=trim_zeros, preserve_range=preserve_range, fast_search=fast_search)
 
             newspec = LookupTable(newx, newf, interpolant='linear')
@@ -991,40 +829,12 @@
         @returns a tuple.  The first element is the vector of DCR first moment shifts, and the
                  second element is the 2x2 matrix of DCR second (central) moment shifts.
         """
-<<<<<<< HEAD
-        from .angle import radians
-        from . import dcr
-        from . import integ
-        if self.dimensionless:
-            raise TypeError("Cannot calculate DCR shifts of dimensionless SED.")
-        if 'zenith_angle' in kwargs:
-            zenith_angle = kwargs.pop('zenith_angle')
-            parallactic_angle = kwargs.pop('parallactic_angle', 0.0*radians)
-        elif 'obj_coord' in kwargs:
-            obj_coord = kwargs.pop('obj_coord')
-            if 'zenith_coord' in kwargs:
-                zenith_coord = kwargs.pop('zenith_coord')
-                zenith_angle, parallactic_angle = dcr.zenith_parallactic_angles(
-                    obj_coord=obj_coord, zenith_coord=zenith_coord)
-            else:
-                if 'HA' not in kwargs or 'latitude' not in kwargs:
-                    raise TypeError("calculateDCRMomentShifts requires either zenith_coord or "+
-                                    "(HA, latitude) when obj_coord is specified!")
-                HA = kwargs.pop('HA')
-                latitude = kwargs.pop('latitude')
-                zenith_angle, parallactic_angle = dcr.zenith_parallactic_angles(
-                    obj_coord=obj_coord, HA=HA, latitude=latitude)
-        else:
-            raise TypeError(
-                "Need to specify zenith_angle and parallactic_angle in calculateDCRMomentShifts!")
-=======
         from .dcr import parse_dcr_angles
         if self.dimensionless:
             raise TypeError("Cannot calculate DCR shifts of dimensionless SED.")
 
         zenith_angle, parallactic_angle, kwargs = parse_dcr_angles(**kwargs)
 
->>>>>>> 97522851
         # Any remaining kwargs will get forwarded to galsim.dcr.get_refraction
         # Check that they're valid
         for kw in kwargs:
@@ -1035,36 +845,22 @@
         # Now actually start calculating things.
         flux = self.calculateFlux(bandpass)
         if len(bandpass.wave_list) > 0:
-<<<<<<< HEAD
-            x, _, _ = utilities.combine_wave_list([self, bandpass])
+            x, _, _ = combine_wave_list([self, bandpass])
             R = dcr.get_refraction(x, zenith_angle, **kwargs)
-=======
-            x, _, _ = combine_wave_list([self, bandpass])
-            R = galsim.dcr.get_refraction(x, zenith_angle, **kwargs)
->>>>>>> 97522851
             photons = self(x)
             throughput = bandpass(x)
             Rbar = np.trapz(throughput * photons * R, x) / flux
             V = np.trapz(throughput * photons * (R-Rbar)**2, x) / flux
         else:
             weight = lambda w: bandpass(w) * self(w)
-<<<<<<< HEAD
             Rbar_kernel = lambda w: dcr.get_refraction(w, zenith_angle, **kwargs)
             Rbar = integ.int1d(lambda w: weight(w) * Rbar_kernel(w),
                                bandpass.blue_limit, bandpass.red_limit)
+            Rbar /= flux
             V_kernel = lambda w: (dcr.get_refraction(w, zenith_angle, **kwargs) - Rbar)**2
             V = integ.int1d(lambda w: weight(w) * V_kernel(w),
                             bandpass.blue_limit, bandpass.red_limit)
-=======
-            Rbar_kernel = lambda w: galsim.dcr.get_refraction(w, zenith_angle, **kwargs)
-            Rbar = galsim.integ.int1d(lambda w: weight(w) * Rbar_kernel(w),
-                                      bandpass.blue_limit, bandpass.red_limit)
-            Rbar /= flux
-            V_kernel = lambda w: (galsim.dcr.get_refraction(w, zenith_angle, **kwargs) - Rbar)**2
-            V = galsim.integ.int1d(lambda w: weight(w) * V_kernel(w),
-                                   bandpass.blue_limit, bandpass.red_limit)
             V /= flux
->>>>>>> 97522851
         # Rbar and V are computed above assuming that the parallactic angle is 0.  Hence we
         # need to rotate our frame by the parallactic angle to get the desired output.
         sinp, cosp = parallactic_angle.sincos()
@@ -1088,11 +884,7 @@
             raise TypeError("Cannot calculate seeing moment ratio of dimensionless SED.")
         flux = self.calculateFlux(bandpass)
         if len(bandpass.wave_list) > 0:
-<<<<<<< HEAD
-            x, _, _ = utilities.combine_wave_list([self, bandpass])
-=======
             x, _, _ = combine_wave_list([self, bandpass])
->>>>>>> 97522851
             photons = self(x)
             throughput = bandpass(x)
             return np.trapz(photons * throughput * (x/base_wavelength)**(2*alpha), x) / flux
@@ -1119,12 +911,7 @@
         @param npoints   Number of points DistDeviate should use for its internal interpolation
                          tables. [default: None, which uses the DistDeviate default]
         """
-<<<<<<< HEAD
         from .random import DistDeviate
-        if int(nphotons) != nphotons:
-            raise TypeError("'nphotons' must be integer type")
-=======
->>>>>>> 97522851
         nphotons=int(nphotons)
 
         key = (bandpass,npoints)
@@ -1136,23 +923,14 @@
             else:
                 sed = self._mul_bandpass(bandpass)
 
-<<<<<<< HEAD
-        key = (bandpass,npoints)
-        try:
-            dev = self.deviate[key]
-        except KeyError:
-            dev = DistDeviate(function=fn,x_min=sed.blue_limit,x_max=sed.red_limit, npoints=npoints)
-            self.deviate[key] = dev
-=======
-            if isinstance(sed._fast_spec, galsim.LookupTable):
-                dev = galsim.DistDeviate(function=sed._fast_spec, npoints=npoints)
+            if isinstance(sed._fast_spec, LookupTable):
+                dev = DistDeviate(function=sed._fast_spec, npoints=npoints)
             else:
                 xmin = sed.blue_limit / (1.+self.redshift)
                 xmax = sed.red_limit / (1.+self.redshift)
-                dev = galsim.DistDeviate(function=sed._fast_spec, x_min=xmin, x_max=xmax,
-                                         npoints=npoints)
+                dev = DistDeviate(function=sed._fast_spec, x_min=xmin, x_max=xmax,
+                                  npoints=npoints)
             self._cache_deviate[key] = dev
->>>>>>> 97522851
 
         # Reset the deviate explicitly
         if rng is not None: dev.reset(rng)
