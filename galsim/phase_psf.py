# Copyright (c) 2012-2017 by the GalSim developers team on GitHub
# https://github.com/GalSim-developers
#
# This file is part of GalSim: The modular galaxy image simulation toolkit.
# https://github.com/GalSim-developers/GalSim
#
# GalSim is free software: redistribution and use in source and binary forms,
# with or without modification, are permitted provided that the following
# conditions are met:
#
# 1. Redistributions of source code must retain the above copyright notice, this
#    list of conditions, and the disclaimer given in the accompanying LICENSE
#    file.
# 2. Redistributions in binary form must reproduce the above copyright notice,
#    this list of conditions, and the disclaimer given in the documentation
#    and/or other materials provided with the distribution.
#
"""@file phase_psf.py
Utilities for creating PSFs from phase screens.

For PSFs drawn using real-space or Fourier methods, these utilities essentially evaluate the Fourier
optics diffraction equation:

PSF(x, y) = int( |FT(aperture(u, v) * exp(i * phase(u, v, x, y, t)))|^2, dt)

where x, y are focal plane coordinates and u, v are pupil plane coordinates.

For method='phot', one of two possible strategies are available.  The first strategy is to draw the
PSF using Fourier methods into an InterpolatedImage, and then shoot photons from that profile.  This
strategy has good accuracy, but can be computationally expensive, particularly for atmospheric PSFs
that need to be built up in small increments to simulate a finite exposure time. The second
strategy, which can be significantly faster, especially for atmospheric PSFs, is to use the
geometric optics approximation.  This approximation has good accuracy for atmospheric PSFs, so we
make it the default for PhaseScreenPSF.  The accuracy is somewhat less good for purely optical PSFs
though, so the default behavior for OpticalPSF is to use the first strategy.  The
`geometric_shooting` keyword can be used in both cases to override the default.


The main classes of note are:

Aperture
  Class representing the illuminated region of pupil.

AtmosphericScreen
  Class implementing phase(u, v, x, y, t) for von Karman type turbulence, with possibly evolving
  "non-frozen-flow" phases.

OpticalScreen
  Class implementing optical aberrations using Zernike polynomial expansions in the wavefront.

PhaseScreenList
  Python sequence type to hold multiple phase screens, for instance to simulate turbulence at
  different altitudes, or self-consistently model atmospheric and optical phase aberrations.  A key
  method is makePSF(), which will take the list of phase screens, add them together linearly
  (Fraunhofer approximation), and evaluate the above diffraction equation to yield a
  PhaseScreenPSF object.

PhaseScreenPSF
  A GSObject holding the evaluated PSF from a set of phase screens.

OpticalPSF
  A GSObject for optical PSFs with potentially complicated pupils and Zernike aberrations.

Atmosphere
  Convenience function to quickly assemble multiple AtmosphericScreens into a PhaseScreenList.
"""

from past.builtins import basestring
from itertools import chain
from builtins import range
from heapq import heappush, heappop

import numpy as np
import galsim
from galsim import GSObject


class Aperture(object):
    """ Class representing a telescope aperture embedded in a larger pupil plane array -- for use
    with the PhaseScreenPSF class to create PSFs via Fourier or geometric optics.

    The pupil plane array is completely specified by its size, sampling interval, and pattern of
    illuminated pixels.  Pupil plane arrays can be specified either geometrically or using an image
    to indicate the illuminated pixels.  In both cases, various options exist to control the pupil
    plane size and sampling interval.

    Geometric pupil specification
    -----------------------------

    The first way to specify the details of the telescope aperture is through a series of keywords
    indicating the diameter, size of the central obscuration, and the nature of the struts
    holding up the secondary mirror (or prime focus cage, etc.).  The struts are assumed to be
    rectangular obscurations extending from the outer edge of the pupil to the outer edge of the
    obscuration disk (or to the pupil center if `obscuration = 0.`).  You can specify how many
    struts there are (evenly spaced in angle), how thick they are as a fraction of the pupil
    diameter, and what angle they start at relative to the positive y direction.

    The size (in meters) and sampling interval (in meters) of the pupil plane array representing the
    aperture can be set directly using the the `pupil_plane_size` and `pupil_plane_scale` keywords.
    However, in most situations, it's probably more convenient to let GalSim set these automatically
    based on the pupil geometry and the nature of the (potentially time-varying) phase aberrations
    from which a PSF is being derived.

    The pupil plane array physical size is by default set to twice the pupil diameter producing a
    Nyquist sampled PSF image.  While this would always be sufficient if using sinc interpolation
    over the PSF image for subsequent operations, GalSim by default uses the much faster (though
    approximate) quintic interpolant, which means that in some cases -- in particular, for
    significantly aberrated optical PSFs without atmospheric aberrations -- it may be useful to
    further increase the size of the pupil plane array, thereby increasing the sampling rate of the
    resulting PSF image.  This can be done by increasing the `oversampling` keyword.

    A caveat to the above occurs when using `geometric_shooting=True` to draw using photon-shooting.
    In this case, we only need an array just large enough to avoid clipping the pupil, which we can
    get by setting `oversampling=0.5`.

    The pupil plane array physical sampling interval (which is directly related to the resulting PSF
    image physical size) is set by default to the same interval as would be used to avoid
    significant aliasing (image folding) for an obscured Airy profile with matching diameter and
    obscuration and for the value of `folding_threshold` in the optionally specified gsparams
    argument.  If the phase aberrations are significant, however, the PSF image size computed this
    way may still not be sufficiently large to avoid aliasing.  To further increase the pupil plane
    sampling rate (and hence the PSF image size), you can increase the value of the `pad_factor`
    keyword.  An additional way to set the pupil sampling interval for a particular set of phase
    screens (i.e., for a particular PhaseScreenList) is to provide the screens in the `screen_list`
    argument.  Each screen in the list computes its own preferred sampling rate and the
    PhaseScreenList appropriately aggregates these. This last option also requires that a wavelength
    `lam` be specified, and is particularly helpful for creating PSFs derived from turbulent
    atmospheric screens.

    Finally, when specifying the pupil geometrically, Aperture may choose to make a small adjustment
    to `pupil_plane_scale` in order to produce an array with a good size for FFTs.  If your
    application depends on knowing the size and scale used with the Fourier optics framework, you
    can obtain these from the `aper.pupil_plane_size` and `aper.pupil_plane_scale` attributes.

    Pupil image specification
    --------------------------

    The second way to specify the pupil plane configuration is by passing in an image of it.  This
    can be useful, for example, if the struts are not evenly spaced or are not radially directed, as
    is assumed by the simple model for struts described above.  In this case, an exception is raised
    if keywords related to struts are also given.  On the other hand, the `obscuration` keyword is
    still used to ensure that the PSF images are not aliased, though it is ignored during the actual
    construction of the pupil plane illumination pattern.  Note that for complicated pupil
    configurations, it may be desireable to increase `pad_factor` for more fidelity at the expense
    of slower running time.  Finally, the `pupil_plane_im` that is passed in can be rotated during
    internal calculations by specifying a `pupil_angle` keyword.

    If you choose to pass in a pupil plane image, it must be a square array in which the image of
    the pupil is centered.  The areas that are illuminated should have some value >0, and the other
    areas should have a value of precisely zero.  Based on what the Aperture class determines is a
    good PSF sampling interval, the image of the pupil plane that is passed in might be zero-padded
    during internal calculations.  (The pupil plane array size and scale values can be accessed via
    the `aper.pupil_plane_size` and `aper.pupil_plane_scale` attributes.) The pixel scale of
    the pupil plane can be specified in one of three ways.  In descending order of priority, these
    are:
      1.  The `pupil_plane_scale` keyword argument (units are meters).
      2.  The `pupil_plane_im.scale` attribute (units are meters).
      3.  If (1) and (2) are both None, then the scale will be inferred by assuming that the
          illuminated pixel farthest from the image center is at a physical distance of self.diam/2.

    The `pupil_plane_size` and `lam` keywords are both ignored when constructing an Aperture from an
    image.

    @param diam                Aperture diameter in meters.
    @param lam                 Wavelength in nanometers.  [default: None]
    @param circular_pupil      Adopt a circular pupil?  [default: True]
    @param obscuration         Linear dimension of central obscuration as fraction of aperture
                               linear dimension. [0., 1.).  [default: 0.0]
    @param nstruts             Number of radial support struts to add to the central obscuration.
                               [default: 0]
    @param strut_thick         Thickness of support struts as a fraction of aperture diameter.
                               [default: 0.05]
    @param strut_angle         Angle made between the vertical and the strut starting closest to it,
                               defined to be positive in the counter-clockwise direction; must be an
                               Angle instance. [default: 0. * galsim.degrees]
    @param oversampling        Optional oversampling factor *in the image plane* for the PSF
                               eventually constructed using this Aperture.  Setting
                               `oversampling < 1` will produce aliasing in the PSF (not good).
                               [default: 1.0]
    @param pad_factor          Additional multiple by which to extend the PSF image to avoid
                               folding.  [default: 1.0]
    @param screen_list         An optional PhaseScreenList object.  If present, then get a good
                               pupil sampling interval using this object.  [default: None]
    @param pupil_plane_im      The GalSim.Image, NumPy array, or name of file containing the pupil
                               plane image, to be used instead of generating one based on the
                               obscuration and strut parameters.  [default: None]
    @param pupil_angle         If `pupil_plane_im` is not None, rotation angle for the pupil plane
                               (positive in the counter-clockwise direction).  Must be an Angle
                               instance. [default: 0. * galsim.degrees]
    @param pupil_plane_scale   Sampling interval in meters to use for the pupil plane array.  In
                               most cases, it's a good idea to leave this as None, in which case
                               GalSim will attempt to find a good value automatically.  The
                               exception is when specifying the pupil arrangement via an image, in
                               which case this keyword can be used to indicate the sampling of that
                               image.  See also `pad_factor` for adjusting the pupil sampling scale.
                               [default: None]
    @param pupil_plane_size    Size in meters to use for the pupil plane array.  In most cases, it's
                               a good idea to leave this as None, in which case GalSim will attempt
                               to find a good value automatically.  See also `oversampling` for
                               adjusting the pupil size.  [default: None]
    @param gsparams            An optional GSParams argument.  See the docstring for GSParams for
                               details. [default: None]
    """
    def __init__(self, diam, lam=None, circular_pupil=True, obscuration=0.0,
                 nstruts=0, strut_thick=0.05, strut_angle=0.0*galsim.degrees,
                 oversampling=1.0, pad_factor=1.0, screen_list=None,
                 pupil_plane_im=None, pupil_angle=0.0*galsim.degrees,
                 pupil_plane_scale=None, pupil_plane_size=None,
                 gsparams=None):

        self.diam = diam  # Always need to explicitly specify an aperture diameter.
        self._gsparams = gsparams

        if obscuration >= 1.:
            raise ValueError("Pupil fully obscured! obscuration = {:0} (>= 1)"
                             .format(obscuration))

        # You can either set geometric properties, or use a pupil image, but not both, so check for
        # that here.  One caveat is that we allow sanity checking the sampling of a pupil_image by
        # comparing it to the sampling GalSim would have used for an (obscured) Airy profile.  So
        # it's okay to specify an obscuration and a pupil_plane_im together, for example, but not
        # a pupil_plane_im and struts.
        is_default_geom = (circular_pupil and
                           nstruts == 0 and
                           strut_thick == 0.05 and
                           strut_angle == 0.0*galsim.degrees)
        if not is_default_geom and pupil_plane_im is not None:
            raise ValueError("Can't specify both geometric parameters and pupil_plane_im.")

        if screen_list is not None and lam is None:
            raise ValueError("Wavelength `lam` must be specified with `screen_list`.")

        # Although the user can set the pupil plane size and scale directly if desired, in most
        # cases it's nicer to have GalSim try to pick good values for these.

        # For the pupil plane size, we'll achieve Nyquist sampling in the focal plane if we sample
        # out to twice the diameter of the actual aperture in the pupil plane (completely
        # independent of wavelength, struts, obscurations, GSparams, and so on!).  This corresponds
        # to oversampling=1.0.  In fact, if we were willing to always use sinc interpolation, there
        # would never be any reason to go beyond this.  In practice, we usually use a faster, but
        # less accurate, quintic interpolant, which means we can benefit from improved sampling
        # (oversampling > 1.0) in some cases, especially when we're *not* modeling an atmosphere
        # which would otherwise tend to damp contributions at large k.
        good_pupil_size = 2 * diam * oversampling

        # For the pupil plane sampling interval, details like the obscuration and GSParams *are*
        # important as they affect the amount of aliasing encountered.  (An Airy profile has an
        # infinite extent in real space, so it *always* aliases at some level, more so with an
        # obscuration than without.  The GSParams settings indicate how much aliasing we're
        # willing to tolerate, so it's required here.)  To pick a good sampling interval, we start
        # with the interval that would be used for an obscured Airy GSObject profile.  If the
        # `screen_list` argument was supplied, then we also check its .stepK() method, which
        # aggregates a good sampling interval from all of the wrapped PhaseScreens, and keep the
        # smaller stepk.
        if lam is None:
            # For Airy, pupil_plane_scale is independent of wavelength.  We could build an Airy with
            # lam_over_diam=1.0 and then alter the `good_pupil_scale = ...` line below
            # appropriately, but it's easier to just arbitrarily set `lam=500` if it wasn't set.
            lam = 500.0
        airy = galsim.Airy(diam=diam, lam=lam, obscuration=obscuration, gsparams=self._gsparams)
        stepk = airy.stepK()
        if screen_list is not None:
            screen_list = galsim.PhaseScreenList(screen_list)
            stepk = min(stepk,
                        screen_list.stepK(lam=lam, diam=diam, obscuration=obscuration,
                                          gsparams=self._gsparams))
        good_pupil_scale = (stepk * lam * 1.e-9 * (galsim.radians / galsim.arcsec)
                            / (2 * np.pi * pad_factor))

        # Now that we have good candidate sizes and scales, we load or generate the pupil plane
        # array.
        if pupil_plane_im is not None:  # Use image of pupil plane
            self._load_pupil_plane(pupil_plane_im, pupil_angle, pupil_plane_scale,
                                   good_pupil_scale, good_pupil_size)
        else:  # Use geometric parameters.
            if pupil_plane_scale is not None:
                # Check input scale and warn if looks suspicious.
                if pupil_plane_scale > good_pupil_scale:  # pragma: no cover
                    import warnings
                    ratio = good_pupil_scale / pupil_plane_scale
                    warnings.warn("Input pupil_plane_scale may be too large for good sampling.\n"
                                  "Consider decreasing pupil_plane_scale by a factor %f, and/or "
                                  "check PhaseScreenPSF outputs for signs of folding in real "
                                  "space."%(1./ratio))
            else:
                pupil_plane_scale = good_pupil_scale
            if pupil_plane_size is not None:
                # Check input size and warn if looks suspicious
                if pupil_plane_size < good_pupil_size:  # pragma: no cover
                    import warnings
                    ratio = good_pupil_size / pupil_plane_size
                    warnings.warn("Input pupil_plane_size may be too small for good focal-plane"
                                  "sampling.\n"
                                  "Consider increasing pupil_plane_size by a factor %f, and/or "
                                  "check PhaseScreenPSF outputs for signs of undersampling."%ratio)
            else:
                pupil_plane_size = good_pupil_size
            self._generate_pupil_plane(circular_pupil, obscuration,
                                       nstruts, strut_thick, strut_angle,
                                       pupil_plane_scale, pupil_plane_size)

        # Check FFT size
        if self._gsparams is not None:
            maximum_fft_size = self._gsparams.maximum_fft_size
        else:
            maximum_fft_size = galsim.GSParams().maximum_fft_size
        if self.npix > maximum_fft_size:
            raise RuntimeError("Created pupil plane array that is too large, {0} "
                               "If you can handle the large FFT, you may update "
                               "gsparams.maximum_fft_size".format(self.npix))

    def _generate_pupil_plane(self, circular_pupil, obscuration, nstruts, strut_thick, strut_angle,
                              pupil_plane_scale, pupil_plane_size):
        """ Create an array of illuminated pixels parameterically.
        """
        ratio = pupil_plane_size/pupil_plane_scale
        # Fudge a little to prevent good_fft_size() from turning 512.0001 into 768.
        ratio *= (1.0 - 1.0/2**14)
        self.npix = galsim.Image.good_fft_size(int(np.ceil(ratio)))
        self.pupil_plane_size = pupil_plane_size
        # Shrink scale such that size = scale * npix exactly.
        self.pupil_plane_scale = pupil_plane_size / self.npix
        # Save params for str/repr
        self._circular_pupil = circular_pupil
        self._obscuration = obscuration
        self._nstruts = nstruts
        self._strut_thick = strut_thick
        self._strut_angle = strut_angle

        radius = 0.5*self.diam
        if circular_pupil:
            self._illuminated = (self.rsqr < radius**2)
            if obscuration > 0.:
                self._illuminated *= self.rsqr >= (radius*obscuration)**2
        else:
            self._illuminated = (np.abs(self.u) < radius) & (np.abs(self.v) < radius)
            if obscuration > 0.:
                self._illuminated *= ((np.abs(self.u) >= radius*obscuration) *
                                      (np.abs(self.v) >= radius*obscuration))

        if nstruts > 0:
            if not isinstance(strut_angle, galsim.Angle):
                raise TypeError("Input kwarg strut_angle must be a galsim.Angle instance.")
            # Add the initial rotation if requested, converting to radians.
            rot_u, rot_v = self.u, self.v
            if strut_angle.rad != 0.:
                rot_u, rot_v = galsim.utilities.rotate_xy(rot_u, rot_v, -strut_angle)
            rotang = 360. * galsim.degrees / nstruts
            # Then loop through struts setting to zero the regions which lie under the strut
            for istrut in range(nstruts):
                rot_u, rot_v = galsim.utilities.rotate_xy(rot_u, rot_v, -rotang)
                self._illuminated *= ((np.abs(rot_u) >= radius * strut_thick) + (rot_v < 0.0))

    def _load_pupil_plane(self, pupil_plane_im, pupil_angle, pupil_plane_scale, good_pupil_scale,
                          good_pupil_size):
        """ Create an array of illuminated pixels with appropriate size and scale from an input
        image of the pupil.  The basic strategy is:

        1.  Read in array.
        2.  Determine the scale.
        3.  Pad the input array with zeros to meet the requested pupil size.
        4.  Check that the pupil plane sampling interval is at least as small as requested.
        5.  Optionally rotate pupil plane.
        """
        # Handle multiple types of input: NumPy array, galsim.Image, or string for filename with
        # image.
        if isinstance(pupil_plane_im, np.ndarray):
            # Make it into an image.
            pupil_plane_im = galsim.Image(pupil_plane_im)
        elif isinstance(pupil_plane_im, galsim.Image):
            # Make sure not to overwrite input image.
            pupil_plane_im = pupil_plane_im.copy()
        else:
            # Read in image of pupil plane from file.
            pupil_plane_im = galsim.fits.read(pupil_plane_im)
        # scale = pupil_plane_im.scale # Interpret as either the pixel scale in meters, or None.
        pp_arr = pupil_plane_im.array
        self.npix = pp_arr.shape[0]

        # Sanity checks
        if pupil_plane_im.array.shape[0] != pupil_plane_im.array.shape[1]:
            raise ValueError("We require square input pupil plane arrays!")
        if pupil_plane_im.array.shape[0] % 2 == 1:
            raise ValueError("Even-sized input arrays are required for the pupil plane!")

        # Set the scale, priority is:
        # 1.  pupil_plane_scale kwarg
        # 2.  image.scale if not None
        # 3.  Use diameter and farthest illuminated pixel.
        if pupil_plane_scale is not None:
            self.pupil_plane_scale = pupil_plane_scale
        elif pupil_plane_im.scale is not None:
            self.pupil_plane_scale = pupil_plane_im.scale
        else:
            # If self.pupil_plane_scale is not set yet, then figure it out from the distance
            # of the farthest illuminated pixel from the image center and the aperture diameter.
            # below is essentially np.linspace(-0.5, 0.5, self.npix)
            u = np.fft.fftshift(np.fft.fftfreq(self.npix))
            u, v = np.meshgrid(u, u)
            r = np.hypot(u, v)
            rmax_illum = np.max(r*(pupil_plane_im.array > 0))
            self.pupil_plane_scale = self.diam / (2.0 * rmax_illum * self.npix)
        self.pupil_plane_size = self.pupil_plane_scale * self.npix

        # Check the pupil plane size here and bump it up if necessary.
        if self.pupil_plane_size < good_pupil_size:
            new_npix = galsim.Image.good_fft_size(int(np.ceil(
                    good_pupil_size/self.pupil_plane_scale)))
            pad_width = (new_npix-self.npix)//2
            pp_arr = np.pad(pp_arr, [(pad_width, pad_width)]*2, mode='constant')
            self.npix = new_npix
            self.pupil_plane_size = self.pupil_plane_scale * self.npix

        # Check sampling interval and warn if it's not good enough.
        if self.pupil_plane_scale > good_pupil_scale:  # pragma: no cover
            import warnings
            ratio = self.pupil_plane_scale / good_pupil_scale
            warnings.warn("Input pupil plane image may not be sampled well enough!\n"
                          "Consider increasing sampling by a factor %f, and/or check "
                          "PhaseScreenPSF outputs for signs of folding in real space."%ratio)

        if pupil_angle.rad == 0.:
            self._illuminated = pp_arr.astype(bool)
        else:
            # Rotate the pupil plane image as required based on the `pupil_angle`, being careful to
            # ensure that the image is one of the allowed types.  We ignore the scale.
            b = galsim._BoundsI(1,self.npix,1,self.npix)
            im = galsim._Image(pp_arr, b, galsim.PixelScale(1.))
            int_im = galsim.InterpolatedImage(im, x_interpolant='linear',
                                              calculate_stepk=False, calculate_maxk=False)
            int_im = int_im.rotate(pupil_angle)
            new_im = galsim.Image(pp_arr.shape[1], pp_arr.shape[0])
            new_im = int_im.drawImage(image=new_im, scale=1., method='no_pixel')
            pp_arr = new_im.array
            # Restore hard edges that might have been lost during the interpolation.  To do this, we
            # check the maximum value of the entries.  Values after interpolation that are >half
            # that maximum value are kept as nonzero (True), but those that are <half the maximum
            # value are set to zero (False).
            max_pp_val = np.max(pp_arr)
            pp_arr[pp_arr < 0.5*max_pp_val] = 0.
            self._illuminated = pp_arr.astype(bool)

    # Used in Aperture.__str__ and OpticalPSF.__str__
    def _geometry_str(self):
        s = ""
        if not self._circular_pupil:
            s += ", circular_pupil=False"
        if self._obscuration != 0.0:
            s += ", obscuration=%s"%self._obscuration
        if self._nstruts != 0:
            s += ", nstruts=%s"%self._nstruts
            if self._strut_thick != 0.05:
                s += ", strut_thick=%s"%self._strut_thick
            if self._strut_angle != 0*galsim.degrees:
                s += ", strut_angle=%s"%self._strut_angle
        return s

    def __str__(self):
        s = "galsim.Aperture(diam=%r"%self.diam
        if hasattr(self, '_circular_pupil'):  # Pupil was created geometrically, so use that here.
            s += self._geometry_str()
        s += ")"
        return s

    # Used in Aperture.__repr__ and OpticalPSF.__repr__
    def _geometry_repr(self):
        s = ""
        if not self._circular_pupil:
            s += ", circular_pupil=False"
        if self._obscuration != 0.0:
            s += ", obscuration=%r"%self._obscuration
        if self._nstruts != 0:
            s += ", nstruts=%r"%self._nstruts
            if self._strut_thick != 0.05:
                s += ", strut_thick=%r"%self._strut_thick
            if self._strut_angle != 0*galsim.degrees:
                s += ", strut_angle=%r"%self._strut_angle
        return s

    def __repr__(self):
        s = "galsim.Aperture(diam=%r"%self.diam
        if hasattr(self, '_circular_pupil'):  # Pupil was created geometrically, so use that here.
            s += self._geometry_repr()
            s += ", pupil_plane_scale=%r"%self.pupil_plane_scale
            s += ", pupil_plane_size=%r"%self.pupil_plane_size
        else:  # Pupil was created from image, so use that instead.
            # It's slightly less annoying to see an enormous stream of zeros fly by than an enormous
            # stream of Falses, so convert to int16.
            tmp = self.illuminated.astype(np.int16).tolist()
            s += ", pupil_plane_im=array(%r"%tmp+", dtype='int16')"
            s += ", pupil_plane_scale=%r"%self.pupil_plane_scale
        if hasattr(self, '_gsparams') and self._gsparams is not None:
            s += ", gsparams=%r"%self._gsparams
        s += ")"
        return s

    def __eq__(self, other):
        return (isinstance(other, galsim.Aperture) and
                self.diam == other.diam and
                self.pupil_plane_scale == other.pupil_plane_scale and
                np.array_equal(self.illuminated, other.illuminated))

    def __hash__(self):
        # Cache since self.illuminated may be large.
        if not hasattr(self, '_hash'):
            self._hash = hash(("galsim.Aperture", self.diam, self.pupil_plane_scale))
            self._hash ^= hash(tuple(self.illuminated.ravel()))
        return self._hash

    # Properties show up nicely in the interactive terminal for
    #     >>>help(Aperture)
    # So we make a thin wrapper here.
    @property
    def illuminated(self):
        """  A boolean array indicating which positions in the pupil plane are exposed to the sky.
        """
        return self._illuminated

    @property
    def rho(self):
        """ Unit-disk normalized pupil plane coordinate as a complex number:
        (x, y) => x + 1j * y.
        """
        if not hasattr(self, '_rho') or self._rho is None:
            u = np.fft.fftshift(np.fft.fftfreq(self.npix, self.diam/self.pupil_plane_size/2.0))
            u, v = np.meshgrid(u, u)
            self._rho = u + 1j * v
        return self._rho

    @property
    def u(self):
        """Pupil horizontal coordinate array in meters."""
        if not hasattr(self, '_u'):
            u = np.fft.fftshift(np.fft.fftfreq(self.npix, 1./self.pupil_plane_size))
            self._u, self._v = np.meshgrid(u, u)
        return self._u

    @property
    def v(self):
        """Pupil vertical coordinate array in meters."""
        if not hasattr(self, '_v'):
            u = np.fft.fftshift(np.fft.fftfreq(self.npix, 1./self.pupil_plane_size))
            self._u, self._v = np.meshgrid(u, u)
        return self._v

    @property
    def rsqr(self):
        """Pupil radius squared array in meters squared."""
        if not hasattr(self, '_rsqr'):
            self._rsqr = self.u**2 + self.v**2
        return self._rsqr

    def __getstate__(self):
        # Let unpickled object reconstruct cached values on-the-fly instead of including them in the
        # pickle.
        d = self.__dict__
        for k in ['_rho', '_u', '_v', '_rsqr']:
            d.pop(k, None)
        return d

    # Some quick notes for Josh:
    # - Relation between real-space grid with size theta and pitch dtheta (dimensions of angle)
    #   and corresponding (fast) Fourier grid with size 2*maxK and pitch stepK (dimensions of
    #   inverse angle):
    #     stepK = 2*pi/theta
    #     maxK = pi/dtheta
    # - Relation between aperture of size L and pitch dL (dimensions of length, not angle!) and
    #   (fast) Fourier grid:
    #     dL = stepK * lambda / (2 * pi)
    #     L = maxK * lambda / pi
    # - Implies relation between aperture grid and real-space grid:
    #     dL = lambda/theta
    #     L = lambda/dtheta
    def _stepK(self, lam, scale_unit=galsim.arcsec):
        """Return the Fourier grid spacing for this aperture at given wavelength.

        @param lam         Wavelength in nanometers.
        @param scale_unit  Inverse units in which to return result [default: galsim.arcsec]
        @returns           Fourier grid spacing.
        """
        return 2*np.pi*self.pupil_plane_scale/(lam*1e-9) * scale_unit/galsim.radians

    def _maxK(self, lam, scale_unit=galsim.arcsec):
        """Return the Fourier grid half-size for this aperture at given wavelength.

        @param lam         Wavelength in nanometers.
        @param scale_unit  Inverse units in which to return result [default: galsim.arcsec]
        @returns           Fourier grid half-size.
        """
        return np.pi*self.pupil_plane_size/(lam*1e-9) * scale_unit/galsim.radians

    def _sky_scale(self, lam, scale_unit=galsim.arcsec):
        """Return the image scale for this aperture at given wavelength.
        @param lam         Wavelength in nanometers.
        @param scale_unit  Units in which to return result [default: galsim.arcsec]
        @returns           Image scale.
        """
        return (lam*1e-9) / self.pupil_plane_size * galsim.radians/scale_unit

    def _sky_size(self, lam, scale_unit=galsim.arcsec):
        """Return the image size for this aperture at given wavelength.
        @param lam         Wavelength in nanometers.
        @param scale_unit  Units in which to return result [default: galsim.arcsec]
        @returns           Image size.
        """
        return (lam*1e-9) / self.pupil_plane_scale * galsim.radians/scale_unit


class PhaseScreenList(object):
    """ List of phase screens that can be turned into a PSF.  Screens can be either atmospheric
    layers or optical phase screens.  Generally, one would assemble a PhaseScreenList object using
    the function `Atmosphere`.  Layers can be added, removed, appended, etc. just like items can be
    manipulated in a python list.  For example:

        # Create an atmosphere with three layers.
        >>> screens = galsim.PhaseScreenList([galsim.AtmosphericScreen(...),
                                              galsim.AtmosphericScreen(...),
                                              galsim.AtmosphericScreen(...)])
        # Add another layer
        >>> screens.append(galsim.AtmosphericScreen(...))
        # Remove the second layer
        >>> del screens[1]
        # Switch the first and second layer.  Silly, but works...
        >>> screens[0], screens[1] = screens[1], screens[0]

    Methods
    -------
    makePSF()          Obtain a PSF from this set of phase screens.  See PhaseScreenPSF docstring
                       for more details.
    wavefront()        Compute the cumulative wavefront due to all screens.
    wavefront_gradient()   Compute the cumulative wavefront gradient due to all screens.

    @param layers  Sequence of phase screens.
    """
    def __init__(self, *layers):
        if len(layers) == 1:
            # First check if layers[0] is a PhaseScreenList, so we avoid nesting.
            if isinstance(layers[0], galsim.PhaseScreenList):
                layers = layers[0]._layers
            else:
                # Next, see if layers[0] is iterable.  E.g., to catch generator expressions.
                try:
                    layers = list(layers[0])
                except TypeError:
                    # If that fails, check if layers[0] is a bare PhaseScreen.  Should probably
                    # make an ABC for this (use __subclasshook__?), but for now, just check
                    # AtmosphericScreen and OpticalScreen.
                    if isinstance(layers[0], (galsim.AtmosphericScreen, galsim.OpticalScreen)):
                        layers = [layers[0]]
        # else, layers is either empty or a tuple of PhaseScreens and so responds appropriately
        # to list() below.
        self._layers = list(layers)
        self._update_attrs()
        self._pending = []  # Pending PSFs to calculate upon first drawImage.
        self._update_time_heap = []  # Heap to store each PSF's next time-of-update.

    def __len__(self):
        return len(self._layers)

    def __getitem__(self, index):
        import numbers
        cls = type(self)
        if isinstance(index, slice):
            return cls(self._layers[index])
        elif isinstance(index, numbers.Integral):
            return self._layers[index]
        else:  # pragma: no cover
            msg = "{cls.__name__} indices must be integers"
            raise TypeError(msg.format(cls=cls))

    def __setitem__(self, index, layer):
        self._layers[index] = layer
        self._update_attrs()

    def __delitem__(self, index):
        del self._layers[index]
        self._update_attrs()

    def append(self, layer):
        self._layers.append(layer)
        self._update_attrs()

    def extend(self, layers):
        self._layers.extend(layers)
        self._update_attrs()

    def __str__(self):
        return "galsim.PhaseScreenList([%s])" % ",".join(str(l) for l in self._layers)

    def __repr__(self):
        return "galsim.PhaseScreenList(%r)" % self._layers

    def __eq__(self, other):
        return isinstance(other,PhaseScreenList) and self._layers == other._layers

    def __ne__(self, other): return not self == other

    __hash__ = None  # Mutable means not hashable.

    def _update_attrs(self):
        # If any of the wrapped PhaseScreens have an rng, then eval(repr(screen_list)) will run, but
        # fail to round-trip to the original object.  So we search for that here and set/delete a
        # dummy rng sentinel attribute so do_pickle() will know to skip the obj == eval(repr(obj))
        # test.
        self.__dict__.pop('rng', None)
        if any(hasattr(l, 'rng') for l in self):
            self.rng = None
        self.dynamic = any(l.dynamic for l in self)
        self.reversible = all(l.reversible for l in self)

    def _seek(self, t):
        """Set all layers' internal clocks to time t."""
        for layer in self:
            try:
                layer._seek(t)
            except AttributeError:
                # Time indep phase screen
                pass
        self._update_attrs()

    def _reset(self):
        """Reset phase screens back to time=0."""
        for layer in self:
            try:
                layer._reset()
            except AttributeError:
                # Time indep phase screen
                pass
        self._update_attrs()

    def _delayCalculation(self, psf):
        """Add psf to delayed calculation list."""
        self._pending.append(psf)
        heappush(self._update_time_heap, (psf.t0, len(self._pending)-1))

    def _prepareDraw(self):
        """Calculate previously delayed PSFs."""
        if not self._pending:
            return
            # See if we have any dynamic screens.  If not, then we can immediately compute each PSF
            # in a simple loop.
        if not self.dynamic:
            for psf in self._pending:
                psf._step()
                psf._finalize()
            self._pending = []
            self._update_time_heap = []
            return

        # If we do have time-evolving screens, then iteratively increment the time while being
        # careful to always stop at multiples of each PSF's time_step attribute to update that PSF.
        # Use a heap to track the next time to stop at.
        while(self._update_time_heap):
            # Get and seek to next time that has a PSF update.
            t, i = heappop(self._update_time_heap)
            self._seek(t)
            # Update that PSF
            psf = self._pending[i]
            psf._step()
            # If that PSF's next possible update time doesn't extend past its exptime, then
            # push it back on the heap.
            t += psf.time_step
            if t < psf.t0 + psf.exptime:
                heappush(self._update_time_heap, (t, i))
            else:
                psf._finalize()
        self._pending = []

    def wavefront(self, u, v, t, theta=(0.0*galsim.arcmin, 0.0*galsim.arcmin)):
        """ Compute cumulative wavefront due to all phase screens in PhaseScreenList.

        Wavefront here indicates the distance by which the physical wavefront lags or leads the
        ideal plane wave (pre-optics) or spherical wave (post-optics).

        @param u        Horizontal pupil coordinate (in meters) at which to evaluate wavefront.  Can
                        be a scalar or an iterable.  The shapes of u and v must match.
        @param v        Vertical pupil coordinate (in meters) at which to evaluate wavefront.  Can
                        be a scalar or an iterable.  The shapes of u and v must match.
        @param t        Times (in seconds) at which to evaluate wavefront.  Can be a scalar or an
                        iterable.  If scalar, then the size will be broadcast up to match that of
                        u and v.  If iterable, then the shape must match the shapes of u and v.
        @param theta    Field angle at which to evaluate wavefront, as a 2-tuple of `galsim.Angle`s.
                        [default: (0.0*galsim.arcmin, 0.0*galsim.arcmin)]  Only a single theta is
                        permitted.
        @returns        Array of wavefront lag or lead in nanometers.
        """
        if len(self._layers) > 1:
            return np.sum([layer.wavefront(u, v, t, theta) for layer in self], axis=0)
        else:
            return self._layers[0].wavefront(u, v, t, theta)

    def wavefront_gradient(self, u, v, t, theta=(0.0*galsim.arcmin, 0.0*galsim.arcmin)):
        """ Compute cumulative wavefront gradient due to all phase screens in PhaseScreenList.

        @param u        Horizontal pupil coordinate (in meters) at which to evaluate wavefront.  Can
                        be a scalar or an iterable.  The shapes of u and v must match.
        @param v        Vertical pupil coordinate (in meters) at which to evaluate wavefront.  Can
                        be a scalar or an iterable.  The shapes of u and v must match.
        @param t        Times (in seconds) at which to evaluate wavefront.  Can be a scalar or an
                        iterable.  If scalar, then the size will be broadcast up to match that of
                        u and v.  If iterable, then the shape must match the shapes of u and v.
        @param theta    Field angle at which to evaluate wavefront, as a 2-tuple of `galsim.Angle`s.
                        [default: (0.0*galsim.arcmin, 0.0*galsim.arcmin)]  Only a single theta is
                        permitted.
        @returns        Arrays dWdu and dWdv of wavefront lag or lead gradient in nm/m.
        """
        if len(self._layers) > 1:
            return np.sum([layer.wavefront_gradient(u, v, t, theta) for layer in self], axis=0)
        else:
            return self._layers[0].wavefront_gradient(u, v, t, theta)

    def _wavefront(self, u, v, t, theta):
        if len(self._layers) > 1:
            return np.sum([layer._wavefront(u, v, t, theta) for layer in self], axis=0)
        else:
            return self._layers[0]._wavefront(u, v, t, theta)

    def _wavefront_gradient(self, u, v, t, theta):
        if len(self._layers) > 1:
            return np.sum([layer._wavefront_gradient(u, v, t, theta) for layer in self], axis=0)
        else:
            return self._layers[0]._wavefront_gradient(u, v, t, theta)

    def makePSF(self, lam, **kwargs):
        """Create a PSF from the current PhaseScreenList.

        @param lam                 Wavelength in nanometers at which to compute PSF.
        @param t0                  Time at which to start exposure in seconds.  [default: 0.0]
        @param exptime             Time in seconds over which to accumulate evolving instantaneous
                                   PSF.  [default: 0.0]
        @param time_step           Time interval in seconds with which to sample phase screens when
                                   drawing using real-space or Fourier methods, or when using
                                   photon-shooting without the geometric optics approximation.  Note
                                   that the default value of 0.025 is fairly arbitrary.  For careful
                                   studies, we recommend checking that results are stable when
                                   decreasing time_step.  Also note that when drawing using
                                   photon-shooting with the geometric optics approximation this
                                   keyword is ignored, as the phase screen can be sampled
                                   continuously in this case instead of at discrete intervals.
                                   [default: 0.025]
        @param flux                Flux of output PSF.  [default: 1.0]
        @param theta               Field angle of PSF as a 2-tuple of Angles.
                                   [default: (0.0*galsim.arcmin, 0.0*galsim.arcmin)]
        @param interpolant         Either an Interpolant instance or a string indicating which
                                   interpolant should be used.  Options are 'nearest', 'sinc',
                                   'linear', 'cubic', 'quintic', or 'lanczosN' where N should be the
                                   integer order to use. [default: galsim.Quintic()]
        @param scale_unit          Units to use for the sky coordinates of the output profile.
                                   [default: galsim.arcsec]
        @param ii_pad_factor       Zero-padding factor by which to extend the image of the PSF when
                                   creating the `InterpolatedImage`.  See the `InterpolatedImage`
                                   docstring for more details.  [default: 4.]
        @param suppress_warning    If `pad_factor` is too small, the code will emit a warning
                                   telling you its best guess about how high you might want to raise
                                   it.  However, you can suppress this warning by using
                                   `suppress_warning=True`.  [default: False]
        @param geometric_shooting  If True, then when drawing using photon shooting, use geometric
                                   optics approximation where the photon angles are derived from the
                                   phase screen gradient.  If False, then first draw using Fourier
                                   optics and then shoot from the derived InterpolatedImage.
                                   [default: True]
        @param aper                Aperture to use to compute PSF(s).  [default: None]
        @param gsparams            An optional GSParams argument.  See the docstring for GSParams
                                   for details.  [default: None]

        The following are optional keywords to use to setup the aperture if `aper` is not provided.

        @param diam                Aperture diameter in meters.
        @param circular_pupil      Adopt a circular pupil?  [default: True]
        @param obscuration         Linear dimension of central obscuration as fraction of aperture
                                   linear dimension. [0., 1.).  [default: 0.0]
        @param nstruts             Number of radial support struts to add to the central
                                   obscuration. [default: 0]
        @param strut_thick         Thickness of support struts as a fraction of aperture diameter.
                                   [default: 0.05]
        @param strut_angle         Angle made between the vertical and the strut starting closest to
                                   it, defined to be positive in the counter-clockwise direction;
                                   must be an Angle instance. [default: 0. * galsim.degrees]
        @param oversampling        Optional oversampling factor *in the image plane* for the PSF
                                   eventually constructed using this Aperture.  Setting
                                   `oversampling < 1` will produce aliasing in the PSF (not good).
                                   [default: 1.0]
        @param pad_factor          Additional multiple by which to extend the PSF image to avoid
                                   folding.  [default: 1.0]
        @param pupil_plane_im      The GalSim.Image, NumPy array, or name of file containing the
                                   pupil plane image, to be used instead of generating one based on
                                   the obscuration and strut parameters.  [default: None]
        @param pupil_angle         If `pupil_plane_im` is not None, rotation angle for the pupil
                                   plane (positive in the counter-clockwise direction).  Must be an
                                   Angle instance. [default: 0. * galsim.degrees]
        @param pupil_plane_scale   Sampling interval in meters to use for the pupil plane array.  In
                                   most cases, it's a good idea to leave this as None, in which case
                                   GalSim will attempt to find a good value automatically.  The
                                   exception is when specifying the pupil arrangement via an image,
                                   in which case this keyword can be used to indicate the sampling
                                   of that image.  See also `pad_factor` for adjusting the pupil
                                   sampling scale. [default: None]
        @param pupil_plane_size    Size in meters to use for the pupil plane array.  In most cases,
                                   it's a good idea to leave this as None, in which case GalSim will
                                   attempt to find a good value automatically.  See also
                                   `oversampling` for adjusting the pupil size.  [default: None]
        """
        # Determine if theta is a single 2-tuple of Angles (okay) or an iterable of 2-tuples of
        # Angles (deprecated).
        theta = kwargs.pop('theta', (0.0*galsim.arcmin, 0.0*galsim.arcmin))

        # 2-tuples are iterable, so to check whether theta is indicating a single pointing, or a
        # generator of pointings we need to look at the first item.  If the first item is
        # iterable itself, then assume theta is an iterable of 2-tuple field angles.  We then
        # replace the consumed tuple at the beginning of the generator and go on.  If the first
        # item is scalar, then assume that it's the x-component of a single field angle.
        theta = iter(theta)
        th0 = next(theta)
        if not hasattr(th0, '__iter__'):
            theta = [th0, next(theta)]
            return PhaseScreenPSF(self, lam, theta=theta, **kwargs)
        else:
            from .deprecated import depr
            depr('list of `theta`s', 1.5, '[psl.makePSF(..., theta=th) for th in theta]')
            theta = chain([th0], theta)
            return [PhaseScreenPSF(self, lam, theta=th, **kwargs) for th in theta]

    @property
    def r0_500_effective(self):
        """Effective r0_500 for set of screens in list that define an r0_500 attribute."""
        return np.sum([l.r0_500**(-5./3) for l in self if hasattr(l, 'r0_500')])**(-3./5)

    def stepK(self, **kwargs):
        """Return an appropriate stepK for this list of phase screens.

        The required set of parameters depends on the types of the individual PhaseScreens in the
        PhaseScreenList.  See the documentation for the individual PhaseScreen.pupil_plane_scale
        methods for more details.

        @returns  stepK.
        """
        # Generically, GalSim propagates stepK() for convolutions using
        #   stepk = sum(s**-2 for s in stepks)**(-0.5)
        # We're not actually doing convolution between screens here, though.  In fact, the right
        # relation for Kolmogorov screens uses exponents -5./3 and -3./5:
        #   stepk = sum(s**(-5./3) for s in stepks)**(-3./5)
        # Since most of the layers in a PhaseScreenList are likely to be (nearly) Kolmogorov
        # screens, we'll use that relation.
        return np.sum([layer.stepK(**kwargs)**(-5./3) for layer in self])**(-3./5)


class PhaseScreenPSF(GSObject):
    """A PSF surface brightness profile constructed by integrating over time the instantaneous PSF
    derived from a set of phase screens and an aperture.

    There are two equivalent ways to construct a PhaseScreenPSF given a PhaseScreenList:
        >>> psf = screen_list.makePSF(...)
        >>> psf = PhaseScreenPSF(screen_list, ...)

    Computing a PSF from a phase screen also requires an Aperture be specified.  This can be done
    either directly via the `aper` keyword, or by setting a number of keywords that will be passed
    to the `Aperture` constructor.  The `aper` keyword always takes precedence.

    @param screen_list         PhaseScreenList object from which to create PSF.
    @param lam                 Wavelength in nanometers at which to compute PSF.
    @param t0                  Time at which to start exposure in seconds.  [default: 0.0]
    @param exptime             Time in seconds over which to accumulate evolving instantaneous PSF.
                               [default: 0.0]
    @param time_step           Time interval in seconds with which to sample phase screens when
                               drawing using real-space or Fourier methods, or when using
                               photon-shooting without the geometric optics approximation.  Note
                               that the default value of 0.025 is fairly arbitrary.  For careful
                               studies, we recommend checking that results are stable when
                               decreasing time_step.  Also note that when drawing using
                               photon-shooting with the geometric optics approximation this
                               keyword is ignored, as the phase screen can be sampled
                               continuously in this case instead of at discrete intervals.
                               [default: 0.025]
    @param flux                Flux of output PSF [default: 1.0]
    @param theta               Field angle of PSF as a 2-tuple of Angles.
                               [default: (0.0*galsim.arcmin, 0.0*galsim.arcmin)]
    @param interpolant         Either an Interpolant instance or a string indicating which
                               interpolant should be used.  Options are 'nearest', 'sinc', 'linear',
                               'cubic', 'quintic', or 'lanczosN' where N should be the integer order
                               to use.  [default: galsim.Quintic()]
    @param scale_unit          Units to use for the sky coordinates of the output profile.
                               [default: galsim.arcsec]
    @param ii_pad_factor       Zero-padding factor by which to extend the image of the PSF when
                               creating the `InterpolatedImage`.  See the `InterpolatedImage`
                               docstring for more details.  [default: 4.]
    @param suppress_warning    If `pad_factor` is too small, the code will emit a warning telling
                               you its best guess about how high you might want to raise it.
                               However, you can suppress this warning by using
                               `suppress_warning=True`.  [default: False]
    @param geometric_shooting  If True, then when drawing using photon shooting, use geometric
                               optics approximation where the photon angles are derived from the
                               phase screen gradient.  If False, then first draw using Fourier
                               optics and then shoot from the derived InterpolatedImage.
                               [default: True]
    @param aper                Aperture to use to compute PSF(s).  [default: None]
    @param gsparams            An optional GSParams argument.  See the docstring for GSParams for
                               details. [default: None]

    The following are optional keywords to use to setup the aperture if `aper` is not provided:

    @param diam                Aperture diameter in meters.
    @param circular_pupil      Adopt a circular pupil?  [default: True]
    @param obscuration         Linear dimension of central obscuration as fraction of aperture
                               linear dimension. [0., 1.).  [default: 0.0]
    @param nstruts             Number of radial support struts to add to the central obscuration.
                               [default: 0]
    @param strut_thick         Thickness of support struts as a fraction of aperture diameter.
                               [default: 0.05]
    @param strut_angle         Angle made between the vertical and the strut starting closest to it,
                               defined to be positive in the counter-clockwise direction; must be an
                               Angle instance. [default: 0. * galsim.degrees]
    @param oversampling        Optional oversampling factor *in the image plane* for the PSF
                               eventually constructed using this Aperture.  Setting
                               `oversampling < 1` will produce aliasing in the PSF (not good).
                               [default: 1.0]
    @param pad_factor          Additional multiple by which to extend the PSF image to avoid
                               folding.  [default: 1.0]
    @param pupil_plane_im      The GalSim.Image, NumPy array, or name of file containing the pupil
                               plane image, to be used instead of generating one based on the
                               obscuration and strut parameters.  [default: None]
    @param pupil_angle         If `pupil_plane_im` is not None, rotation angle for the pupil plane
                               (positive in the counter-clockwise direction).  Must be an Angle
                               instance. [default: 0. * galsim.degrees]
    @param pupil_plane_scale   Sampling interval in meters to use for the pupil plane array.  In
                               most cases, it's a good idea to leave this as None, in which case
                               GalSim will attempt to find a good value automatically.  The
                               exception is when specifying the pupil arrangement via an image, in
                               which case this keyword can be used to indicate the sampling of that
                               image.  See also `pad_factor` for adjusting the pupil sampling scale.
                               [default: None]
    @param pupil_plane_size    Size in meters to use for the pupil plane array.  In most cases, it's
                               a good idea to leave this as None, in which case GalSim will attempt
                               to find a good value automatically.  See also `oversampling` for
                               adjusting the pupil size.  [default: None]
    """
    def __init__(self, screen_list, lam, t0=0.0, exptime=0.0, time_step=0.025, flux=1.0, aper=None,
                 theta=(0.0*galsim.arcmin, 0.0*galsim.arcmin), interpolant=None,
                 scale_unit=galsim.arcsec, ii_pad_factor=4., suppress_warning=False,
                 geometric_shooting=True, gsparams=None,
                 _bar=None, _force_stepk=None, _force_maxk=None, **kwargs):
        # Hidden `_bar` kwarg can be used with astropy.console.utils.ProgressBar to print out a
        # progress bar during long calculations.

        self._screen_list = screen_list
        self.t0 = float(t0)
        self.lam = float(lam)
        self.exptime = float(exptime)
        self.time_step = float(time_step)
        if aper is None:
            # Check here for diameter.
            if 'diam' not in kwargs:
                raise ValueError("Diameter required if aperture not specified directly.")
            aper = Aperture(lam=lam, screen_list=self._screen_list, gsparams=gsparams, **kwargs)
        self.aper = aper
        if not isinstance(theta[0], galsim.Angle) or not isinstance(theta[1], galsim.Angle):
            raise TypeError("theta must be 2-tuple of galsim.Angle's.")
        self.theta = theta
        self.interpolant = interpolant
        if isinstance(scale_unit, str):
            scale_unit = galsim.AngleUnit.from_name(scale_unit)
        self.scale_unit = scale_unit
        self._gsparams = gsparams
        self.scale = aper._sky_scale(self.lam, self.scale_unit)

        self._serialize_stepk = _force_stepk
        self._serialize_maxk = _force_maxk

        # Difference between serialize_maxk and force_maxk in InterpolatedImage is a factor of
        # scale.
        if self._serialize_stepk is not None:
            self._serialize_stepk *= self.scale
        if self._serialize_maxk is not None:
            self._serialize_maxk *= self.scale

        self.img = np.zeros(self.aper.illuminated.shape, dtype=np.float64)

        if self.exptime < 0:
            raise ValueError("Cannot integrate PSF for negative time.")

        self._ii_pad_factor = ii_pad_factor

        self._bar = _bar
        self._flux = flux
        self._suppress_warning = suppress_warning
        self._geometric_shooting = geometric_shooting

        # Need to put in a placeholder SBProfile so that calls to, for example,
<<<<<<< HEAD
        # self._sbp.stepK(), still work.
=======
        # self.stepK(), still work.
>>>>>>> 2ced30e0
        array = np.array([[self._flux]], dtype=np.float)
        bounds = galsim._BoundsI(1, 1, 1, 1)
        wcs = galsim.PixelScale(self.scale)
        image = galsim._Image(array, bounds, wcs)
        dummy_interpolant = 'delta' # so wavefront gradient photon-shooting works.
<<<<<<< HEAD
        self._dummy = galsim.InterpolatedImage(
                image, pad_factor=1.0, x_interpolant=dummy_interpolant,
                _serialize_stepk=self._serialize_stepk,
                _serialize_maxk=self._serialize_maxk)
        self._sbp = self._dummy._sbp
=======
        self._dummy_obj = galsim.InterpolatedImage(
                image, pad_factor=1.0, x_interpolant=dummy_interpolant,
                _serialize_stepk=self._serialize_stepk,
                _serialize_maxk=self._serialize_maxk)
        self._sbp = self._dummy_obj._sbp
>>>>>>> 2ced30e0

        self._screen_list._delayCalculation(self)

    @property
    def flux(self):
        return self._flux

    def __str__(self):
        return ("galsim.PhaseScreenPSF(%s, lam=%s, exptime=%s)" %
                (self._screen_list, self.lam, self.exptime))

    def __repr__(self):
        outstr = ("galsim.PhaseScreenPSF(%r, lam=%r, exptime=%r, flux=%r, aper=%r, theta=%r, " +
                  "interpolant=%r, scale_unit=%r, gsparams=%r)")
        return outstr % (self._screen_list, self.lam, self.exptime, self.flux, self.aper,
                         self.theta, self.interpolant, self.scale_unit, self.gsparams)

    def __eq__(self, other):
        # Even if two PSFs were generated with different sets of parameters, they will act
        # identically if their img, interpolant, stepk, maxk, pad_factor, and gsparams match.
        return (isinstance(other, PhaseScreenPSF) and
                self._screen_list == other._screen_list and
                self.lam == other.lam and
                self.aper == other.aper and
                self.t0 == other.t0 and
                self.exptime == other.exptime and
                self.time_step == other.time_step and
                self._flux == other._flux and
                self.interpolant == other.interpolant and
                self._serialize_stepk == other._serialize_stepk and
                self._serialize_maxk == other._serialize_maxk and
                self._ii_pad_factor == other._ii_pad_factor and
                self.gsparams == other.gsparams)

    def __hash__(self):
        return hash(("galsim.PhaseScreenPSF", tuple(self._screen_list), self.lam, self.aper,
                     self.t0, self.exptime, self.time_step, self._flux, self.interpolant,
                     self._serialize_stepk, self._serialize_maxk, self._ii_pad_factor,
                     self.gsparams))

    def _prepareDraw(self):
        # Trigger delayed computation of all pending PSFs.
        self._screen_list._prepareDraw()

    # A few items which need the InterpolatedImage to have been prepared before accessing.
    def maxK(self):
        """Returns value of k beyond which aliasing can be neglected.
        """
        self._prepareDraw()
        return self.ii.maxK()

    def nyquistScale(self):
        """Returns Image pixel spacing that does not alias maxK.
        """
        # Use this instead of self.ii.nyquistScale() so we don't need to _prepareDraw when
        # photon-shooting into an automatically-sized image.
        return np.pi/self.aper._maxK(self.lam, self.scale_unit)

    def stepK(self):
        """Returns sampling in k space necessary to avoid folding of image in x space.
        """
        self._prepareDraw()
        return self.ii.stepK()

    def centroid(self):
        """Returns the (x, y) centroid of an object as a Position.
        """
        self._prepareDraw()
        return self.ii.centroid()

    def maxSB(self):
        """Returns an estimate of the maximum surface brightness of the object.

        Some profiles will return the exact peak SB, typically equal to the value of
        obj.xValue(obj.centroid()).  However, not all profiles (e.g. Convolution) know how to
        calculate this value without just drawing the image and checking what the maximum value is.
        Clearly, this would be inefficient, so in these cases, some kind of estimate is returned,
        which will generally be conservative on the high side.

        This routine is mainly used by the photon shooting process, where an overestimate of
        the maximum surface brightness is acceptable.

        Note, for negative-flux profiles, this will return the absolute value of the most negative
        surface brightness.  Technically, it is an estimate of the maximum deviation from zero,
        rather than the maximum value.  For most profiles, these are the same thing.
        """
        self._prepareDraw()
        return self.ii.maxSB()

    def _step(self):
        """Compute the current instantaneous PSF and add it to the developing integrated PSF."""
        u = self.aper.u[self.aper.illuminated]
        v = self.aper.v[self.aper.illuminated]
        wf = self._screen_list._wavefront(u, v, None, self.theta)
        expwf = np.exp((2j*np.pi/self.lam) * wf)
        expwf_grid = np.zeros_like(self.aper.illuminated, dtype=np.complex128)
        expwf_grid[self.aper.illuminated] = expwf
        ftexpwf = galsim.fft.fft2(expwf_grid, shift_in=True, shift_out=True)
        self.img += np.abs(ftexpwf)**2

    def _finalize(self):
        """Take accumulated integrated PSF image and turn it into a proper GSObject."""
        self.img *= self._flux / self.img.sum(dtype=float)
        b = galsim._BoundsI(1,self.aper.npix,1,self.aper.npix)
        self.img = galsim._Image(self.img, b, galsim.PixelScale(self.scale))

        self.ii = galsim.InterpolatedImage(
                self.img, x_interpolant=self.interpolant,
                _serialize_stepk=self._serialize_stepk, _serialize_maxk=self._serialize_maxk,
                pad_factor=self._ii_pad_factor,
                use_true_center=False, gsparams=self._gsparams)

        self._sbp = self.ii._sbp

        if not self._suppress_warning:
            specified_stepk = 2*np.pi/(self.img.array.shape[0]*self.scale)
            observed_stepk = self.ii.stepK()

            if observed_stepk < specified_stepk:
                import warnings
                warnings.warn(
                    "The calculated stepk (%g) for PhaseScreenPSF is smaller "%observed_stepk +
                    "than what was used to build the wavefront (%g). "%specified_stepk +
                    "This could lead to aliasing problems. " +
                    "Increasing pad_factor is recommended.")

    def __getstate__(self):
        # Finish calculating before pickling.
        self._prepareDraw()
        d = self.__dict__.copy()
        # The SBProfile is picklable, but it is pretty inefficient, due to the large images being
        # written as a string.  Better to pickle the image and remake the InterpolatedImage.
        del d['_sbp']
        del d['ii']
<<<<<<< HEAD
        d.pop('_dummy', None)
=======
        d.pop('_dummy_obj',None)
>>>>>>> 2ced30e0
        return d

    def __setstate__(self, d):
        self.__dict__ = d
        self.ii = galsim.InterpolatedImage(self.img, x_interpolant=self.interpolant,
                                           use_true_center=False,
                                           pad_factor=self._ii_pad_factor,
                                           _serialize_stepk=self._serialize_stepk,
                                           _serialize_maxk=self._serialize_maxk,
                                           gsparams=self._gsparams)
        self._sbp = self.ii._sbp

    def shoot(self, n_photons, rng=None):
        """Shoot photons into a PhotonArray.

        @param n_photons    The number of photons to use for photon shooting.
        @param rng          If provided, a random number generator to use for photon shooting,
                            which may be any kind of BaseDeviate object.  If `rng` is None, one
                            will be automatically created, using the time as a seed.
                            [default: None]
        @returns PhotonArray.
        """
        if not self._geometric_shooting:
            self._prepareDraw()
            return self.ii.shoot(n_photons, rng)

        ud = galsim.UniformDeviate(rng)

        t = np.empty((n_photons,), dtype=float)
        ud.generate(t)
        t *= self.exptime
        t += self.t0
        u = self.aper.u[self.aper.illuminated]
        v = self.aper.v[self.aper.illuminated]
        pick = np.empty((n_photons,), dtype=float)
        ud.generate(pick)
        pick *= len(u)
        pick = pick.astype(int)
        u = u[pick]
        v = v[pick]

        x, y = self._screen_list._wavefront_gradient(u, v, t, self.theta)
        x *= 1e-9 * galsim.radians / galsim.arcsec  # convert from nm/m to arcsec.
        y *= 1e-9 * galsim.radians / galsim.arcsec

        return galsim.PhotonArray(n_photons, x=x, y=y, flux=self._flux/n_photons)


class OpticalPSF(GSObject):
    """A class describing aberrated PSFs due to telescope optics.  Its underlying implementation
    uses an InterpolatedImage to characterize the profile.

    The diffraction effects are characterized by the diffraction angle, which is a function of the
    ratio lambda / D, where lambda is the wavelength of the light and D is the diameter of the
    telescope.  The natural unit for this value is radians, which is not normally a convenient
    unit to use for other GSObject dimensions.  Assuming that the other sky coordinates you are
    using are all in arcsec (e.g. the pixel scale when you draw the image, the size of the galaxy,
    etc.), then you should convert this to arcsec as well:

        >>> lam = 700  # nm
        >>> diam = 4.0    # meters
        >>> lam_over_diam = (lam * 1.e-9) / diam  # radians
        >>> lam_over_diam *= 206265  # Convert to arcsec
        >>> psf = galsim.OpticalPSF(lam_over_diam, ...)

    To make this process a bit simpler, we recommend instead providing the wavelength and diameter
    separately using the parameters `lam` (in nm) and `diam` (in m).  GalSim will then convert this
    to any of the normal kinds of angular units using the `scale_unit` parameter:

        >>> psf = galsim.OpticalPSF(lam=lam, diam=diam, scale_unit=galsim.arcsec, ...)

    When drawing images, the scale_unit should match the unit used for the pixel scale or the WCS.
    e.g. in this case, a pixel scale of 0.2 arcsec/pixel would be specified as `pixel_scale=0.2`.

    Input aberration coefficients are assumed to be supplied in units of wavelength, and correspond
    to the Zernike polynomials in the Noll convention defined in
    Noll, J. Opt. Soc. Am. 66, 207-211(1976).  For a brief summary of the polynomials, refer to
    http://en.wikipedia.org/wiki/Zernike_polynomials#Zernike_polynomials.  By default, the
    aberration coefficients indicate the amplitudes of _circular_ Zernike polynomials, which are
    orthogonal over a circle.  If you would like the aberration coefficients to instead be
    interpretted as the amplitudes of _annular_ Zernike polynomials, which are orthogonal over an
    annulus (see Mahajan, J. Opt. Soc. Am. 71, 1 (1981)), set the `annular_zernike` keyword argument
    to True.

    There are two ways to specify the geometry of the pupil plane, i.e., the obscuration disk size
    and the areas that will be illuminated outside of it.  The first way is to use keywords that
    specify the size of the obscuration, and the nature of the support struts holding up the
    secondary mirror (or prime focus cage, etc.).  These are taken to be rectangular obscurations
    extending from the outer edge of the pupil to the outer edge of the obscuration disk (or the
    pupil center if `obscuration = 0.`).  You can specify how many struts there are (evenly spaced
    in angle), how thick they are as a fraction of the pupil diameter, and what angle they start at
    relative to the positive y direction.

    The second way to specify the pupil plane configuration is by passing in an image of it.  This
    can be useful for example if the struts are not evenly spaced or are not radially directed, as
    is assumed by the simple model for struts described above.  In this case, keywords related to
    struts are ignored; moreover, the `obscuration` keyword is used to ensure that the images are
    properly sampled (so it is still needed), but the keyword is then ignored when using the
    supplied image of the pupil plane.  Note that for complicated pupil configurations, it may be
    desireable to increase `pad_factor` for more fidelity at the expense of slower running time.
    The `pupil_plane_im` that is passed in can be rotated during internal calculations by specifying
    a `pupil_angle` keyword.

    If you choose to pass in a pupil plane image, it must be a square array in which the image of
    the pupil is centered.  The areas that are illuminated should have some value >0, and the other
    areas should have a value of precisely zero.  Based on what the OpticalPSF class thinks is the
    required sampling to make the PSF image, the image that is passed in of the pupil plane might be
    zero-padded during internal calculations.  The pixel scale of the pupil plane can be specified
    in one of three ways.  In descending order of priority, these are:
      1.  The `pupil_plane_scale` keyword argument (units are meters).
      2.  The `pupil_plane_im.scale` attribute (units are meters).
      3.  If (1) and (2) are both None, then the scale will be inferred by assuming that the
          illuminated pixel farthest from the image center is at a physical distance of self.diam/2.
    Note that if the scale is specified by either (1) or (2) above (which always includes specifying
    the pupil_plane_im as a filename, since the default scale then will be 1.0), then the
    lam_over_diam keyword must not be used, but rather the lam and diam keywords are required
    separately.  Finally, to ensure accuracy of calculations using a pupil plane image, we recommend
    sampling it as finely as possible.

    Initialization
    --------------

    As described above, either specify the lam/diam ratio directly in arbitrary units:

        >>> optical_psf = galsim.OpticalPSF(lam_over_diam=lam_over_diam, defocus=0., ...)

    or, use separate keywords for the telescope diameter and wavelength in meters and nanometers,
    respectively:

        >>> optical_psf = galsim.OpticalPSF(lam=lam, diam=diam, defocus=0., ...)

    Either of these options initializes `optical_psf` as an OpticalPSF instance.

    @param lam_over_diam    Lambda / telescope diameter in the physical units adopted for `scale`
                            (user responsible for consistency).  Either `lam_over_diam`, or `lam`
                            and `diam`, must be supplied.
    @param lam              Lambda (wavelength) in units of nanometers.  Must be supplied with
                            `diam`, and in this case, image scales (`scale`) should be specified in
                            units of `scale_unit`.
    @param diam             Telescope diameter in units of meters.  Must be supplied with
                            `lam`, and in this case, image scales (`scale`) should be specified in
                            units of `scale_unit`.
    @param tip              Tip in units of incident light wavelength. [default: 0]
    @param tilt             Tilt in units of incident light wavelength. [default: 0]
    @param defocus          Defocus in units of incident light wavelength. [default: 0]
    @param astig1           Astigmatism (like e2) in units of incident light wavelength.
                            [default: 0]
    @param astig2           Astigmatism (like e1) in units of incident light wavelength.
                            [default: 0]
    @param coma1            Coma along y in units of incident light wavelength. [default: 0]
    @param coma2            Coma along x in units of incident light wavelength. [default: 0]
    @param trefoil1         Trefoil (one of the arrows along y) in units of incident light
                            wavelength. [default: 0]
    @param trefoil2         Trefoil (one of the arrows along x) in units of incident light
                            wavelength. [default: 0]
    @param spher            Spherical aberration in units of incident light wavelength.
                            [default: 0]
    @param aberrations      Optional keyword, to pass in a list, tuple, or NumPy array of
                            aberrations in units of reference wavelength (ordered according to
                            the Noll convention), rather than passing in individual values for each
                            individual aberration.  Note that aberrations[1] is piston (and not
                            aberrations[0], which is unused.)  This list can be arbitrarily long to
                            handle Zernike polynomial aberrations of arbitrary order.
    @param annular_zernike  Boolean indicating that aberrations specify the amplitudes of annular
                            Zernike polynomials instead of circular Zernike polynomials.
                            [default: False]
    @param aper             Aperture object to use when creating PSF.  [default: None]
    @param circular_pupil   Adopt a circular pupil?  [default: True]
    @param obscuration      Linear dimension of central obscuration as fraction of pupil linear
                            dimension, [0., 1.). This should be specified even if you are providing
                            a `pupil_plane_im`, since we need an initial value of obscuration to use
                            to figure out the necessary image sampling. [default: 0]
    @param interpolant      Either an Interpolant instance or a string indicating which interpolant
                            should be used.  Options are 'nearest', 'sinc', 'linear', 'cubic',
                            'quintic', or 'lanczosN' where N should be the integer order to use.
                            [default: galsim.Quintic()]
    @param oversampling     Optional oversampling factor for the InterpolatedImage. Setting
                            `oversampling < 1` will produce aliasing in the PSF (not good).
                            Usually `oversampling` should be somewhat larger than 1.  1.5 is
                            usually a safe choice.  [default: 1.5]
    @param pad_factor       Additional multiple by which to zero-pad the PSF image to avoid folding
                            compared to what would be employed for a simple Airy.  Note that
                            `pad_factor` may need to be increased for stronger aberrations, i.e.
                            those larger than order unity.  [default: 1.5]
    @param ii_pad_factor    Zero-padding factor by which to extend the image of the PSF when
                            creating the `InterpolatedImage`.  See the `InterpolatedImage` docstring
                            for more details.  [default: 4.]
    @param suppress_warning If `pad_factor` is too small, the code will emit a warning telling you
                            its best guess about how high you might want to raise it.  However,
                            you can suppress this warning by using `suppress_warning=True`.
                            [default: False]
    @param geometric_shooting  If True, then when drawing using photon shooting, use geometric
                            optics approximation where the photon angles are derived from the
                            phase screen gradient.  If False, then first draw using Fourier
                            optics and then shoot from the derived InterpolatedImage.
                            [default: False]
    @param flux             Total flux of the profile. [default: 1.]
    @param nstruts          Number of radial support struts to add to the central obscuration.
                            [default: 0]
    @param strut_thick      Thickness of support struts as a fraction of pupil diameter.
                            [default: 0.05]
    @param strut_angle      Angle made between the vertical and the strut starting closest to it,
                            defined to be positive in the counter-clockwise direction; must be an
                            Angle instance. [default: 0. * galsim.degrees]
    @param pupil_plane_im   The GalSim.Image, NumPy array, or name of file containing the pupil
                            plane image, to be used instead of generating one based on the
                            obscuration and strut parameters.  [default: None]
    @param pupil_angle      If `pupil_plane_im` is not None, rotation angle for the pupil plane
                            (positive in the counter-clockwise direction).  Must be an Angle
                            instance. [default: 0. * galsim.degrees]
    @param pupil_plane_scale Sampling interval in meters to use for the pupil plane array.  In
                            most cases, it's a good idea to leave this as None, in which case
                            GalSim will attempt to find a good value automatically.  The
                            exception is when specifying the pupil arrangement via an image, in
                            which case this keyword can be used to indicate the sampling of that
                            image.  See also `pad_factor` for adjusting the pupil sampling scale.
                            [default: None]
    @param pupil_plane_size Size in meters to use for the pupil plane array.  In most cases, it's
                            a good idea to leave this as None, in which case GalSim will attempt
                            to find a good value automatically.  See also `oversampling` for
                            adjusting the pupil size.  [default: None]
    @param scale_unit       Units to use for the sky coordinates when calculating lam/diam if these
                            are supplied separately.  Should be either a galsim.AngleUnit or a
                            string that can be used to construct one (e.g., 'arcsec', 'radians',
                            etc.).  [default: galsim.arcsec]
    @param gsparams         An optional GSParams argument.  See the docstring for GSParams for
                            details. [default: None]

    Methods
    -------

    There are no additional methods for OpticalPSF beyond the usual GSObject methods.
    """
    _req_params = {}
    _opt_params = {
        "diam": float,
        "defocus": float,
        "astig1": float,
        "astig2": float,
        "coma1": float,
        "coma2": float,
        "trefoil1": float,
        "trefoil2": float,
        "spher": float,
        "annular_zernike": bool,
        "circular_pupil": bool,
        "obscuration": float,
        "oversampling": float,
        "pad_factor": float,
        "suppress_warning": bool,
        "interpolant": str,
        "flux": float,
        "nstruts": int,
        "strut_thick": float,
        "strut_angle": galsim.Angle,
        "pupil_plane_im": str,
        "pupil_angle": galsim.Angle,
        "pupil_plane_scale": float,
        "pupil_plane_size": float,
        "scale_unit": str}
    _single_params = [{"lam_over_diam": float, "lam": float}]
    _takes_rng = False

    def __init__(self, lam_over_diam=None, lam=None, diam=None, tip=0., tilt=0., defocus=0.,
                 astig1=0., astig2=0., coma1=0., coma2=0., trefoil1=0., trefoil2=0., spher=0.,
                 aberrations=None, annular_zernike=False,
                 aper=None, circular_pupil=True, obscuration=0., interpolant=None,
                 oversampling=1.5, pad_factor=1.5, ii_pad_factor=4., flux=1.,
                 nstruts=0, strut_thick=0.05, strut_angle=0.*galsim.degrees,
                 pupil_plane_im=None, pupil_plane_scale=None, pupil_plane_size=None,
                 pupil_angle=0.*galsim.degrees, scale_unit=galsim.arcsec, gsparams=None,
                 _force_maxk=None, _force_stepk=None,
                 suppress_warning=False, geometric_shooting=False):
        if isinstance(scale_unit, str):
            scale_unit = galsim.AngleUnit.from_name(scale_unit)
        # Need to handle lam/diam vs. lam_over_diam here since lam by itself is needed for
        # OpticalScreen.
        if lam_over_diam is not None:
            if lam is not None or diam is not None:
                raise TypeError("If specifying lam_over_diam, then do not specify lam or diam")
            # For combination of lam_over_diam and pupil_plane_im with a specified scale, it's
            # tricky to determine the actual diameter of the pupil needed by Aperture.  So for now,
            # we just disallow this combination.  Please feel free to raise an issue at
            # https://github.com/GalSim-developers/GalSim/issues if you need this functionality.
            if pupil_plane_im is not None:
                if isinstance(pupil_plane_im, basestring):
                    # Filename, therefore specific scale exists.
                    raise TypeError("If specifying lam_over_diam, then do not "
                                    "specify pupil_plane_im as a filename.")
                elif (isinstance(pupil_plane_im, galsim.Image)
                      and pupil_plane_im.scale is not None):
                    raise TypeError("If specifying lam_over_diam, then do not specify "
                                    "pupil_plane_im with definite scale attribute.")
                elif pupil_plane_scale is not None:
                    raise TypeError("If specifying lam_over_diam, then do not specify "
                                    "pupil_plane_scale.")
            lam = 500.  # Arbitrary
            diam = lam*1.e-9 / lam_over_diam * galsim.radians / scale_unit
        else:
            if lam is None or diam is None:
                raise TypeError("If not specifying lam_over_diam, then specify lam AND diam")

        # Make the optical screen.
        optics_screen = galsim.OpticalScreen(
                diam=diam, defocus=defocus, astig1=astig1, astig2=astig2, coma1=coma1, coma2=coma2,
                trefoil1=trefoil1, trefoil2=trefoil2, spher=spher, aberrations=aberrations,
                obscuration=obscuration, annular_zernike=annular_zernike, lam_0=lam)
        self._screens = galsim.PhaseScreenList(optics_screen)

        # Make the aperture.
        if aper is None:
            aper = galsim.Aperture(
                    diam, lam=lam, circular_pupil=circular_pupil, obscuration=obscuration,
                    nstruts=nstruts, strut_thick=strut_thick, strut_angle=strut_angle,
                    oversampling=oversampling, pad_factor=pad_factor,
                    pupil_plane_im=pupil_plane_im, pupil_angle=pupil_angle,
                    pupil_plane_scale=pupil_plane_scale, pupil_plane_size=pupil_plane_size,
                    gsparams=gsparams)
            self.obscuration = obscuration
        else:
            if hasattr(aper, '_obscuration'):
                self.obscuration = aper._obscuration
            else:
                self.obscuration = 0.0

        # Save for pickling
        self._lam = lam
        self._flux = flux
        self._interpolant = interpolant
        self._scale_unit = scale_unit
        self._gsparams = gsparams
        self._suppress_warning = suppress_warning
        self._geometric_shooting = geometric_shooting
        self._aper = aper
        self._force_maxk = _force_maxk
        self._force_stepk = _force_stepk
        self._ii_pad_factor = ii_pad_factor

        # Finally, put together to make the PSF.
        self._psf = galsim.PhaseScreenPSF(self._screens, lam=self._lam, flux=self._flux,
                                          aper=aper, interpolant=self._interpolant,
                                          scale_unit=self._scale_unit, gsparams=self._gsparams,
                                          suppress_warning=self._suppress_warning,
                                          geometric_shooting=self._geometric_shooting,
                                          _force_maxk=_force_maxk, _force_stepk=_force_stepk,
                                          ii_pad_factor=ii_pad_factor)

        self._psf._prepareDraw()  # No need to delay an OpticalPSF.
        self._sbp = self._psf._sbp

    @property
    def flux(self):
        return self._flux

    def __str__(self):
        screen = self._psf._screen_list[0]
        s = "galsim.OpticalPSF(lam=%s, diam=%s" % (screen.lam_0, self._psf.aper.diam)
        if any(screen.aberrations):
            s += ", aberrations=[" + ",".join(str(ab) for ab in screen.aberrations) + "]"
        if hasattr(self._psf.aper, '_circular_pupil'):
            s += self._psf.aper._geometry_str()
        if screen.annular_zernike:
            s += ", annular_zernike=True"
            s += ", obscuration=%r"%self.obscuration
        if self._flux != 1.0:
            s += ", flux=%s" % self._flux
        s += ")"
        return s

    def __repr__(self):
        screen = self._psf._screen_list[0]
        s = "galsim.OpticalPSF(lam=%r, diam=%r" % (self._lam, self._psf.aper.diam)
        s += ", aper=%r"%self._psf.aper
        if any(screen.aberrations):
            s += ", aberrations=[" + ",".join(repr(ab) for ab in screen.aberrations) + "]"
        if screen.annular_zernike:
            s += ", annular_zernike=True"
            s += ", obscuration=%r"%self.obscuration
        if self._flux != 1.0:
            s += ", flux=%r" % self._flux
        if self._force_maxk is not None:
            s += ", _force_maxk=%r" % self._force_maxk
        if self._force_stepk is not None:
            s += ", _force_stepk=%r" % self._force_stepk
        if self._ii_pad_factor is not None:
            s += ", ii_pad_factor=%r" % self._ii_pad_factor
        s += ")"
        return s

    def __eq__(self, other):
        return (isinstance(other, galsim.OpticalPSF) and
                self._lam == other._lam and
                self._aper == other._aper and
                self._psf._screen_list == other._psf._screen_list and
                self._flux == other._flux and
                self._interpolant == other._interpolant and
                self._scale_unit == other._scale_unit and
                self._force_stepk == other._force_stepk and
                self._force_maxk == other._force_maxk and
                self._ii_pad_factor == other._ii_pad_factor and
                self._gsparams == other._gsparams)

    def __hash__(self):
        return hash(("galsim.OpticalPSF", self._lam, self._aper, self._psf._screen_list[0],
                     self._flux, self._interpolant, self._scale_unit, self._force_stepk,
                     self._force_maxk, self._ii_pad_factor, self._gsparams))

    def __getstate__(self):
        # The SBProfile is picklable, but it is pretty inefficient, due to the large images being
        # written as a string.  Better to pickle the psf and remake the PhaseScreenPSF.
        d = self.__dict__.copy()
        d['aper'] = d['_psf'].aper
        del d['_sbp']
        del d['_psf']
        return d

    def __setstate__(self, d):
        self.__dict__ = d
        aper = self.__dict__.pop('aper')
        self._psf = galsim.PhaseScreenPSF(self._screens, lam=self._lam, flux=self._flux,
                                          aper=aper, interpolant=self._interpolant,
                                          scale_unit=self._scale_unit, gsparams=self._gsparams,
                                          suppress_warning=self._suppress_warning,
                                          _force_maxk=self._force_maxk,
                                          _force_stepk=self._force_stepk,
                                          ii_pad_factor=self._ii_pad_factor)
        self._psf._prepareDraw()
        self._sbp = self._psf._sbp

    def shoot(self, n_photons, rng=None):
        """Shoot photons into a PhotonArray.

        @param n_photons    The number of photons to use for photon shooting.
        @param rng          If provided, a random number generator to use for photon shooting,
                            which may be any kind of BaseDeviate object.  If `rng` is None, one
                            will be automatically created, using the time as a seed.
                            [default: None]
        @returns PhotonArray.
        """
        return self._psf.shoot(n_photons, rng)<|MERGE_RESOLUTION|>--- conflicted
+++ resolved
@@ -900,25 +900,8 @@
                                    attempt to find a good value automatically.  See also
                                    `oversampling` for adjusting the pupil size.  [default: None]
         """
-        # Determine if theta is a single 2-tuple of Angles (okay) or an iterable of 2-tuples of
-        # Angles (deprecated).
         theta = kwargs.pop('theta', (0.0*galsim.arcmin, 0.0*galsim.arcmin))
-
-        # 2-tuples are iterable, so to check whether theta is indicating a single pointing, or a
-        # generator of pointings we need to look at the first item.  If the first item is
-        # iterable itself, then assume theta is an iterable of 2-tuple field angles.  We then
-        # replace the consumed tuple at the beginning of the generator and go on.  If the first
-        # item is scalar, then assume that it's the x-component of a single field angle.
-        theta = iter(theta)
-        th0 = next(theta)
-        if not hasattr(th0, '__iter__'):
-            theta = [th0, next(theta)]
-            return PhaseScreenPSF(self, lam, theta=theta, **kwargs)
-        else:
-            from .deprecated import depr
-            depr('list of `theta`s', 1.5, '[psl.makePSF(..., theta=th) for th in theta]')
-            theta = chain([th0], theta)
-            return [PhaseScreenPSF(self, lam, theta=th, **kwargs) for th in theta]
+        return PhaseScreenPSF(self, lam, theta=theta, **kwargs)
 
     @property
     def r0_500_effective(self):
@@ -1085,29 +1068,17 @@
         self._geometric_shooting = geometric_shooting
 
         # Need to put in a placeholder SBProfile so that calls to, for example,
-<<<<<<< HEAD
-        # self._sbp.stepK(), still work.
-=======
         # self.stepK(), still work.
->>>>>>> 2ced30e0
         array = np.array([[self._flux]], dtype=np.float)
         bounds = galsim._BoundsI(1, 1, 1, 1)
         wcs = galsim.PixelScale(self.scale)
         image = galsim._Image(array, bounds, wcs)
         dummy_interpolant = 'delta' # so wavefront gradient photon-shooting works.
-<<<<<<< HEAD
         self._dummy = galsim.InterpolatedImage(
                 image, pad_factor=1.0, x_interpolant=dummy_interpolant,
                 _serialize_stepk=self._serialize_stepk,
                 _serialize_maxk=self._serialize_maxk)
         self._sbp = self._dummy._sbp
-=======
-        self._dummy_obj = galsim.InterpolatedImage(
-                image, pad_factor=1.0, x_interpolant=dummy_interpolant,
-                _serialize_stepk=self._serialize_stepk,
-                _serialize_maxk=self._serialize_maxk)
-        self._sbp = self._dummy_obj._sbp
->>>>>>> 2ced30e0
 
         self._screen_list._delayCalculation(self)
 
@@ -1242,11 +1213,7 @@
         # written as a string.  Better to pickle the image and remake the InterpolatedImage.
         del d['_sbp']
         del d['ii']
-<<<<<<< HEAD
         d.pop('_dummy', None)
-=======
-        d.pop('_dummy_obj',None)
->>>>>>> 2ced30e0
         return d
 
     def __setstate__(self, d):
