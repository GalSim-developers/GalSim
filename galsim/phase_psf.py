# Copyright (c) 2012-2016 by the GalSim developers team on GitHub
# https://github.com/GalSim-developers
#
# This file is part of GalSim: The modular galaxy image simulation toolkit.
# https://github.com/GalSim-developers/GalSim
#
# GalSim is free software: redistribution and use in source and binary forms,
# with or without modification, are permitted provided that the following
# conditions are met:
#
# 1. Redistributions of source code must retain the above copyright notice, this
#    list of conditions, and the disclaimer given in the accompanying LICENSE
#    file.
# 2. Redistributions in binary form must reproduce the above copyright notice,
#    this list of conditions, and the disclaimer given in the documentation
#    and/or other materials provided with the distribution.
#
"""@file phase_psf.py
Utilities for creating PSFs from phase screens.  Essentially evaluates the Fourier optics
diffraction equation:

PSF(x, y) = int( |FT(aperture(u, v) * exp(i * phase(u, v, x, y, t)))|^2, dt)

where x, y are focal plane coordinates and u, v are pupil plane coordinates.

The main classes of note are:

Aperture
  Class representing the illuminated region of pupil.

AtmosphericScreen
  Class implementing phase(u, v, x, y, t) for von Karman type turbulence, with possibly evolving
  "non-frozen-flow" phases.

OpticalScreen
  Class implementing optical aberrations using Zernike polynomial expansions in the wavefront.

PhaseScreenList
  Python sequence type to hold multiple phase screens, for instance to simulate turbulence at
  different altitudes, or self-consistently model atmospheric and optical phase aberrations.  A key
  method is makePSF(), which will take the list of phase screens, add them together linearly
  (Fraunhofer approximation), and evaluate the above diffraction equation to yield a
  PhaseScreenPSF object.

PhaseScreenPSF
  A GSObject holding the evaluated PSF from a set of phase screens.

OpticalPSF
  A GSObject for optical PSFs with potentially complicated pupils and Zernike aberrations.

Atmosphere
  Convenience function to quickly assemble multiple AtmosphericScreens into a PhaseScreenList.
"""

from itertools import chain
from builtins import range

import numpy as np
import galsim
from . import utilities
from galsim import GSObject


class Aperture(object):
    """ Class representing a telescope aperture embedded in a larger pupil plane array -- for use
    with the PhaseScreenPSF class to create PSFs via Fourier optics.

    The pupil plane array is completely specified by its size, sampling interval, and pattern of
    illuminated pixels.  Pupil plane arrays can be specified either geometrically or using an image
    to indicate the illuminated pixels.  In both cases, various options exist to control the pupil
    plane size and sampling interval.

    Geometric pupil specification
    -----------------------------

    The first way to specify the details of the telescope aperture is through a series of keywords
    indicating the diameter, size of the central obscuration, and the nature of the struts
    holding up the secondary mirror (or prime focus cage, etc.).  The struts are assumed to be
    rectangular obscurations extending from the outer edge of the pupil to the outer edge of the
    obscuration disk (or to the pupil center if `obscuration = 0.`).  You can specify how many
    struts there are (evenly spaced in angle), how thick they are as a fraction of the pupil
    diameter, and what angle they start at relative to the positive y direction.

    The size (in meters) and sampling interval (in meters) of the pupil plane array representing the
    aperture can be set directly using the the `pupil_plane_size` and `pupil_plane_scale` keywords.
    However, in most situations, it's probably more convenient to let GalSim set these automatically
    based on the pupil geometry and the nature of the (potentially time-varying) phase aberrations
    from which a PSF is being derived.

    The pupil plane array physical size is by default set to twice the pupil diameter producing a
    Nyquist sampled PSF image.  While this would always be sufficient if using sinc interpolation
    over the PSF image for subsequent operations, GalSim by default uses the much faster (though
    approximate) quintic interpolant, which means that in some cases -- in particular, for
    significantly aberrated optical PSFs without atmospheric aberrations -- it may be useful to
    further increase the size of the pupil plane array, thereby increasing the sampling rate of the
    resulting PSF image.  This can be done by increasing the `oversampling` keyword.

    The pupil plane array physical sampling interval (which is directly related to the resulting PSF
    image physical size) is set by default to the same interval as would be used to avoid
    significant aliasing (image folding) for an obscured Airy profile with matching diameter and
    obscuration and for the value of `folding_threshold` in the optionally specified gsparams
    argument.  If the phase aberrations are significant, however, the PSF image size computed this
    way may still not be sufficiently large to avoid aliasing.  To further increase the pupil plane
    sampling rate (and hence the PSF image size), you can increase the value of the `pad_factor`
    keyword.  An additional way to set the pupil sampling interval for a particular set of phase
    screens (i.e., for a particular PhaseScreenList) is to provide the screens in the `screen_list`
    argument.  Each screen in the list computes its own preferred sampling rate and the
    PhaseScreenList appropriately aggregates these. This last option also requires that a wavelength
    `lam` be specified, and is particularly helpful for creating PSFs derived from turbulent
    atmospheric screens.

    Finally, when specifying the pupil geometrically, Aperture may choose to make a small adjustment
    to `pupil_plane_scale` in order to produce an array with a good size for FFTs.  If your
    application depends on knowing the size and scale used with the Fourier optics framework, you
    can obtain these from the `aper.pupil_plane_size` and `aper.pupil_plane_scale` attributes.

    Pupil image specification
    --------------------------

    The second way to specify the pupil plane configuration is by passing in an image of it.  This
    can be useful, for example, if the struts are not evenly spaced or are not radially directed, as
    is assumed by the simple model for struts described above.  In this case, an exception is raised
    if keywords related to struts are also given.  On the other hand, the `obscuration` keyword is
    still used to ensure that the PSF images are not aliased, though it is ignored during the actual
    construction of the pupil plane illumination pattern.  Note that for complicated pupil
    configurations, it may be desireable to increase `pad_factor` for more fidelity at the expense
    of slower running time.  Finally, the `pupil_plane_im` that is passed in can be rotated during
    internal calculations by specifying a `pupil_angle` keyword.

    If you choose to pass in a pupil plane image, it must be a square array in which the image of
    the pupil is centered.  The areas that are illuminated should have some value >0, and the other
    areas should have a value of precisely zero.  Based on what the Aperture class determines is a
    good PSF sampling interval, the image of the pupil plane that is passed in might be zero-padded
    during internal calculations.  (The pupil plane array size and scale values can be accessed via
    the `aper.pupil_plane_size` and `aper.pupil_plane_scale` attributes.) The pixel scale of
    the pupil plane can be specified in one of three ways.  In descending order of priority, these
    are:
      1.  The `pupil_plane_scale` keyword argument (units are meters).
      2.  The `pupil_plane_im.scale` attribute (units are meters).
      3.  If (1) and (2) are both None, then the scale will be inferred by assuming that the
          illuminated pixel farthest from the image center is at a physical distance of self.diam/2.

    The `pupil_plane_size` and `lam` keywords are both ignored when constructing an Aperture from an
    image.

    @param diam                Aperture diameter in meters.
    @param lam                 Wavelength in nanometers.  [default: None]
    @param circular_pupil      Adopt a circular pupil?  [default: True]
    @param obscuration         Linear dimension of central obscuration as fraction of aperture
                               linear dimension. [0., 1.).  [default: 0.0]
    @param nstruts             Number of radial support struts to add to the central obscuration.
                               [default: 0]
    @param strut_thick         Thickness of support struts as a fraction of aperture diameter.
                               [default: 0.05]
    @param strut_angle         Angle made between the vertical and the strut starting closest to it,
                               defined to be positive in the counter-clockwise direction; must be an
                               Angle instance. [default: 0. * galsim.degrees]
    @param oversampling        Optional oversampling factor *in the image plane* for the PSF
                               eventually constructed using this Aperture.  Setting
                               `oversampling < 1` will produce aliasing in the PSF (not good).
                               [default: 1.0]
    @param pad_factor          Additional multiple by which to extend the PSF image to avoid
                               folding.  [default: 1.0]
    @param screen_list         An optional PhaseScreenList object.  If present, then get a good
                               pupil sampling interval using this object.  [default: None]
    @param pupil_plane_im      The GalSim.Image, NumPy array, or name of file containing the pupil
                               plane image, to be used instead of generating one based on the
                               obscuration and strut parameters.  Note that if the image is saved as
                               unsigned integers, you will get a warning about conversion to floats,
                               which is harmless. [default: None]
    @param pupil_angle         If `pupil_plane_im` is not None, rotation angle for the pupil plane
                               (positive in the counter-clockwise direction).  Must be an Angle
                               instance. [default: 0. * galsim.degrees]
    @param pupil_plane_scale   Sampling interval in meters to use for the pupil plane array.  In
                               most cases, it's a good idea to leave this as None, in which case
                               GalSim will attempt to find a good value automatically.  The
                               exception is when specifying the pupil arrangement via an image, in
                               which case this keyword can be used to indicate the sampling of that
                               image.  See also `pad_factor` for adjusting the pupil sampling scale.
                               [default: None]
    @param pupil_plane_size    Size in meters to use for the pupil plane array.  In most cases, it's
                               a good idea to leave this as None, in which case GalSim will attempt
                               to find a good value automatically.  See also `oversampling` for
                               adjusting the pupil size.  [default: None]
    @param gsparams            An optional GSParams argument.  See the docstring for GSParams for
                               details. [default: None]
    """
    def __init__(self, diam, lam=None, circular_pupil=True, obscuration=0.0,
                 nstruts=0, strut_thick=0.05, strut_angle=0.0*galsim.degrees,
                 oversampling=1.0, pad_factor=1.0, screen_list=None,
                 pupil_plane_im=None, pupil_angle=0.0*galsim.degrees,
                 pupil_plane_scale=None, pupil_plane_size=None,
                 gsparams=None):

        self.diam = diam  # Always need to explicitly specify an aperture diameter.
        self._gsparams = gsparams

        if obscuration >= 1.:
            raise ValueError("Pupil fully obscured! obscuration = {:0} (>= 1)"
                             .format(obscuration))

        # You can either set geometric properties, or use a pupil image, but not both, so check for
        # that here.  One caveat is that we allow sanity checking the sampling of a pupil_image by
        # comparing it to the sampling GalSim would have used for an (obscured) Airy profile.  So
        # it's okay to specify an obscuration and a pupil_plane_im together, for example, but not
        # a pupil_plane_im and struts.
        is_default_geom = (circular_pupil == True and
                           nstruts == 0 and
                           strut_thick == 0.05 and
                           strut_angle == 0.0*galsim.degrees)
        if not is_default_geom and pupil_plane_im is not None:
            raise ValueError("Can't specify both geometric parameters and pupil_plane_im.")

        if screen_list is not None and lam is None:
            raise ValueError("Wavelength `lam` must be specified with `screen_list`.")

        # Although the user can set the pupil plane size and scale directly if desired, in most
        # cases it's nicer to have GalSim try to pick good values for these.

        # For the pupil plane size, we'll achieve Nyquist sampling in the focal plane if we sample
        # out to twice the diameter of the actual aperture in the pupil plane (completely
        # independent of wavelength, struts, obscurations, GSparams, and so on!).  This corresponds
        # to oversampling=1.0.  In fact, if we were willing to always use sinc interpolation, there
        # would never be any reason to go beyond this.  In practice, we usually use a faster, but
        # less accurate, quintic interpolant, which means we can benefit from improved sampling
        # (oversampling > 1.0) in some cases, especially when we're *not* modeling an atmosphere
        # which would otherwise tend to damp contributions at large k.
        good_pupil_size = 2 * diam * oversampling

        # For the pupil plane sampling interval, details like the obscuration and GSParams *are*
        # important as they affect the amount of aliasing encountered.  (An Airy profile has an
        # infinite extent in real space, so it *always* aliases at some level, more so with an
        # obscuration than without.  The GSParams settings indicate how much aliasing we're
        # willing to tolerate, so it's required here.)  To pick a good sampling interval, we start
        # with the interval that would be used for an obscured Airy GSObject profile.  If the
        # `screen_list` argument was supplied, then we also check its .stepK() method, which
        # aggregates a good sampling interval from all of the wrapped PhaseScreens, and keep the
        # smaller stepk.
        if lam is None:
            # For Airy, pupil_plane_scale is independent of wavelength.  We could build an Airy with
            # lam_over_diam=1.0 and then alter the `good_pupil_scale = ...` line below
            # appropriately, but it's easier to just arbitrarily set `lam=500` if it wasn't set.
            lam = 500.0
        airy = galsim.Airy(diam=diam, lam=lam, obscuration=obscuration, gsparams=self._gsparams)
        stepk = airy.stepK()
        if screen_list is not None:
            screen_list = galsim.PhaseScreenList(screen_list)
            stepk = min(stepk,
                        screen_list.stepK(lam=lam, diam=diam, obscuration=obscuration,
                                          gsparams=self._gsparams))
        good_pupil_scale = (stepk * lam * 1.e-9 * (galsim.radians / galsim.arcsec)
                            / (2 * np.pi * pad_factor))

        # Now that we have good candidate sizes and scales, we load or generate the pupil plane
        # array.
        if pupil_plane_im is not None:  # Use image of pupil plane
            self._load_pupil_plane(pupil_plane_im, pupil_angle, pupil_plane_scale,
                                   good_pupil_scale, good_pupil_size)
        else:  # Use geometric parameters.
            if pupil_plane_scale is not None:
                # Check input scale and warn if looks suspicious.
                if pupil_plane_scale > good_pupil_scale:  # pragma: no cover
                    import warnings
                    ratio = good_pupil_scale / pupil_plane_scale
                    warnings.warn("Input pupil_plane_scale may be too large for good sampling.\n"
                                  "Consider decreasing pupil_plane_scale by a factor %f, and/or "
                                  "check PhaseScreenPSF outputs for signs of folding in real "
                                  "space."%(1./ratio))
            else:
                pupil_plane_scale = good_pupil_scale
            if pupil_plane_size is not None:
                # Check input size and warn if looks suspicious
                if pupil_plane_size < good_pupil_size:  # pragma: no cover
                    import warnings
                    ratio = good_pupil_size / pupil_plane_size
                    warnings.warn("Input pupil_plane_size may be too small for good focal-plane"
                                  "sampling.\n"
                                  "Consider increasing pupil_plane_size by a factor %f, and/or "
                                  "check PhaseScreenPSF outputs for signs of undersampling."%ratio)
            else:
                pupil_plane_size = good_pupil_size
            self._generate_pupil_plane(circular_pupil, obscuration,
                                       nstruts, strut_thick, strut_angle,
                                       pupil_plane_scale, pupil_plane_size)

        # Check FFT size
        if self._gsparams is not None:
            maximum_fft_size = self._gsparams.maximum_fft_size
        else:
            maximum_fft_size = galsim.GSParams().maximum_fft_size
        if self.npix > maximum_fft_size:
            raise RuntimeError("Created pupil plane array that is too large, {0} "
                               "If you can handle the large FFT, you may update "
                               "gsparams.maximum_fft_size".format(self.npix))


    def _generate_pupil_plane(self, circular_pupil, obscuration, nstruts, strut_thick, strut_angle,
                              pupil_plane_scale, pupil_plane_size):
        """ Create an array of illuminated pixels parameterically.
        """
        ratio = pupil_plane_size/pupil_plane_scale
        # Fudge a little to prevent good_fft_size() from turning 512.0001 into 768.
        ratio *= (1.0 - 1.0/2**14)
        self.npix = galsim.Image.good_fft_size(int(np.ceil(ratio)))
        self.pupil_plane_size = pupil_plane_size
        # Shrink scale such that size = scale * npix exactly.
        self.pupil_plane_scale = pupil_plane_size / self.npix
        # Save params for str/repr
        self._circular_pupil = circular_pupil
        self._obscuration = obscuration
        self._nstruts = nstruts
        self._strut_thick = strut_thick
        self._strut_angle = strut_angle

        radius = 0.5*self.diam
        if circular_pupil:
            self._illuminated = (self.rsqr < radius**2)
            if obscuration > 0.:
                self._illuminated *= self.rsqr >= (radius*obscuration)**2
        else:
            self._illuminated = (np.abs(self.u) < radius) & (np.abs(self.v) < radius)
            if obscuration > 0.:
                self._illuminated *= ((np.abs(self.u) >= radius*obscuration) *
                                      (np.abs(self.v) >= radius*obscuration))

        if nstruts > 0:
            if not isinstance(strut_angle, galsim.Angle):
                raise TypeError("Input kwarg strut_angle must be a galsim.Angle instance.")
            # Add the initial rotation if requested, converting to radians.
            rot_u, rot_v = self.u, self.v
            if strut_angle.rad != 0.:
                rot_u, rot_v = utilities.rotate_xy(rot_u, rot_v, -strut_angle)
            rotang = 360. * galsim.degrees / nstruts
            # Then loop through struts setting to zero the regions which lie under the strut
            for istrut in range(nstruts):
                rot_u, rot_v = utilities.rotate_xy(rot_u, rot_v, -rotang)
                self._illuminated *= ((np.abs(rot_u) >= radius * strut_thick) + (rot_v < 0.0))

    def _load_pupil_plane(self, pupil_plane_im, pupil_angle, pupil_plane_scale, good_pupil_scale,
                          good_pupil_size):
        """ Create an array of illuminated pixels with appropriate size and scale from an input
        image of the pupil.  The basic strategy is:

        1.  Read in array.
        2.  Determine the scale.
        3.  Pad the input array with zeros to meet the requested pupil size.
        4.  Check that the pupil plane sampling interval is at least as small as requested.
        5.  Optionally rotate pupil plane.
        """
        # Handle multiple types of input: NumPy array, galsim.Image, or string for filename with
        # image.
        if isinstance(pupil_plane_im, np.ndarray):
            # Make it into an image.
            pupil_plane_im = galsim.Image(pupil_plane_im)
        elif isinstance(pupil_plane_im, galsim.Image):
            # Make sure not to overwrite input image.
            pupil_plane_im = pupil_plane_im.copy()
        else:
            # Read in image of pupil plane from file.
            pupil_plane_im = galsim.fits.read(pupil_plane_im)
        # scale = pupil_plane_im.scale # Interpret as either the pixel scale in meters, or None.
        pp_arr = pupil_plane_im.array
        self.npix = pp_arr.shape[0]

        # Sanity checks
        if pupil_plane_im.array.shape[0] != pupil_plane_im.array.shape[1]:
            raise ValueError("We require square input pupil plane arrays!")
        if pupil_plane_im.array.shape[0] % 2 == 1:
            raise ValueError("Even-sized input arrays are required for the pupil plane!")

        # Set the scale, priority is:
        # 1.  pupil_plane_scale kwarg
        # 2.  image.scale if not None
        # 3.  Use diameter and farthest illuminated pixel.
        if pupil_plane_scale is not None:
            self.pupil_plane_scale = pupil_plane_scale
        elif pupil_plane_im.scale is not None:
            self.pupil_plane_scale = pupil_plane_im.scale
        else:
            # If self.pupil_plane_scale is not set yet, then figure it out from the distance
            # of the farthest illuminated pixel from the image center and the aperture diameter.
            # below is essentially np.linspace(-0.5, 0.5, self.npix)
            u = np.fft.fftshift(np.fft.fftfreq(self.npix))
            u, v = np.meshgrid(u, u)
            r = np.hypot(u, v)
            rmax_illum = np.max(r*(pupil_plane_im.array > 0))
            self.pupil_plane_scale = self.diam / (2.0 * rmax_illum * self.npix)
        self.pupil_plane_size = self.pupil_plane_scale * self.npix

        # Check the pupil plane size here and bump it up if necessary.
        if self.pupil_plane_size < good_pupil_size:
            new_npix = galsim.Image.good_fft_size(int(np.ceil(
                    good_pupil_size/self.pupil_plane_scale)))
            pad_width = (new_npix-self.npix)//2
            pp_arr = np.pad(pp_arr, [(pad_width, pad_width)]*2, mode='constant')
            self.npix = new_npix
            self.pupil_plane_size = self.pupil_plane_scale * self.npix

        # Check sampling interval and warn if it's not good enough.
        if self.pupil_plane_scale > good_pupil_scale:  # pragma: no cover
            import warnings
            ratio = self.pupil_plane_scale / good_pupil_scale
            warnings.warn("Input pupil plane image may not be sampled well enough!\n"
                          "Consider increasing sampling by a factor %f, and/or check "
                          "PhaseScreenPSF outputs for signs of folding in real space."%ratio)

        if pupil_angle.rad() == 0.:
            self._illuminated = pp_arr.astype(bool)
        else:
            # Rotate the pupil plane image as required based on the `pupil_angle`, being careful to
            # ensure that the image is one of the allowed types.  We ignore the scale.
            b = galsim._BoundsI(1,self.npix,1,self.npix)
            im = galsim._Image(pp_arr, b, galsim.PixelScale(1.))
            int_im = galsim.InterpolatedImage(im, x_interpolant='linear',
                                              calculate_stepk=False, calculate_maxk=False)
            int_im = int_im.rotate(pupil_angle)
            new_im = galsim.Image(pp_arr.shape[1], pp_arr.shape[0])
            new_im = int_im.drawImage(image=new_im, scale=1., method='no_pixel')
            pp_arr = new_im.array
            # Restore hard edges that might have been lost during the interpolation.  To do this, we
            # check the maximum value of the entries.  Values after interpolation that are >half
            # that maximum value are kept as nonzero (True), but those that are <half the maximum
            # value are set to zero (False).
            max_pp_val = np.max(pp_arr)
            pp_arr[pp_arr < 0.5*max_pp_val] = 0.
            self._illuminated = pp_arr.astype(bool)

    # Used in Aperture.__str__ and OpticalPSF.__str__
    def _geometry_str(self):
        s = ""
        if not self._circular_pupil:
            s += ", circular_pupil=False"
        if self._obscuration != 0.0:
            s += ", obscuration=%s"%self._obscuration
        if self._nstruts != 0:
            s += ", nstruts=%s"%self._nstruts
            if self._strut_thick != 0.05:
                s += ", strut_thick=%s"%self._strut_thick
            if self._strut_angle != 0*galsim.degrees:
                s += ", strut_angle=%s"%self._strut_angle
        return s

    def __str__(self):
        s = "galsim.Aperture(diam=%r"%self.diam
        if hasattr(self, '_circular_pupil'):  # Pupil was created geometrically, so use that here.
            s += self._geometry_str()
        s += ")"
        return s

    # Used in Aperture.__repr__ and OpticalPSF.__repr__
    def _geometry_repr(self):
        s = ""
        if not self._circular_pupil:
            s += ", circular_pupil=False"
        if self._obscuration != 0.0:
            s += ", obscuration=%r"%self._obscuration
        if self._nstruts != 0:
            s += ", nstruts=%r"%self._nstruts
            if self._strut_thick != 0.05:
                s += ", strut_thick=%r"%self._strut_thick
            if self._strut_angle != 0*galsim.degrees:
                s += ", strut_angle=%r"%self._strut_angle
        return s

    def __repr__(self):
        s = "galsim.Aperture(diam=%r"%self.diam
        if hasattr(self, '_circular_pupil'):  # Pupil was created geometrically, so use that here.
            s += self._geometry_repr()
            s += ", pupil_plane_scale=%r"%self.pupil_plane_scale
            s += ", pupil_plane_size=%r"%self.pupil_plane_size
        else:  # Pupil was created from image, so use that instead.
            # It's slightly less annoying to see an enormous stream of zeros fly by than an enormous
            # stream of Falses, so convert to int16.
            tmp = self.illuminated.astype(np.int16).tolist()
            s += ", pupil_plane_im=array(%r"%tmp+", dtype='int16')"
            s += ", pupil_plane_scale=%r"%self.pupil_plane_scale
        if hasattr(self, '_gsparams') and self._gsparams is not None:
            s += ", gsparams=%r"%self._gsparams
        s += ")"
        return s

    def __eq__(self, other):
        return (isinstance(other, galsim.Aperture) and
                self.diam == other.diam and
                self.pupil_plane_scale == other.pupil_plane_scale and
                np.array_equal(self.illuminated, other.illuminated))

    def __hash__(self):
        # Cache since self.illuminated may be large.
        if not hasattr(self, '_hash'):
            self._hash = hash(("galsim.Aperture", self.diam, self.pupil_plane_scale))
            self._hash ^= hash(tuple(self.illuminated.ravel()))
        return self._hash

    # Properties show up nicely in the interactive terminal for
    #     >>>help(Aperture)
    # So we make a thin wrapper here.
    @property
    def illuminated(self):
        """  A boolean array indicating which positions in the pupil plane are exposed to the sky.
        """
        return self._illuminated

    @property
    def rho(self):
        """ Unit-disk normalized pupil plane coordinate as a complex number:
        (x, y) => x + 1j * y.
        """
        if not hasattr(self, '_rho') or self._rho is None:
            u = np.fft.fftshift(np.fft.fftfreq(self.npix, self.diam/self.pupil_plane_size/2.0))
            u, v = np.meshgrid(u, u)
            self._rho = u + 1j * v
        return self._rho

    @property
    def u(self):
        """Pupil horizontal coordinate array in meters."""
        if not hasattr(self, '_u'):
            u = np.fft.fftshift(np.fft.fftfreq(self.npix, 1./self.pupil_plane_size))
            self._u, self._v = np.meshgrid(u, u)
        return self._u

    @property
    def v(self):
        """Pupil vertical coordinate array in meters."""
        if not hasattr(self, '_v'):
            u = np.fft.fftshift(np.fft.fftfreq(self.npix, 1./self.pupil_plane_size))
            self._u, self._v = np.meshgrid(u, u)
        return self._v

    @property
    def rsqr(self):
        """Pupil radius squared array in meters squared."""
        if not hasattr(self, '_rsqr'):
            self._rsqr = self.u**2 + self.v**2
        return self._rsqr

    def __getstate__(self):
        # Let unpickled object reconstruct cached values on-the-fly instead of including them in the
        # pickle.
        d = self.__dict__
        for k in ['_rho', '_u', '_v', '_rsqr']:
            d.pop(k, None)
        return d

    # Some quick notes for Josh:
    # - Relation between real-space grid with size theta and pitch dtheta (dimensions of angle)
    #   and corresponding (fast) Fourier grid with size 2*maxK and pitch stepK (dimensions of
    #   inverse angle):
    #     stepK = 2*pi/theta
    #     maxK = pi/dtheta
    # - Relation between aperture of size L and pitch dL (dimensions of length, not angle!) and
    #   (fast) Fourier grid:
    #     dL = stepK * lambda / (2 * pi)
    #     L = maxK * lambda / pi
    # - Implies relation between aperture grid and real-space grid:
    #     dL = lambda/theta
    #     L = lambda/dtheta
    def _stepK(self, lam, scale_unit=galsim.arcsec):
        """Return the Fourier grid spacing for this aperture at given wavelength.

        @param lam         Wavelength in nanometers.
        @param scale_unit  Inverse units in which to return result [default: galsim.arcsec]
        @returns           Fourier grid spacing.
        """
        return 2*np.pi*self.pupil_plane_scale/(lam*1e-9) * scale_unit/galsim.radians

    def _maxK(self, lam, scale_unit=galsim.arcsec):
        """Return the Fourier grid half-size for this aperture at given wavelength.

        @param lam         Wavelength in nanometers.
        @param scale_unit  Inverse units in which to return result [default: galsim.arcsec]
        @returns           Fourier grid half-size.
        """
        return np.pi*self.pupil_plane_size/(lam*1e-9) * scale_unit/galsim.radians

    def _sky_scale(self, lam, scale_unit=galsim.arcsec):
        """Return the image scale for this aperture at given wavelength.
        @param lam         Wavelength in nanometers.
        @param scale_unit  Units in which to return result [default: galsim.arcsec]
        @returns           Image scale.
        """
        return (lam*1e-9) / self.pupil_plane_size * galsim.radians/scale_unit

    def _sky_size(self, lam, scale_unit=galsim.arcsec):
        """Return the image size for this aperture at given wavelength.
        @param lam         Wavelength in nanometers.
        @param scale_unit  Units in which to return result [default: galsim.arcsec]
        @returns           Image size.
        """
        return (lam*1e-9) / self.pupil_plane_scale * galsim.radians/scale_unit


class PhaseScreenList(object):
    """ List of phase screens that can be turned into a PSF.  Screens can be either atmospheric
    layers or optical phase screens.  Generally, one would assemble a PhaseScreenList object using
    the function `Atmosphere`.  Layers can be added, removed, appended, etc. just like items can be
    manipulated in a python list.  For example:

        # Create an atmosphere with three layers.
        >>> screens = galsim.PhaseScreenList([galsim.AtmosphericScreen(...),
                                              galsim.AtmosphericScreen(...),
                                              galsim.AtmosphericScreen(...)])
        # Add another layer
        >>> screens.append(galsim.AtmosphericScreen(...))
        # Remove the second layer
        >>> del screens[1]
        # Switch the first and second layer.  Silly, but works...
        >>> screens[0], screens[1] = screens[1], screens[0]

    Note that creating new PhaseScreenLists from old PhaseScreenLists copies the wrapped phase
    screens by reference, not value.  Thus, advancing the screens in one list will also advance the
    screens in a copy:

        >>> more_screens = screens[0:2]
        >>> more_screens.advance()
        >>> assert more_screens[0] == screens[0]  # Both advanced
        >>> assert more_screens[0] is screens[0]  # Because they're really the same screen!

        >>> more_screens = galsim.PhaseScreenList(screens)     # get a fresh copy
        >>> screens.reset()                                    # reset to t=0
        >>> psf = screens.makePSF(exptime=exptime, ...)        # starts at t=0
        >>> psf2 = more_screens.makePSF(exptime=exptime, ...)  # starts at t=exptime !
        >>> assert psf != psf2

    If you really want an independent copy of a PhaseScreenList, you can get one with
    copy.deepcopy():

        >>> import copy
        >>> screens.reset()
        >>> even_more_screens = copy.deepcopy(screens)
        >>> assert screens[0] == even_more_screens[0]          # Equal
        >>> assert screens[0] is not even_more_screens[0]      # But not the same object.
        >>> psf = screens.makePSF(exptime=exptime)             # Starts at t=0
        >>> psf2 = even_more_screens.makePSF(exptime=exptime)  # Also starts at t=0
        >>> assert psf == psf2

    Methods
    -------
    makePSF()          Obtain a PSF from this set of phase screens.  See PhaseScreenPSF docstring
                       for more details.
    advance()          Advance each phase screen in list by self.time_step.
    advance_by()       Advance each phase screen in list by specified amount.
    reset()            Reset each phase screen to t=0.
    wavefront()        Compute the cumulative wavefront due to all screens.

    @param layers  Sequence of phase screens.
    """
    def __init__(self, *layers):
        if len(layers) == 1:
            # First check if layers[0] is a PhaseScreenList, so we avoid nesting.
            if isinstance(layers[0], galsim.PhaseScreenList):
                layers = layers[0]._layers
            else:
                # Next, see if layers[0] is iterable.  E.g., to catch generator expressions.
                try:
                    layers = list(layers[0])
                except:
                    # If that fails, check if layers[0] is a bare PhaseScreen.  Should probably
                    # make an ABC for this (use __subclasshook__?), but for now, just check
                    # AtmosphericScreen and OpticalScreen.
                    if isinstance(layers[0], (galsim.AtmosphericScreen, galsim.OpticalScreen)):
                        layers = [layers[0]]
        # else, layers is either empty or a tuple of PhaseScreens and so responds appropriately
        # to list() below.
        self._layers = list(layers)
        self._update_attrs()

    def __len__(self):
        return len(self._layers)

    def __getitem__(self, index):
        import numbers
        cls = type(self)
        if isinstance(index, slice):
            return cls(self._layers[index])
        elif isinstance(index, numbers.Integral):
            return self._layers[index]
        else:  # pragma: no cover
            msg = "{cls.__name__} indices must be integers"
            raise TypeError(msg.format(cls=cls))

    def __setitem__(self, index, layer):
        self._layers[index] = layer
        self._update_attrs()

    def __delitem__(self, index):
        del self._layers[index]
        self._update_attrs()

    def append(self, layer):
        self._layers.append(layer)
        self._update_attrs()

    def extend(self, layers):
        self._layers.extend(layers)
        self._update_attrs()

    def __str__(self):
        return "galsim.PhaseScreenList([%s])" % ",".join(str(l) for l in self._layers)

    def __repr__(self):
        return "galsim.PhaseScreenList(%r)" % self._layers

    def __eq__(self, other):
        return self._layers == other._layers

    def __ne__(self, other): return not self == other

    __hash__ = None  # Mutable means not hashable.

    def _update_attrs(self):
        # Update object attributes for current set of layers.  Currently the only attributes are
        # self.time_step, self.time, and self.rng.
        # Could have made these each a @property instead of defining _update_attrs(), but then
        # failures would occur late rather than early, which makes debugging more difficult.

        # Each layer must have same value for time_step or no attr time_step.
        time_step = set([layer.time_step for layer in self if hasattr(layer, 'time_step')])
        if len(time_step) == 0:
            self.time_step = None
        elif len(time_step) == 1:
            self.time_step = time_step.pop()
        else:
            raise ValueError("Layer time steps must all be identical or None")

        time = set([layer.time for layer in self if hasattr(layer, 'time')])
        if len(time) == 0:
            self.time = None
        elif len(time) == 1:
            self.time = time.pop()
        else:
            raise ValueError("Layer times must be identical or None")

        # If any of the wrapped PhaseScreens have an rng, then eval(repr(screen_list)) will run, but
        # fail to round-trip to the original object.  So we search for that here and set/delete a
        # dummy rng sentinel attribute so do_pickle() will know to skip the obj == eval(repr(obj))
        # test.
        self.__dict__.pop('rng', None)
        if any(hasattr(l, 'rng') for l in self):
            self.rng = None

    def advance(self):
        """Advance each phase screen in list by self.time_step."""
        for layer in self:
            try:
                layer.advance()
            except AttributeError:
                # Time indep phase screen.
                pass
        self._update_attrs()

    def advance_by(self, dt):
        """Advance each phase screen in list by specified amount of time.

        @param dt  Amount of time in seconds by which to update the screens.
        @returns   The actual amount of time updated, which can potentially (though not necessarily)
                   differ from `dt` when `dt` is not a multiple of self.time_step.
        """
        for layer in self:
            try:
                out = layer.advance_by(dt)
            except AttributeError:
                # Time indep phase screen
                pass
        self._update_attrs()
        return out

    def rewind(self):
        """Rewind each phase screen in list by self.time_step."""
        for layer in self:
            try:
                layer.rewind()
            except AttributeError:
                # Time indep phase screen.
                pass
        self._update_attrs()

    def rewind_by(self, dt):
        """Rewind each phase screen in list by specified amount of time.

        @param dt  Amount of time in seconds by which to rewind the screens.
        @returns   The actual amount of time rewound, which can potentially (though not necessarily)
                   differ from `dt` when `dt` is not a multiple of self.time_step.
        """
        return self.advance_by(-dt)

    def reset(self):
        """Reset phase screens back to time=0."""
        for layer in self:
            try:
                layer.reset()
            except AttributeError:
                # Time indep phase screen
                pass
        self._update_attrs()

    def wavefront(self, aper, theta=(0.0*galsim.arcmin, 0.0*galsim.arcmin), compact=True):
        """ Compute cumulative wavefront due to all phase screens in PhaseScreenList.

        Wavefront here indicates the distance by which the physical wavefront lags or leads the
        ideal plane wave (pre-optics) or spherical wave (post-optics).

        @param aper     `galsim.Aperture` over which to compute wavefront.
        @param theta    Field angle of center of output array, as a 2-tuple of `galsim.Angle`s.
                        [default: (0.0*galsim.arcmin, 0.0*galsim.arcmin)]
        @param compact  If true, then only return wavefront for illuminated pixels in a
                        single-dimensional array congruent with array[aper.illuminated].  Otherwise,
                        return wavefront as a 2d array for the full Aperture pupil plane.
                        [default: True]
        @returns        Wavefront lag or lead in nanometers over aperture.
        """
<<<<<<< HEAD
        return np.sum([layer.wavefront(aper, theta, compact) for layer in self], axis=0)

    def wavefront_grad_at(self, u, v, t, diam=None, theta=None):
        return np.sum([layer.wavefront_grad_at(u, v, t, diam, theta) for layer in self],
                      axis=0)
=======
        if len(self._layers) > 1:
            return np.sum([layer.wavefront(aper, theta, compact) for layer in self],axis=0)
        else:
            return self._layers[0].wavefront(aper, theta, compact)
>>>>>>> ddd40aec

    def makePSF(self, lam, **kwargs):
        """Compute one PSF or multiple PSFs from the current PhaseScreenList, depending on the type
        of `theta`.  If `theta` is an iterable of 2-tuples, then return a list of PSFs at the
        specified field angles.  If `theta` is a single 2-tuple, then return a single PSF at the
        specified field angle.

        Note that this method advances each PhaseScreen in the PhaseScreenList, so consecutive calls
        with the same arguments will generally return different PSFs.  Use PhaseScreenList.reset()
        to reset the time to t=0.  See the galsim.PhaseScreenPSF docstring for more details.

        @param lam                 Wavelength in nanometers at which to compute PSF.
        @param exptime             Time in seconds overwhich to accumulate evolving instantaneous
                                   PSF.  [default: 0.0]
        @param flux                Flux of output PSF.  [default: 1.0]
        @param theta               Field angle of PSF.  Single 2-tuple (theta_x, theta_y) or
                                   iterable of 2-tuples.
                                   [default: (0.0*galsim.arcmin, 0.0*galsim.arcmin)]
        @param scale_unit          Units to use for the sky coordinates of the output profile.
                                   [default: galsim.arcsec]
        @param interpolant         Either an Interpolant instance or a string indicating which
                                   interpolant should be used.  Options are 'nearest', 'sinc',
                                   'linear', 'cubic', 'quintic', or 'lanczosN' where N should be the
                                   integer order to use. [default: galsim.Quintic()]
        @param aper                Aperture to use to compute PSF(s).  [default: None]
        @param gsparams            An optional GSParams argument.  See the docstring for GSParams
                                   for details.  [default: None]

        The following are optional keywords to use to setup the aperture if `aper` is not provided.

        @param diam                Aperture diameter in meters.
        @param circular_pupil      Adopt a circular pupil?  [default: True]
        @param obscuration         Linear dimension of central obscuration as fraction of aperture
                                   linear dimension. [0., 1.).  [default: 0.0]
        @param nstruts             Number of radial support struts to add to the central
                                   obscuration. [default: 0]
        @param strut_thick         Thickness of support struts as a fraction of aperture diameter.
                                   [default: 0.05]
        @param strut_angle         Angle made between the vertical and the strut starting closest to
                                   it, defined to be positive in the counter-clockwise direction;
                                   must be an Angle instance. [default: 0. * galsim.degrees]
        @param oversampling        Optional oversampling factor *in the image plane* for the PSF
                                   eventually constructed using this Aperture.  Setting
                                   `oversampling < 1` will produce aliasing in the PSF (not good).
                                   [default: 1.0]
        @param pad_factor          Additional multiple by which to extend the PSF image to avoid
                                   folding.  [default: 1.0]
        @param pupil_plane_im      The GalSim.Image, NumPy array, or name of file containing the
                                   pupil plane image, to be used instead of generating one based on
                                   the obscuration and strut parameters.  Note that if the image is
                                   saved as unsigned integers, you will get a warning about
                                   conversion to floats, which is harmless. [default: None]
        @param pupil_angle         If `pupil_plane_im` is not None, rotation angle for the pupil
                                   plane (positive in the counter-clockwise direction).  Must be an
                                   Angle instance. [default: 0. * galsim.degrees]
        @param pupil_plane_scale   Sampling interval in meters to use for the pupil plane array.  In
                                   most cases, it's a good idea to leave this as None, in which case
                                   GalSim will attempt to find a good value automatically.  The
                                   exception is when specifying the pupil arrangement via an image,
                                   in which case this keyword can be used to indicate the sampling
                                   of that image.  See also `pad_factor` for adjusting the pupil
                                   sampling scale. [default: None]
        @param pupil_plane_size    Size in meters to use for the pupil plane array.  In most cases,
                                   it's a good idea to leave this as None, in which case GalSim will
                                   attempt to find a good value automatically.  See also
                                   `oversampling` for adjusting the pupil size.  [default: None]
        """
        # Assemble theta as an iterable over 2-tuples of Angles.
        single = False
        theta = kwargs.pop('theta', (0.0*galsim.arcmin, 0.0*galsim.arcmin))
        # 2-tuples are iterable, so to check whether theta is indicating a single pointing, or a
        # generator of pointings we need to look at the first item.  If the first item is
        # iterable itself, then assume theta is an iterable of 2-tuple field angles.  We then
        # replace the consumed tuple at the beginning of the generator and go on.  If the first
        # item is scalar, then assume that it's the x-component of a single field angle.
        theta = iter(theta)
        th0 = next(theta)
        if hasattr(th0, '__iter__'):
            theta = chain([th0], theta)
        else:
            theta = [th0, next(theta)]
            single = True

        if single:
            return PhaseScreenPSF(self, lam, theta=theta, **kwargs)
        else:
            # For non-frozen-flow AtmosphericScreens, it can take much longer to update the
            # atmospheric layers than it does to create an instantaneous PSF, so we exchange the
            # order of the PSF and time loops so we're not recomputing screens needlessly when we go
            # from PSF1 to PSF2 and so on.  For frozen-flow AtmosphericScreens, there's not much
            # difference with either loop order, so we just always make the PSF loop the inner loop.
            kwargs['_eval_now'] = False
            PSFs = []
            for th in theta:
                PSFs.append(PhaseScreenPSF(self, lam, theta=th, **kwargs))

            flux = kwargs.get('flux', 1.0)
            _nstep = PSFs[0]._nstep
            for i in range(_nstep):
                for PSF in PSFs:
                    PSF._step()
                self.advance()

            suppress_warning = kwargs.pop('suppress_warning', False)
            for PSF in PSFs:
                PSF._finalize(flux, suppress_warning)
            return PSFs

    @property
    def r0_500_effective(self):
        """Effective r0_500 for set of screens in list that define an r0_500 attribute."""
        return np.sum([l.r0_500**(-5./3) for l in self if hasattr(l, 'r0_500')])**(-3./5)

    def stepK(self, **kwargs):
        """Return an appropriate stepK for this list of phase screens.

        The required set of parameters depends on the types of the individual PhaseScreens in the
        PhaseScreenList.  See the documentation for the individual PhaseScreen.pupil_plane_scale
        methods for more details.

        @returns  stepK.
        """
        # Generically, GalSim propagates stepK() for convolutions using
        #   stepk = sum(s**-2 for s in stepks)**(-0.5)
        # We're not actually doing convolution between screens here, though.  In fact, the right
        # relation for Kolmogorov screens uses exponents -5./3 and -3./5:
        #   stepk = sum(s**(-5./3) for s in stepks)**(-3./5)
        # Since most of the layers in a PhaseScreenList are likely to be (nearly) Kolmogorov
        # screens, we'll use that relation.
        return np.sum([layer.stepK(**kwargs)**(-5./3) for layer in self])**(-3./5)


class PhaseScreenPSF(GSObject):
    """A PSF surface brightness profile constructed by integrating over time the instantaneous PSF
    derived from a set of phase screens and an aperture.

    There are at least three ways to construct a PhaseScreenPSF given a PhaseScreenList.  The
    following two statements are equivalent:
        >>> psf = screen_list.makePSF(...)
        >>> psf = PhaseScreenPSF(screen_list, ...)

    The third option is to use screen_list.makePSF() to obtain multiple PSFs at different field
    angles from the same PhaseScreenList over the same simulated time interval.  Depending on the
    details of PhaseScreenList and other arguments, this may be significantly faster than manually
    looping over makePSF().
        >>> psfs = screen_list.makePSF(..., theta=[th0, th1, th2, ...])

    Note that constructing a PhaseScreenPSF advances each PhaseScreen in `screen_list`, so PSFs
    constructed consecutively with the same arguments will generally be different.  Use
    PhaseScreenList.reset() to reset the time to t=0.

        >>> screen_list.reset()
        >>> psf1 = screen_list.makePSF(...)
        >>> psf2 = screen_list.makePSF(...)
        >>> assert psf1 != psf2
        >>> screen_list.reset()
        >>> psf3 = screen_list.makePSF(...)
        >>> assert psf1 == psf3

    Computing a PSF from a phase screen also requires an Aperture be specified.  This can be done
    either directly via the `aper` keyword, or by setting a number of keywords that will be passed
    to the `Aperture` constructor.  The `aper` keyword always takes precedence.

    @param screen_list         PhaseScreenList object from which to create PSF.
    @param lam                 Wavelength in nanometers at which to compute PSF.
    @param exptime             Time in seconds overwhich to accumulate evolving instantaneous PSF.
                               [default: 0.0]
    @param flux                Flux of output PSF [default: 1.0]
    @param aper                Aperture to use to compute PSF(s).  [default: None]
    @param theta               Field angle of PSF.  Single 2-tuple (theta_x, theta_y) or iterable
                               of 2-tuples.  [default: (0.0*galsim.arcmin, 0.0*galsim.arcmin)]
    @param interpolant         Either an Interpolant instance or a string indicating which
                               interpolant should be used.  Options are 'nearest', 'sinc', 'linear',
                               'cubic', 'quintic', or 'lanczosN' where N should be the integer order
                               to use.  [default: galsim.Quintic()]
    @param scale_unit          Units to use for the sky coordinates of the output profile.
                               [default: galsim.arcsec]
    @param ii_pad_factor       Zero-padding factor by which to extend the image of the PSF when
                               creating the `InterpolatedImage`.  See the `InterpolatedImage`
                               docstring for more details.  [default: 4.]
    @param suppress_warning    If `pad_factor` is too small, the code will emit a warning telling
                               you its best guess about how high you might want to raise it.
                               However, you can suppress this warning by using
                               `suppress_warning=True`.  [default: False]
    @param gsparams            An optional GSParams argument.  See the docstring for GSParams for
                               details. [default: None]

    The following are optional keywords to use to setup the aperture if `aper` is not provided:

    @param diam                Aperture diameter in meters.
    @param circular_pupil      Adopt a circular pupil?  [default: True]
    @param obscuration         Linear dimension of central obscuration as fraction of aperture
                               linear dimension. [0., 1.).  [default: 0.0]
    @param nstruts             Number of radial support struts to add to the central obscuration.
                               [default: 0]
    @param strut_thick         Thickness of support struts as a fraction of aperture diameter.
                               [default: 0.05]
    @param strut_angle         Angle made between the vertical and the strut starting closest to it,
                               defined to be positive in the counter-clockwise direction; must be an
                               Angle instance. [default: 0. * galsim.degrees]
    @param oversampling        Optional oversampling factor *in the image plane* for the PSF
                               eventually constructed using this Aperture.  Setting
                               `oversampling < 1` will produce aliasing in the PSF (not good).
                               [default: 1.0]
    @param pad_factor          Additional multiple by which to extend the PSF image to avoid
                               folding.  [default: 1.0]
    @param pupil_plane_im      The GalSim.Image, NumPy array, or name of file containing the pupil
                               plane image, to be used instead of generating one based on the
                               obscuration and strut parameters.  Note that if the image is saved as
                               unsigned integers, you will get a warning about conversion to floats,
                               which is harmless. [default: None]
    @param pupil_angle         If `pupil_plane_im` is not None, rotation angle for the pupil plane
                               (positive in the counter-clockwise direction).  Must be an Angle
                               instance. [default: 0. * galsim.degrees]
    @param pupil_plane_scale   Sampling interval in meters to use for the pupil plane array.  In
                               most cases, it's a good idea to leave this as None, in which case
                               GalSim will attempt to find a good value automatically.  The
                               exception is when specifying the pupil arrangement via an image, in
                               which case this keyword can be used to indicate the sampling of that
                               image.  See also `pad_factor` for adjusting the pupil sampling scale.
                               [default: None]
    @param pupil_plane_size    Size in meters to use for the pupil plane array.  In most cases, it's
                               a good idea to leave this as None, in which case GalSim will attempt
                               to find a good value automatically.  See also `oversampling` for
                               adjusting the pupil size.  [default: None]
    """
    def __init__(self, screen_list, lam, exptime=0.0, flux=1.0, aper=None,
                 theta=(0.0*galsim.arcmin, 0.0*galsim.arcmin), interpolant=None,
                 scale_unit=galsim.arcsec, suppress_warning=False, ii_pad_factor=4., gsparams=None,
                 _eval_now=True, _bar=None, _force_stepk=None, _force_maxk=None, **kwargs):
        # Hidden `_bar` kwarg can be used with astropy.console.utils.ProgressBar to print out a
        # progress bar during long calculations.

        if not isinstance(screen_list, PhaseScreenList):
            screen_list = PhaseScreenList(screen_list)
        self.screen_list = screen_list
        self.lam = float(lam)
        self.exptime = float(exptime)
        if aper is None:
            # Check here for diameter.
            if 'diam' not in kwargs:
                raise ValueError("Diameter required if aperture not specified directly.")
            aper = Aperture(lam=lam, screen_list=screen_list, gsparams=gsparams, **kwargs)
        self.aper = aper
        if not isinstance(theta[0], galsim.Angle) or not isinstance(theta[1], galsim.Angle):
            raise TypeError("theta must be 2-tuple of galsim.Angle's.")
        self.theta = theta
        self.interpolant = interpolant
        if isinstance(scale_unit, str):
            scale_unit = galsim.angle.get_angle_unit(scale_unit)
        self.scale_unit = scale_unit
        self._gsparams = gsparams
        self._serialize_stepk = _force_stepk
        self._serialize_maxk = _force_maxk

        self.scale = aper._sky_scale(self.lam, self.scale_unit)

        # Difference between serialize_maxk and force_maxk in InterpolatedImage is a factor of
        # scale.
        if self._serialize_stepk is not None:
            self._serialize_stepk *= self.scale
        if self._serialize_maxk is not None:
            self._serialize_maxk *= self.scale

        self.img = np.zeros(self.aper.illuminated.shape, dtype=np.float64)

        if self.exptime < 0:
            raise ValueError("Cannot integrate PSF for negative time.")
        if self.screen_list.time_step is None:
            self._nstep = 1
        else:
            self._nstep = int(np.round(self.exptime/self.screen_list.time_step))
        # Generate at least one time sample
        if self._nstep == 0:
            self._nstep = 1

        self._ii_pad_factor = ii_pad_factor

        # PhaseScreenList.makePSFs() optimizes multiple PSF evaluation by iterating over PSFs inside
        # of the normal iterate over time loop.  So only do the time loop here and now if we're not
        # doing a makePSFs().
        if _eval_now:
            for i in range(self._nstep):
                self._step()
                self.screen_list.advance()
                if _bar is not None:  # pragma: no cover
                    _bar.update()
            self._finalize(flux, suppress_warning)

        self._flux = flux

    def getFlux(self):
        return self._flux

    def __str__(self):
        return ("galsim.PhaseScreenPSF(%s, lam=%s, exptime=%s)" %
                (self.screen_list, self.lam, self.exptime))

    def __repr__(self):
        outstr = ("galsim.PhaseScreenPSF(%r, lam=%r, exptime=%r, flux=%r, aper=%r, theta=%r, " +
                  "interpolant=%r, scale_unit=%r, gsparams=%r)")
        return outstr % (self.screen_list, self.lam, self.exptime, self.flux, self.aper, self.theta,
                         self.interpolant, self.scale_unit, self.gsparams)

    def __eq__(self, other):
        # Even if two PSFs were generated with different sets of parameters, they will act
        # identically if their img, interpolant, stepk, maxk, pad_factor, and gsparams match.
        return (self.img == other.img and
                self.interpolant == other.interpolant and
                self._serialize_stepk == other._serialize_stepk and
                self._serialize_maxk == other._serialize_maxk and
                self._ii_pad_factor == other._ii_pad_factor and
                self.gsparams == other.gsparams)

    def __hash__(self):
        return hash(("galsim.PhaseScreenPSF", self.ii))

    def _step(self):
        """Compute the current instantaneous PSF and add it to the developing integrated PSF."""
        wf = self.screen_list.wavefront(self.aper, self.theta)
        expwf = np.exp((2j*np.pi/self.lam) * wf)
        expwf_grid = np.zeros_like(self.aper.illuminated,dtype=np.complex128)
        expwf_grid[self.aper.illuminated] = expwf
        ftexpwf = galsim.fft.fft2(expwf_grid, shift_in=True, shift_out=True)
        self.img += np.abs(ftexpwf)**2

    def _finalize(self, flux, suppress_warning):
        """Take accumulated integrated PSF image and turn it into a proper GSObject."""
        self.img *= flux / self.img.sum()
        b = galsim._BoundsI(1,self.aper.npix,1,self.aper.npix)
        self.img = galsim._Image(self.img, b, galsim.PixelScale(self.scale))

        self.ii = galsim.InterpolatedImage(
                self.img, x_interpolant=self.interpolant,
                _serialize_stepk=self._serialize_stepk, _serialize_maxk=self._serialize_maxk,
                pad_factor=self._ii_pad_factor,
                use_true_center=False, gsparams=self._gsparams)

        GSObject.__init__(self, self.ii)

        if not suppress_warning:
            specified_stepk = 2*np.pi/(self.img.array.shape[0]*self.scale)
            observed_stepk = self.SBProfile.stepK()

            if observed_stepk < specified_stepk:
                import warnings
                warnings.warn(
                    "The calculated stepk (%g) for PhaseScreenPSF is smaller "%observed_stepk +
                    "than what was used to build the wavefront (%g). "%specified_stepk +
                    "This could lead to aliasing problems. " +
                    "Increasing pad_factor is recommended.")

    def __getstate__(self):
        # The SBProfile is picklable, but it is pretty inefficient, due to the large images being
        # written as a string.  Better to pickle the image and remake the InterpolatedImage.
        d = self.__dict__.copy()
        del d['SBProfile']
        del d['ii']
        return d

    def __setstate__(self, d):
        self.__dict__ = d
        self.ii =  galsim.InterpolatedImage(self.img, x_interpolant=self.interpolant,
                                       use_true_center=False,
                                       pad_factor=self._ii_pad_factor,
                                       _serialize_stepk=self._serialize_stepk,
                                       _serialize_maxk=self._serialize_maxk,
                                       gsparams=self._gsparams)
        GSObject.__init__(self, self.ii)

    def shoot(self, n_photons, rng=None):
        # Setup the rng if not provided one.
        if rng is None:
            ud = galsim.UniformDeviate()
        elif isinstance(rng, galsim.BaseDeviate):
            ud = galsim.UniformDeviate(rng)
        else:
            raise TypeError("The rng provided is not a BaseDeviate")

        t = np.squeeze(utilities.rand_arr((n_photons, 1), ud)) * self.exptime
        u = self.aper.u[self.aper.illuminated]
        v = self.aper.v[self.aper.illuminated]
        pick = (np.squeeze(utilities.rand_arr((n_photons, 1), ud)) * len(u)).astype(int)
        u = u[pick]
        v = v[pick]

        x, y = self.screen_list.wavefront_grad_at(u, v, t, self.aper.diam, self.theta)
        x *= 1e-9 * 206265  # convert wavefront gradient from nm/m to arcsec.
        y *= 1e-9 * 206265

        photon_array = galsim._galsim.PhotonArray(n_photons)
        photon_array.getXArray()[:] = x
        photon_array.getYArray()[:] = y
        photon_array.getFluxArray()[:] = 1.0
        return photon_array


class OpticalPSF(GSObject):
    """A class describing aberrated PSFs due to telescope optics.  Its underlying implementation
    uses an InterpolatedImage to characterize the profile.

    The diffraction effects are characterized by the diffraction angle, which is a function of the
    ratio lambda / D, where lambda is the wavelength of the light and D is the diameter of the
    telescope.  The natural unit for this value is radians, which is not normally a convenient
    unit to use for other GSObject dimensions.  Assuming that the other sky coordinates you are
    using are all in arcsec (e.g. the pixel scale when you draw the image, the size of the galaxy,
    etc.), then you should convert this to arcsec as well:

        >>> lam = 700  # nm
        >>> diam = 4.0    # meters
        >>> lam_over_diam = (lam * 1.e-9) / diam  # radians
        >>> lam_over_diam *= 206265  # Convert to arcsec
        >>> psf = galsim.OpticalPSF(lam_over_diam, ...)

    To make this process a bit simpler, we recommend instead providing the wavelength and diameter
    separately using the parameters `lam` (in nm) and `diam` (in m).  GalSim will then convert this
    to any of the normal kinds of angular units using the `scale_unit` parameter:

        >>> psf = galsim.OpticalPSF(lam=lam, diam=diam, scale_unit=galsim.arcsec, ...)

    When drawing images, the scale_unit should match the unit used for the pixel scale or the WCS.
    e.g. in this case, a pixel scale of 0.2 arcsec/pixel would be specified as `pixel_scale=0.2`.

    Input aberration coefficients are assumed to be supplied in units of wavelength, and correspond
    to the Zernike polynomials in the Noll convention defined in
    Noll, J. Opt. Soc. Am. 66, 207-211(1976).  For a brief summary of the polynomials, refer to
    http://en.wikipedia.org/wiki/Zernike_polynomials#Zernike_polynomials.  By default, the
    aberration coefficients indicate the amplitudes of _circular_ Zernike polynomials, which are
    orthogonal over a circle.  If you would like the aberration coefficients to instead be
    interpretted as the amplitudes of _annular_ Zernike polynomials, which are orthogonal over an
    annulus (see Mahajan, J. Opt. Soc. Am. 71, 1 (1981)), set the `annular_zernike` keyword argument
    to True.

    There are two ways to specify the geometry of the pupil plane, i.e., the obscuration disk size
    and the areas that will be illuminated outside of it.  The first way is to use keywords that
    specify the size of the obscuration, and the nature of the support struts holding up the
    secondary mirror (or prime focus cage, etc.).  These are taken to be rectangular obscurations
    extending from the outer edge of the pupil to the outer edge of the obscuration disk (or the
    pupil center if `obscuration = 0.`).  You can specify how many struts there are (evenly spaced
    in angle), how thick they are as a fraction of the pupil diameter, and what angle they start at
    relative to the positive y direction.

    The second way to specify the pupil plane configuration is by passing in an image of it.  This
    can be useful for example if the struts are not evenly spaced or are not radially directed, as
    is assumed by the simple model for struts described above.  In this case, keywords related to
    struts are ignored; moreover, the `obscuration` keyword is used to ensure that the images are
    properly sampled (so it is still needed), but the keyword is then ignored when using the
    supplied image of the pupil plane.  Note that for complicated pupil configurations, it may be
    desireable to increase `pad_factor` for more fidelity at the expense of slower running time.
    The `pupil_plane_im` that is passed in can be rotated during internal calculations by specifying
    a `pupil_angle` keyword.

    If you choose to pass in a pupil plane image, it must be a square array in which the image of
    the pupil is centered.  The areas that are illuminated should have some value >0, and the other
    areas should have a value of precisely zero.  Based on what the OpticalPSF class thinks is the
    required sampling to make the PSF image, the image that is passed in of the pupil plane might be
    zero-padded during internal calculations.  The pixel scale of the pupil plane can be specified
    in one of three ways.  In descending order of priority, these are:
      1.  The `pupil_plane_scale` keyword argument (units are meters).
      2.  The `pupil_plane_im.scale` attribute (units are meters).
      3.  If (1) and (2) are both None, then the scale will be inferred by assuming that the
          illuminated pixel farthest from the image center is at a physical distance of self.diam/2.
    Note that if the scale is specified by either (1) or (2) above (which always includes specifying
    the pupil_plane_im as a filename, since the default scale then will be 1.0), then the
    lam_over_diam keyword must not be used, but rather the lam and diam keywords are required
    separately.  Finally, to ensure accuracy of calculations using a pupil plane image, we recommend
    sampling it as finely as possible.

    Initialization
    --------------

    As described above, either specify the lam/diam ratio directly in arbitrary units:

        >>> optical_psf = galsim.OpticalPSF(lam_over_diam=lam_over_diam, defocus=0., ...)

    or, use separate keywords for the telescope diameter and wavelength in meters and nanometers,
    respectively:

        >>> optical_psf = galsim.OpticalPSF(lam=lam, diam=diam, defocus=0., ...)

    Either of these options initializes `optical_psf` as an OpticalPSF instance.

    @param lam_over_diam    Lambda / telescope diameter in the physical units adopted for `scale`
                            (user responsible for consistency).  Either `lam_over_diam`, or `lam`
                            and `diam`, must be supplied.
    @param lam              Lambda (wavelength) in units of nanometers.  Must be supplied with
                            `diam`, and in this case, image scales (`scale`) should be specified in
                            units of `scale_unit`.
    @param diam             Telescope diameter in units of meters.  Must be supplied with
                            `lam`, and in this case, image scales (`scale`) should be specified in
                            units of `scale_unit`.
    @param tip              Tip in units of incident light wavelength. [default: 0]
    @param tilt             Tilt in units of incident light wavelength. [default: 0]
    @param defocus          Defocus in units of incident light wavelength. [default: 0]
    @param astig1           Astigmatism (like e2) in units of incident light wavelength.
                            [default: 0]
    @param astig2           Astigmatism (like e1) in units of incident light wavelength.
                            [default: 0]
    @param coma1            Coma along y in units of incident light wavelength. [default: 0]
    @param coma2            Coma along x in units of incident light wavelength. [default: 0]
    @param trefoil1         Trefoil (one of the arrows along y) in units of incident light
                            wavelength. [default: 0]
    @param trefoil2         Trefoil (one of the arrows along x) in units of incident light
                            wavelength. [default: 0]
    @param spher            Spherical aberration in units of incident light wavelength.
                            [default: 0]
    @param aberrations      Optional keyword, to pass in a list, tuple, or NumPy array of
                            aberrations in units of reference wavelength (ordered according to
                            the Noll convention), rather than passing in individual values for each
                            individual aberration.  Note that aberrations[1] is piston (and not
                            aberrations[0], which is unused.)  This list can be arbitrarily long to
                            handle Zernike polynomial aberrations of arbitrary order.
    @param annular_zernike  Boolean indicating that aberrations specify the amplitudes of annular
                            Zernike polynomials instead of circular Zernike polynomials.
                            [default: False]
    @param aper             Aperture object to use when creating PSF.  [default: None]
    @param circular_pupil   Adopt a circular pupil?  [default: True]
    @param obscuration      Linear dimension of central obscuration as fraction of pupil linear
                            dimension, [0., 1.). This should be specified even if you are providing
                            a `pupil_plane_im`, since we need an initial value of obscuration to use
                            to figure out the necessary image sampling. [default: 0]
    @param interpolant      Either an Interpolant instance or a string indicating which interpolant
                            should be used.  Options are 'nearest', 'sinc', 'linear', 'cubic',
                            'quintic', or 'lanczosN' where N should be the integer order to use.
                            [default: galsim.Quintic()]
    @param oversampling     Optional oversampling factor for the InterpolatedImage. Setting
                            `oversampling < 1` will produce aliasing in the PSF (not good).
                            Usually `oversampling` should be somewhat larger than 1.  1.5 is
                            usually a safe choice.  [default: 1.5]
    @param pad_factor       Additional multiple by which to zero-pad the PSF image to avoid folding
                            compared to what would be employed for a simple Airy.  Note that
                            `pad_factor` may need to be increased for stronger aberrations, i.e.
                            those larger than order unity.  [default: 1.5]
    @param ii_pad_factor    Zero-padding factor by which to extend the image of the PSF when
                            creating the `InterpolatedImage`.  See the `InterpolatedImage` docstring
                            for more details.  [default: 4.]
    @param suppress_warning If `pad_factor` is too small, the code will emit a warning telling you
                            its best guess about how high you might want to raise it.  However,
                            you can suppress this warning by using `suppress_warning=True`.
                            [default: False]
    @param flux             Total flux of the profile. [default: 1.]
    @param nstruts          Number of radial support struts to add to the central obscuration.
                            [default: 0]
    @param strut_thick      Thickness of support struts as a fraction of pupil diameter.
                            [default: 0.05]
    @param strut_angle      Angle made between the vertical and the strut starting closest to it,
                            defined to be positive in the counter-clockwise direction; must be an
                            Angle instance. [default: 0. * galsim.degrees]
    @param pupil_plane_im   The GalSim.Image, NumPy array, or name of file containing the pupil
                            plane image, to be used instead of generating one based on the
                            obscuration and strut parameters.  Note that if the image is saved as
                            unsigned integers, you will get a warning about conversion to floats,
                            which is harmless. [default: None]
    @param pupil_angle      If `pupil_plane_im` is not None, rotation angle for the pupil plane
                            (positive in the counter-clockwise direction).  Must be an Angle
                            instance. [default: 0. * galsim.degrees]
    @param pupil_plane_scale Sampling interval in meters to use for the pupil plane array.  In
                            most cases, it's a good idea to leave this as None, in which case
                            GalSim will attempt to find a good value automatically.  The
                            exception is when specifying the pupil arrangement via an image, in
                            which case this keyword can be used to indicate the sampling of that
                            image.  See also `pad_factor` for adjusting the pupil sampling scale.
                            [default: None]
    @param pupil_plane_size Size in meters to use for the pupil plane array.  In most cases, it's
                            a good idea to leave this as None, in which case GalSim will attempt
                            to find a good value automatically.  See also `oversampling` for
                            adjusting the pupil size.  [default: None]
    @param scale_unit       Units to use for the sky coordinates when calculating lam/diam if these
                            are supplied separately.  Should be either a galsim.AngleUnit or a
                            string that can be used to construct one (e.g., 'arcsec', 'radians',
                            etc.).  [default: galsim.arcsec]
    @param gsparams         An optional GSParams argument.  See the docstring for GSParams for
                            details. [default: None]

    Methods
    -------

    There are no additional methods for OpticalPSF beyond the usual GSObject methods.
    """
    _req_params = {}
    _opt_params = {
        "diam": float,
        "defocus": float,
        "astig1": float,
        "astig2": float,
        "coma1": float,
        "coma2": float,
        "trefoil1": float,
        "trefoil2": float,
        "spher": float,
        "annular_zernike": bool,
        "circular_pupil": bool,
        "obscuration": float,
        "oversampling": float,
        "pad_factor": float,
        "suppress_warning": bool,
        "max_size": float,
        "interpolant": str,
        "flux": float,
        "nstruts": int,
        "strut_thick": float,
        "strut_angle": galsim.Angle,
        "pupil_plane_im": str,
        "pupil_angle": galsim.Angle,
        "pupil_plane_scale": float,
        "pupil_plane_size": float,
        "scale_unit": str}
    _single_params = [{"lam_over_diam": float, "lam": float}]
    _takes_rng = False

    def __init__(self, lam_over_diam=None, lam=None, diam=None, tip=0., tilt=0., defocus=0.,
                 astig1=0., astig2=0., coma1=0., coma2=0., trefoil1=0., trefoil2=0., spher=0.,
                 aberrations=None, annular_zernike=False,
                 aper=None, circular_pupil=True, obscuration=0., interpolant=None,
                 oversampling=1.5, pad_factor=1.5, ii_pad_factor=4., flux=1.,
                 nstruts=0, strut_thick=0.05, strut_angle=0.*galsim.degrees,
                 pupil_plane_im=None, pupil_plane_scale=None, pupil_plane_size=None,
                 pupil_angle=0.*galsim.degrees, scale_unit=galsim.arcsec, gsparams=None,
                 _force_maxk=None, _force_stepk=None,
                 suppress_warning=False, max_size=None):
        if max_size is not None: # pragma: no cover
            from .deprecated import depr
            depr('max_size', 1.4, '',
                 "The max_size keyword has been removed.  In its place, the pad_factor keyword can"
                 "be used to adjust the size of the internal InterpolatedImage.")


        if isinstance(scale_unit, str):
            scale_unit = galsim.angle.get_angle_unit(scale_unit)
        # Need to handle lam/diam vs. lam_over_diam here since lam by itself is needed for
        # OpticalScreen.
        if lam_over_diam is not None:
            if lam is not None or diam is not None:
                raise TypeError("If specifying lam_over_diam, then do not specify lam or diam")
            # For combination of lam_over_diam and pupil_plane_im with a specified scale, it's
            # tricky to determine the actual diameter of the pupil needed by Aperture.  So for now,
            # we just disallow this combination.  Please feel free to raise an issue at
            # https://github.com/GalSim-developers/GalSim/issues if you need this functionality.
            if pupil_plane_im is not None:
                if isinstance(pupil_plane_im, str):  # Filename, therefore specific scale exists.
                    raise TypeError("If specifying lam_over_diam, then do not "
                                    "specify pupil_plane_im as a filename.")
                elif (isinstance(pupil_plane_im, galsim.Image)
                      and pupil_plane_im.scale is not None):
                    raise TypeError("If specifying lam_over_diam, then do not specify "
                                    "pupil_plane_im with definite scale attribute.")
                elif pupil_plane_scale is not None:
                    raise TypeError("If specifying lam_over_diam, then do not specify "
                                    "pupil_plane_scale.")
            lam = 500.  # Arbitrary
            diam = lam*1.e-9 / lam_over_diam * galsim.radians / scale_unit
        else:
            if lam is None or diam is None:
                raise TypeError("If not specifying lam_over_diam, then specify lam AND diam")

        # Make the optical screen.
        optics_screen = galsim.OpticalScreen(
                defocus=defocus, astig1=astig1, astig2=astig2, coma1=coma1, coma2=coma2,
                trefoil1=trefoil1, trefoil2=trefoil2, spher=spher, aberrations=aberrations,
                obscuration=obscuration, annular_zernike=annular_zernike, lam_0=lam)
        self._screens = galsim.PhaseScreenList(optics_screen)

        # Make the aperture.
        if aper is None:
            aper = galsim.Aperture(
                    diam, lam=lam, circular_pupil=circular_pupil, obscuration=obscuration,
                    nstruts=nstruts, strut_thick=strut_thick, strut_angle=strut_angle,
                    oversampling=oversampling, pad_factor=pad_factor,
                    pupil_plane_im=pupil_plane_im, pupil_angle=pupil_angle,
                    pupil_plane_scale=pupil_plane_scale, pupil_plane_size=pupil_plane_size,
                    gsparams=gsparams)
            self.obscuration = obscuration
        else:
            if hasattr(aper, '_obscuration'):
                self.obscuration = aper._obscuration
            else:
                self.obscuration = 0.0

        # Save for pickling
        self._lam = lam
        self._flux = flux
        self._interpolant = interpolant
        self._scale_unit = scale_unit
        self._gsparams = gsparams
        self._suppress_warning = suppress_warning
        self._aper = aper
        self._force_maxk = _force_maxk
        self._force_stepk = _force_stepk
        self._ii_pad_factor = ii_pad_factor

        # Finally, put together to make the PSF.
        self._psf = galsim.PhaseScreenPSF(self._screens, lam=self._lam, flux=self._flux,
                                          aper=aper, interpolant=self._interpolant,
                                          scale_unit=self._scale_unit, gsparams=self._gsparams,
                                          suppress_warning=self._suppress_warning,
                                          _force_maxk=_force_maxk, _force_stepk=_force_stepk,
                                          ii_pad_factor=ii_pad_factor)
        GSObject.__init__(self, self._psf)

    def getFlux(self):
        return self._flux

    def __str__(self):
        screen = self._psf.screen_list[0]
        s = "galsim.OpticalPSF(lam=%s, diam=%s" % (screen.lam_0, self._psf.aper.diam)
        if any(screen.aberrations):
            s += ", aberrations=[" + ",".join(str(ab) for ab in screen.aberrations) + "]"
        if hasattr(self._psf.aper, '_circular_pupil'):
            s += self._psf.aper._geometry_str()
        if screen.annular_zernike:
            s += ", annular_zernike=True"
            s += ", obscuration=%r"%self.obscuration
        if self._flux != 1.0:
            s += ", flux=%s" % self._flux
        s += ")"
        return s

    def __repr__(self):
        screen = self._psf.screen_list[0]
        s = "galsim.OpticalPSF(lam=%r, diam=%r" % (self._lam, self._psf.aper.diam)
        s += ", aper=%r"%self._psf.aper
        if any(screen.aberrations):
            s += ", aberrations=[" + ",".join(repr(ab) for ab in screen.aberrations) + "]"
        if screen.annular_zernike:
            s += ", annular_zernike=True"
            s += ", obscuration=%r"%self.obscuration
        if self._flux != 1.0:
            s += ", flux=%r" % self._flux
        if self._force_maxk is not None:
            s += ", _force_maxk=%r" % self._force_maxk
        if self._force_stepk is not None:
            s += ", _force_stepk=%r" % self._force_stepk
        if self._ii_pad_factor is not None:
            s += ", ii_pad_factor=%r" % self._ii_pad_factor
        s += ")"
        return s

    def __eq__(self, other):
        # Should it be possible for an OpticalPSF to be equal to a PhaseScreenPSF?  It seems simpler
        # to just vote no, so I'm doing that for now, though I'm certainly open to changing this.
        return (isinstance(other, galsim.OpticalPSF) and
                self._psf == other._psf)

    def __hash__(self):
        return hash(("galsim.OpticalPSF", self._psf))

    def __getstate__(self):
        # The SBProfile is picklable, but it is pretty inefficient, due to the large images being
        # written as a string.  Better to pickle the psf and remake the PhaseScreenPSF.
        d = self.__dict__.copy()
        d['aper'] = d['_psf'].aper
        del d['SBProfile']
        del d['_psf']
        return d

    def __setstate__(self, d):
        self.__dict__ = d
        aper = self.__dict__.pop('aper')
        self._psf = galsim.PhaseScreenPSF(self._screens, lam=self._lam, flux=self._flux,
                                          aper=aper, interpolant=self._interpolant,
                                          scale_unit=self._scale_unit, gsparams=self._gsparams,
                                          suppress_warning=self._suppress_warning,
                                          _force_maxk=self._force_maxk,
                                          _force_stepk=self._force_stepk,
                                          ii_pad_factor=self._ii_pad_factor)
        GSObject.__init__(self, self._psf)<|MERGE_RESOLUTION|>--- conflicted
+++ resolved
@@ -810,18 +810,14 @@
                         [default: True]
         @returns        Wavefront lag or lead in nanometers over aperture.
         """
-<<<<<<< HEAD
-        return np.sum([layer.wavefront(aper, theta, compact) for layer in self], axis=0)
-
-    def wavefront_grad_at(self, u, v, t, diam=None, theta=None):
-        return np.sum([layer.wavefront_grad_at(u, v, t, diam, theta) for layer in self],
-                      axis=0)
-=======
         if len(self._layers) > 1:
             return np.sum([layer.wavefront(aper, theta, compact) for layer in self],axis=0)
         else:
             return self._layers[0].wavefront(aper, theta, compact)
->>>>>>> ddd40aec
+
+    def wavefront_grad_at(self, u, v, t, diam=None, theta=None):
+        return np.sum([layer.wavefront_grad_at(u, v, t, diam, theta) for layer in self],
+                      axis=0)
 
     def makePSF(self, lam, **kwargs):
         """Compute one PSF or multiple PSFs from the current PhaseScreenList, depending on the type
