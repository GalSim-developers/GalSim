# Copyright (c) 2012-2017 by the GalSim developers team on GitHub
# https://github.com/GalSim-developers
#
# This file is part of GalSim: The modular galaxy image simulation toolkit.
# https://github.com/GalSim-developers/GalSim
#
# GalSim is free software: redistribution and use in source and binary forms,
# with or without modification, are permitted provided that the following
# conditions are met:
#
# 1. Redistributions of source code must retain the above copyright notice, this
#    list of conditions, and the disclaimer given in the accompanying LICENSE
#    file.
# 2. Redistributions in binary form must reproduce the above copyright notice,
#    this list of conditions, and the disclaimer given in the documentation
#    and/or other materials provided with the distribution.
"""@file sensor.py

The Sensor classes implement the process of turning a set of photons incident at the surface
of the detector in the focal plane into an image with counts of electrons in each pixel.

The Sensor class itself implements the simplest possible sensor model, which just converts each
photon into an electron in whatever pixel is below the location where the photon hits.
However, it also serves as a base class for other classes that implement more sophisticated
treatments of the photon to electron conversion and the drift from the conversion layer to the
bottom of the detector.
"""

import numpy as np
import glob
import os

from . import _galsim
<<<<<<< HEAD
from .position import PositionD, PositionI
from .table import LookupTable
=======
from .position import PositionI, PositionD
from .table import LookupTable
from .random import UniformDeviate
from . import meta_data
>>>>>>> 40932c3f

class Sensor(object):
    """
    The base class for other sensor models, and also an implementation of the simplest possible
    sensor model that just converts each photon into an electron and drops it in the appropriate
    pixel.
    """
    def __init__(self):
        pass

    def accumulate(self, photons, image, orig_center=None):
        """Accumulate the photons incident at the surface of the sensor into the appropriate
        pixels in the image.

        Each photon has a position, which corresponds to the (x,y) position at the top of the
        sensor.  In general, they may also have incidence directions and wavelengths, although
        these are not used by the base class implementation.

        The base class implementation simply accumulates the photons above each pixel into that
        pixel.

        @param photons      A PhotonArray instance describing the incident photons.
        @param image        The image into which the photons should be accumuated.
        @param orig_center  The position of the image center in the original image coordinates.
                            [default: (0,0)]
        """
        return photons.addTo(image)

    def __repr__(self):
        return 'galsim.Sensor()'

    def __eq__(self, other):
        return (isinstance(other, Sensor) and
                repr(self) == repr(other))  # Checks that neither is a subclass

    def __ne__(self, other):
        return not self.__eq__(other)

    def __hash__(self): return hash(repr(self))


class SiliconSensor(Sensor):
    """
    A model of a silicon-based CCD sensor that converts photons to electrons at a wavelength-
    dependent depth (probabilistically) and drifts them down to the wells, properly taking
    into account the repulsion of previously accumulated electrons (known as the brighter-fatter
    effect).

    There are currently three sensors shipped with GalSim, which you can specify as the `name`
    parameter mentioned below.

        lsst_itl_8      The ITL sensor being used for LSST, using 8 points along each side of the
                        pixel boundaries.
        lsst_itl_32     The ITL sensor being used for LSST, using 32 points along each side of the
                        pixel boundaries.  (This is more accurate than the lsst_itl_8, but slower.)
        lsst_etv_32     The ETV sensor being used for LSST, using 32 points along each side of the
                        pixel boundaries.  (This file is still somewhat preliminary and may be
                        updated in the future.)

    There is also an option to include "tree rings" in the Silicon model, which add small
    distortions to the sensor pixel positions due to non-uniform background doping in the silicon
    sensor.  The tree rings are defined by a center and a radial amplitude function.  The radial
    function needs to be a galsim.LookupTable instance.  Note that if you just want a simple cosine
    radial function, you can use the helper class method `SiliconSensor.simple_treerings` to
    build the LookupTable for you.

    @param name             The base name of the files which contains the sensor information,
                            presumably calculated from the Poisson_CCD simulator, which may
                            be specified either as an absolute path or as one of the above names
                            that are in the `galsim.meta_data.share_dir/sensors` directory.
                            name.cfg should be the file used to simulate the pixel distortions,
                            and name.dat should containt the distorted pixel information.
                            [default: 'lsst_itl_8']
    @param strength         Set the strength of the brighter-fatter effect relative to the
                            amount specified by the Poisson simulation results.  [default: 1]
    @param rng              A BaseDeviate object to use for the random number generation
                            for the stochastic aspects of the electron production and drift.
                            [default: None, in which case one will be made for you]
    @param diffusion_factor A factor by which to multiply the diffusion.  Use 0.0 to turn off the
                            effect of diffusion entirely. [default: 1.0]
    @param qdist            The maximum number of pixels away to calculate the distortion due to
                            the charge accumulation. A large value will increase accuracy but
                            take more time. If it is increased larger than 4, the size of the
                            Poisson simulation must be increased to match. [default: 3]
    @param nrecalc          The number of electrons to accumulate before recalculating the
                            distortion of the pixel shapes. [default: 10000]
    @param treering_func    A galsim.LookupTable giving the tree ring pattern f(r). [default: None]
    @param treering_center  A PositionD object with the center of the tree ring pattern in pixel
                            coordinates, which may be outside the pixel region. [default: None;
                            required if treering_func is provided]
    """
    def __init__(self, name='lsst_itl_8', strength=1.0, rng=None, diffusion_factor=1.0, qdist=3,
                 nrecalc=10000, treering_func=None, treering_center=PositionD(0,0)):
<<<<<<< HEAD
        from .random import UniformDeviate
        from . import meta_data
=======
>>>>>>> 40932c3f
        self.name = name
        self.strength = strength
        self.rng = UniformDeviate(rng)
        self.diffusion_factor = diffusion_factor
        self.qdist = qdist
        self.nrecalc = nrecalc
        self.treering_func = treering_func
        self.treering_center = treering_center

        self.config_file = name + '.cfg'
        self.vertex_file = name + '.dat'
        if not os.path.isfile(self.config_file):
            cfg_file = os.path.join(meta_data.share_dir, 'sensors', self.config_file)
            if not os.path.isfile(cfg_file):
                raise IOError("Cannot locate file %s or %s"%(self.config_file, cfg_file))
            self.config_file = cfg_file
            self.vertex_file = os.path.join(meta_data.share_dir, 'sensors', self.vertex_file)
        if not os.path.isfile(self.vertex_file):
            raise IOError("Cannot locate vertex file %s"%(self.vertex_file))

        self.config = self._read_config_file(self.config_file)

        # Get the Tree ring radial function, if it exists
        if treering_func is None:
            # This is a dummy table in the case where no function is specified
            # A bit kludgy, but it works
            self.treering_func = LookupTable(x=[0.0,1.0], f=[0.0,0.0], interpolant='linear')
        elif not isinstance(treering_func, LookupTable):
            raise ValueError("treering_func must be a galsim.LookupTable")
        if not isinstance(treering_center, PositionD):
            raise ValueError("treering_center must be a galsim.PositionD")

        # Now we read in the absorption length table:
        abs_file = os.path.join(meta_data.share_dir, 'sensors', 'abs_length.dat')
        self._read_abs_length(abs_file)
        self._init_silicon()

    def _init_silicon(self):
        diff_step = self._calculate_diff_step() * self.diffusion_factor
        NumVertices = self.config['NumVertices']
        Nx = self.config['PixelBoundaryNx']
        Ny = self.config['PixelBoundaryNy']
        # This parameter may be either PixelSize or PixelSizeX.
        PixelSize = self.config['PixelSizeX']
        SensorThickness = self.config['SensorThickness']
        num_elec = float(self.config['CollectedCharge_0_0']) / self.strength
        # Scale this too, especially important if strength >> 1
        nrecalc = float(self.nrecalc) / self.strength
        vertex_data = np.loadtxt(self.vertex_file, skiprows = 1)

        if vertex_data.shape != (Nx * Ny * (4 * NumVertices + 4), 5):
            raise IOError("Vertex file %s does not match config file %s"%(
                          self.vertex_file, self.config_file))

        self._silicon = _galsim.Silicon(NumVertices, num_elec, Nx, Ny, self.qdist, nrecalc,
                                        diff_step, PixelSize, SensorThickness,
                                        vertex_data.ctypes.data,
                                        self.treering_func._tab, self.treering_center._p,
                                        self.abs_length_table._tab)

    def __str__(self):
        s = 'galsim.SiliconSensor(%r'%self.name
        if self.strength != 1.: s += ', strength=%f'%self.strength
        if self.diffusion_factor != 1.: s += ', diffusion_factor=%f'%self.diffusion_factor
        s += ')'
        return s

    def __repr__(self):
        return ('galsim.SiliconSensor(name=%r, strength=%f, rng=%r, diffusion_factor=%f, '
                'qdist=%d, nrecalc=%f, treering_func=%r, treering_center=%r)')%(
                        self.name, self.strength, self.rng,
                        self.diffusion_factor, self.qdist, self.nrecalc,
                        self.treering_func, self.treering_center)

    def __eq__(self, other):
        return (isinstance(other, SiliconSensor) and
                self.config == other.config and
                self.strength == other.strength and
                self.rng == other.rng and
                self.diffusion_factor == other.diffusion_factor and
                self.qdist == other.qdist and
                self.nrecalc == other.nrecalc and
                self.treering_func == other.treering_func and
                self.treering_center == other.treering_center)

    __hash__ = None

    def __getstate__(self):
        d = self.__dict__.copy()
        del d['_silicon']
        return d

    def __setstate__(self, d):
        self.__dict__ = d
        self._init_silicon()  # Build the _silicon object.

    def accumulate(self, photons, image, orig_center=PositionI(0,0)):
        """Accumulate the photons incident at the surface of the sensor into the appropriate
        pixels in the image.

        @param photons      A PhotonArray instance describing the incident photons
        @param image        The image into which the photons should be accumuated.
        @param orig_center  The position of the image center in the original image coordinates.
                            [default: (0,0)]
        """
        return self._silicon.accumulate(photons._pa, self.rng._rng, image._image, orig_center._p)

    def _read_config_file(self, filename):
        # This reads the Poisson simulator config file for
        # the settings that were run
        # and returns a dictionary with the values

        with open(filename,'r') as file:
            lines=file.readlines()
        lines = [ l.strip() for l in lines ]
        lines = [ l.split() for l in lines if len(l) > 0 and l[0] != '#' ]
        if any([l[1] != '=' for l in lines]):
            raise IOError("Error reading config file %s"%filename)
        config = dict([(l[0], l[2]) for l in lines])
        # convert strings to int or float values when appropriate
        for k in config:
            try:
                config[k] = eval(config[k])
            except (SyntaxError, NameError):
                pass
        return config

    def _read_abs_length(self, filename):
        # This reads in a table of absorption
        # length vs wavelength in Si.
        # The ipython notebook that created the data
        # file from astropy is in the same directory
        # in share/sensors/absorption
        abs_data = np.loadtxt(filename, skiprows = 1)
        xarray = abs_data[:,0]
        farray = abs_data[:,1]
        table = LookupTable(x=xarray, f=farray, interpolant='linear')
        self.abs_length_table = table
        return

    def _calculate_diff_step(self):
        NumPhases = self.config['NumPhases']
        CollectingPhases = self.config['CollectingPhases']
        # I'm assuming square pixels for now.
        PixelSize = self.config['PixelSizeX']
        SensorThickness = self.config['SensorThickness']
        ChannelStopWidth = self.config['ChannelStopWidth']
        Vbb = self.config['Vbb']
        Vparallel_lo = self.config['Vparallel_lo']
        Vparallel_hi = self.config['Vparallel_hi']
        CCDTemperature = self.config['CCDTemperature']
        # This calculates the diffusion step size given the detector
        # parameters.  The diffusion step size is the mean radius of diffusion
        # assuming the electron propagates the full width of the sensor.
        # It depends on the temperature, the sensor voltages, and
        # the diffusion_factor parameter.

        # Set up the diffusion step size at the operating temperature
        HiPhases = CollectingPhases
        LoPhases = NumPhases - CollectingPhases
        Vdiff = (LoPhases * Vparallel_lo + HiPhases * Vparallel_hi) / NumPhases - Vbb
        # 0.026 is kT/q at room temp (298 K)
        diff_step = np.sqrt(2 * 0.026 * CCDTemperature / 298.0 / Vdiff) * SensorThickness
        return diff_step

    @classmethod
    def simple_treerings(cls, amplitude=0.5, period=100., r_max=8000., dr=None):
        """Make a simple sinusoidal tree ring pattern that can be used as the treering_func
        parameter of SiliconSensor.

        The functional form is f(r) = amplitude * cos(2*pi*r/period)

        @param amplitude    The amplitude of the tree ring pattern distortion.  Typically
                            this is less than 0.01 pixels. [default: 0.5]
        @param period       The period of the tree ring distortion pattern, in pixels.
                            [default: 100.]
        @param r_max        The maximum value of r to store in the lookup table. [default: 8000]
        @param dr           The spacing to use for the r values. [default: period/100]
        """
        k = 2.*np.pi/float(period)
        func = lambda r: amplitude * np.cos(k * r)
        if dr is None:
            dr = period/100.
        npoints = int(r_max / dr) + 1
        return LookupTable.from_func(func, x_min=0., x_max=r_max, npoints=npoints)<|MERGE_RESOLUTION|>--- conflicted
+++ resolved
@@ -31,15 +31,11 @@
 import os
 
 from . import _galsim
-<<<<<<< HEAD
-from .position import PositionD, PositionI
 from .table import LookupTable
-=======
 from .position import PositionI, PositionD
 from .table import LookupTable
 from .random import UniformDeviate
 from . import meta_data
->>>>>>> 40932c3f
 
 class Sensor(object):
     """
@@ -133,11 +129,6 @@
     """
     def __init__(self, name='lsst_itl_8', strength=1.0, rng=None, diffusion_factor=1.0, qdist=3,
                  nrecalc=10000, treering_func=None, treering_center=PositionD(0,0)):
-<<<<<<< HEAD
-        from .random import UniformDeviate
-        from . import meta_data
-=======
->>>>>>> 40932c3f
         self.name = name
         self.strength = strength
         self.rng = UniformDeviate(rng)
