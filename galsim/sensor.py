--- conflicted
+++ resolved
@@ -148,24 +148,14 @@
                             stronger along the x direction. [default: False]
     """
     def __init__(self, name='lsst_itl_8', strength=1.0, rng=None, diffusion_factor=1.0, qdist=3,
-<<<<<<< HEAD
-                 nrecalc=10000, treering_func=None, treering_center=PositionD(0,0)):
-        self.name = name
-        self.strength = strength
-        self.rng = UniformDeviate(rng)
-        self.diffusion_factor = diffusion_factor
-        self.qdist = qdist
-        self.nrecalc = nrecalc
-=======
-                 nrecalc=10000, treering_func=None, treering_center=galsim.PositionD(0,0),
+                 nrecalc=10000, treering_func=None, treering_center=PositionD(0,0),
                  transpose=False):
         self.name = name
         self.strength = float(strength)
-        self.rng = galsim.UniformDeviate(rng)
+        self.rng = UniformDeviate(rng)
         self.diffusion_factor = float(diffusion_factor)
         self.qdist = int(qdist)
         self.nrecalc = float(nrecalc)
->>>>>>> d766c7c6
         self.treering_func = treering_func
         self.treering_center = treering_center
         self.transpose = bool(transpose)
@@ -216,18 +206,11 @@
             raise IOError("Vertex file %s does not match config file %s"%(
                           self.vertex_file, self.config_file))
 
-<<<<<<< HEAD
         self._silicon = _galsim.Silicon(NumVertices, num_elec, Nx, Ny, self.qdist, nrecalc,
                                         diff_step, PixelSize, SensorThickness,
                                         vertex_data.ctypes.data,
                                         self.treering_func._tab, self.treering_center._p,
-                                        self.abs_length_table._tab)
-=======
-        self._silicon = galsim._galsim.Silicon(NumVertices, num_elec, Nx, Ny, self.qdist, nrecalc,
-                                               diff_step, PixelSize, SensorThickness, vertex_data,
-                                               self.treering_func.table, self.treering_center,
-                                               self.abs_length_table.table, self.transpose)
->>>>>>> d766c7c6
+                                        self.abs_length_table._tab, self.transpose)
 
     def __str__(self):
         s = 'galsim.SiliconSensor(%r'%self.name
@@ -268,11 +251,7 @@
         self.__dict__ = d
         self._init_silicon()  # Build the _silicon object.
 
-<<<<<<< HEAD
-    def accumulate(self, photons, image, orig_center=PositionI(0,0)):
-=======
-    def accumulate(self, photons, image, orig_center=galsim.PositionI(0,0), resume=False):
->>>>>>> d766c7c6
+    def accumulate(self, photons, image, orig_center=PositionI(0,0), resume=False):
         """Accumulate the photons incident at the surface of the sensor into the appropriate
         pixels in the image.
 
@@ -296,9 +275,10 @@
                 raise RuntimeError("accumulate called with resume, but provided image does "
                                    "not match one used in the previous accumulate call.")
         self._last_image = image
-        return self._silicon.accumulate(photons, self.rng, image._image.view(), orig_center, resume)
-
-    def calculate_pixel_areas(self, image, orig_center=galsim.PositionI(0,0)):
+        return self._silicon.accumulate(photons._pa, self.rng._rng, image._image, orig_center._p,
+                                        resume)
+
+    def calculate_pixel_areas(self, image, orig_center=PositionI(0,0)):
         """Create an image with the corresponding pixel areas according to the Silicon model.
 
         The input image gives the flux values used to set the current levels of the brighter-fatter
@@ -316,14 +296,11 @@
 
         @returns a galsim.Image with the pixel areas
         """
-<<<<<<< HEAD
-        return self._silicon.accumulate(photons._pa, self.rng._rng, image._image, orig_center._p)
-=======
+        from .wcs import PixelScale
         area_image = image.copy()
-        area_image.wcs = galsim.PixelScale(1.0)
-        self._silicon.fill_with_pixel_areas(area_image._image.view(), orig_center)
+        area_image.wcs = PixelScale(1.0)
+        self._silicon.fill_with_pixel_areas(area_image._image, orig_center._p)
         return area_image
->>>>>>> d766c7c6
 
     def _read_config_file(self, filename):
         # This reads the Poisson simulator config file for
