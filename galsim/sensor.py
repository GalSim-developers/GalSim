# Copyright (c) 2012-2017 by the GalSim developers team on GitHub
# https://github.com/GalSim-developers
#
# This file is part of GalSim: The modular galaxy image simulation toolkit.
# https://github.com/GalSim-developers/GalSim
#
# GalSim is free software: redistribution and use in source and binary forms,
# with or without modification, are permitted provided that the following
# conditions are met:
#
# 1. Redistributions of source code must retain the above copyright notice, this
#    list of conditions, and the disclaimer given in the accompanying LICENSE
#    file.
# 2. Redistributions in binary form must reproduce the above copyright notice,
#    this list of conditions, and the disclaimer given in the documentation
#    and/or other materials provided with the distribution.
"""@file sensor.py

The Sensor classes implement the process of turning a set of photons incident at the surface
of the detector in the focal plane into an image with counts of electrons in each pixel.

The Sensor class itself implements the simplest possible sensor model, which just converts each
photon into an electron in whatever pixel is below the location where the photon hits.
However, it also serves as a base class for other classes that implement more sophisticated
treatments of the photon to electron conversion and the drift from the conversion layer to the
bottom of the detector.
"""

import numpy as np
import galsim
import glob
import os

class Sensor(object):
    """
    The base class for other sensor models, and also an implementation of the simplest possible
    sensor model that just converts each photon into an electron and drops it in the appropriate
    pixel.
    """
    def __init__(self):
        pass

    def accumulate(self, photons, image):
        """Accumulate the photons incident at the surface of the sensor into the appropriate
        pixels in the image.

        Each photon has a position, which corresponds to the (x,y) position at the top of the
        sensor.  In general, they may also have incidence directions and wavelengths, although
        these are not used by the base class implementation.

        The base class implementation simply accumulates the photons above each pixel into that
        pixel.

        @param photons      A PhotonArray instance describing the incident photons.
        @param image        The image into which the photons should be accumuated.
        """
        return photons.addTo(image.image)

    def __repr__(self):
        return 'galsim.Sensor()'

    def __eq__(self, other):
        return (isinstance(other, Sensor) and
                repr(self) == repr(other))  # Checks that neither is a subclass

    def __ne__(self, other):
        return not self.__eq__(other)

    def __hash__(self): return hash(repr(self))


class SiliconSensor(Sensor):
    """
    A model of a silicon-based CCD sensor that converts photons to electrons at a wavelength-
    dependent depth (probabilistically) and drifts them down to the wells, properly taking
    into account the repulsion of previously accumulated electrons (known as the brighter-fatter
    effect).

    @param dir              The name of the directory which contains the sensor information,
                            presumably calculated from the Poisson_CCD simulator.  This directory
                            may be specified either as an absolute path or as a subdirectory of
                            share_dir/sensors/, where share_dir is `galsim.meta_data.share_dir`.
                            It must contain, at a minimum, the *.cfg file used to simulate the
                            pixel distortions, and the *_Vertices.dat file which carries the
                            distorted pixel information.  [default: 'lsst_itl']
    @param strength         Set the strength of the brighter-fatter effect relative to the
                            amount specified by the Poisson simulation results.  [default: 1]
    @param rng              A BaseDeviate object to use for the random number generation
                            for the stochastic aspects of the electron production and drift.
                            [default: None, in which case one will be made for you]
    @param diffusion_factor A factor by which to multiply the diffusion.  Use 0.0 to turn off the
                            effect of diffusion entirely. [default: 1.0]
    @param qdist            The maximum number of pixels away to calculate the distortion due to
                            the charge accumulation. A large value will increase accuracy but
                            take more time. If it is increased larger than 4, the size of the
                            Poisson simulation must be increased to match. [default: 3]
    @param nrecalc          The number of electrons to accumulate before recalculating the
                            distortion of the pixel shapes. [default: 10000]

    """
    def __init__(self, dir='lsst_itl', strength=1.0, rng=None, diffusion_factor=1.0, qdist=3,
                 nrecalc=10000):
        self.dir = dir
        self.strength = strength
        self.rng = galsim.UniformDeviate(rng)
        self.diffusion_factor = diffusion_factor
        self.qdist = qdist
        self.nrecalc = nrecalc

        if not os.path.isdir(dir):
            self.full_dir = os.path.join(galsim.meta_data.share_dir, 'sensors', dir)
            if not os.path.isdir(self.full_dir):
                raise IOError("Cannot locate directory %s or %s"%(dir,self.full_dir))
        else:
            self.full_dir = dir

        config_files = glob.glob(os.path.join(self.full_dir,'*.cfg'))
        if len(config_files) == 0:
            raise IOError("No .cfg file found in dir %s"%self.full_dir)
        elif len(config_files) > 1:
            raise IOError("Multiple .cfg files found in dir %s"%self.full_dir)
        else:
            self.config_file = config_files[0]

        self.config = self._read_config_file(self.config_file)
        self._init_silicon()

    def _init_silicon(self):
        diff_step = self._calculate_diff_step() * self.diffusion_factor
        NumVertices = self.config['NumVertices']
        Nx = self.config['PixelBoundaryNx']
        Ny = self.config['PixelBoundaryNy']
        PixelSize = self.config['PixelSize']
        SensorThickness = self.config['SensorThickness']
        num_elec = float(self.config['CollectedCharge_0_0']) / self.strength
        # Scale this too, especially important if strength >> 1
        nrecalc = float(self.nrecalc) / self.strength
        vertex_file = os.path.join(self.full_dir,self.config['outputfilebase'] + '_0_Vertices.dat')
        vertex_data = np.loadtxt(vertex_file, skiprows = 1)

        if vertex_data.size != 5 * Nx * Ny * (4 * NumVertices + 4):
            raise IOError("Vertex file %s does not match config file %s"
                          % (vertex_file, self.config_file))

        self._silicon = galsim._galsim.Silicon(NumVertices, num_elec, Nx, Ny, self.qdist, nrecalc,
                                               diff_step, PixelSize, SensorThickness, vertex_data)

    def __str__(self):
        s = 'galsim.SiliconSensor(%r'%self.dir
        if self.strength != 1.: s += ', strength=%f'%self.strength
        if self.diffusion_factor != 1.: s += ', diffusion_factor=%f'%self.diffusion_factor
        s += ')'
        return s

    def __repr__(self):
        return ('galsim.SiliconSensor(dir=%r, strength=%f, rng=%r, diffusion_factor=%f, '
                'qdist=%d, nrecalc=%f'%(self.full_dir, self.strength, self.rng,
                                        self.diffusion_factor, self.qdist, self.nrecalc))

    def __eq__(self, other):
        return (isinstance(other, SiliconSensor) and
                self.config == other.config and
                self.strength == other.strength and
                self.rng == other.rng and
                self.diffusion_factor == other.diffusion_factor and
                self.qdist == other.qdist and
                self.nrecalc == other.nrecalc)

    __hash__ = None

    def __getstate__(self):
        d = self.__dict__.copy()
        del d['_silicon']
        return d

    def __setstate__(self, d):
        self.__dict__ = d
        self._init_silicon()  # Build the _silicon object.

    def accumulate(self, photons, image):
        """Accumulate the photons incident at the surface of the sensor into the appropriate
        pixels in the image.

        @param photons      A PhotonArray instance describing the incident photons
        @param image        The image into which the photons should be accumuated.
        """
<<<<<<< HEAD
        return self._silicon.accumulate(photons, self.rng, image.image)
=======
        return self._silicon.accumulate(photons, self.rng._rng, image.image.view())
>>>>>>> d4b4028d

    def _read_config_file(self, filename):
        # This reads the Poisson simulator config file for
        # the settings that were run
        # and returns a dictionary with the values

        with open(filename,'r') as file:
            lines=file.readlines()
        lines = [ l.strip() for l in lines ]
        lines = [ l.split() for l in lines if len(l) > 0 and l[0] != '#' ]
        if any([l[1] != '=' for l in lines]):
            raise IOError("Error reading config file %s"%filename)
        config = dict([(l[0], l[2]) for l in lines])
        # convert strings to int or float values when appropriate
        for k in config:
            try:
                config[k] = eval(config[k])
            except (SyntaxError, NameError):
                pass
        return config

    def _calculate_diff_step(self):
        CollectingPhases = self.config['CollectingPhases']
        PixelSize = self.config['PixelSize']
        SensorThickness = self.config['SensorThickness']
        ChannelStopWidth = self.config['ChannelStopWidth']
        Vbb = self.config['Vbb']
        Vparallel_lo = self.config['Vparallel_lo']
        Vparallel_hi = self.config['Vparallel_hi']
        CCDTemperature = self.config['CCDTemperature']
        # This calculates the diffusion step size given the detector
        # parameters.  The diffusion step size is the mean radius of diffusion
        # assuming the electron propagates the full width of the sensor.
        # It depends on the temperature, the sensor voltages, and
        # the diffusion_factor parameter.

        # Set up the diffusion step size at 100 C
        if CollectingPhases == 1: # pragma: no cover
            # This is one collecting gate
            Vdiff = (2.0 * Vparallel_lo + Vparallel_hi) / 3.0 - Vbb
        elif CollectingPhases == 2: # This is the only value we have now, so the only one tested
            #This is two collecting gates
            Vdiff = (Vparallel_lo + 2.0 * Vparallel_hi) / 3.0 - Vbb
        else: # pragma: no cover
            return 0.0

        # 0.026 is kT/q at room temp (298 K)
        diff_step = np.sqrt(2 * 0.026 * CCDTemperature / 298 / Vdiff) * SensorThickness

        return diff_step<|MERGE_RESOLUTION|>--- conflicted
+++ resolved
@@ -184,11 +184,7 @@
         @param photons      A PhotonArray instance describing the incident photons
         @param image        The image into which the photons should be accumuated.
         """
-<<<<<<< HEAD
-        return self._silicon.accumulate(photons, self.rng, image.image)
-=======
-        return self._silicon.accumulate(photons, self.rng._rng, image.image.view())
->>>>>>> d4b4028d
+        return self._silicon.accumulate(photons, self.rng._rng, image.image)
 
     def _read_config_file(self, filename):
         # This reads the Poisson simulator config file for
