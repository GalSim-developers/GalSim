--- conflicted
+++ resolved
@@ -428,15 +428,9 @@
         self._gsparams = galsim.GSParams.check(gsparams)
 
         # Make the SBInterpolatedImage out of the image.
-<<<<<<< HEAD
         sbii = _galsim.SBInterpolatedImage(
                 pad_image._image, self.x_interpolant._i, self.k_interpolant._i, pad_factor,
                 _force_stepk, _force_maxk, self.gsparams._gsp)
-=======
-        sbii = galsim._galsim.SBInterpolatedImage(
-                pad_image._image, self.x_interpolant, self.k_interpolant, pad_factor,
-                _force_stepk, _force_maxk, gsparams)
->>>>>>> 2ced30e0
 
         # I think the only things that will mess up if flux == 0 are the
         # calculateStepK and calculateMaxK functions, and rescaling the flux to some value.
@@ -471,11 +465,7 @@
         self._serialize_stepk = sbii.stepK()
         self._serialize_maxk = sbii.maxK()
 
-<<<<<<< HEAD
         self._sbp = sbii  # Temporary.  Will overwrite this later.
-=======
-        self._sbp = sbii  # Temporary.  Will update below.
->>>>>>> 2ced30e0
 
         # Make sure offset is a PositionD
         offset = self._parse_offset(offset)
@@ -500,13 +490,8 @@
 
         # Now, in order for these to pickle correctly if they are the "original" object in a
         # Transform object, we need to hide the current transformation.  An easy way to do that
-<<<<<<< HEAD
         # is to hide the _sbp in an SBAdd object.
         self._sbp = _galsim.SBAdd([prof._sbp], self.gsparams._gsp)
-=======
-        # is to hide the SBProfile in an SBAdd object.
-        self._sbp = galsim._galsim.SBAdd([prof._sbp])
->>>>>>> 2ced30e0
 
     def buildNoisePadImage(self, noise_pad_size, noise_pad, rng):
         """A helper function that builds the `pad_image` from the given `noise_pad` specification.
@@ -706,21 +691,12 @@
                             'cubic', 'quintic', or 'lanczosN' where N should be the integer order
                             to use.  [default: galsim.Quintic()]
     @param stepk            By default, the stepk value (the sampling frequency in Fourier-space)
-<<<<<<< HEAD
                             of the profile is set by the `scale` attribute of the supplied images.
                             This keyword allows the user to specify a coarser sampling in Fourier-
                             space, which may increase efficiency at the expense of decreasing the
                             separation between neighboring copies of the DFT-rendered real-space
                             profile.  (See the GSParams docstring for the parameter
                             `folding_threshold` for more information). [default: kimage.scale]
-=======
-                            is set by the `scale` attribute of the supplied images.  This keyword
-                            allows the user to specify a coarser sampling in Fourier-space, which
-                            may increase efficiency at the expense of decreasing the separation
-                            between neighboring copies of the DFT-rendered real-space profile.
-                            (See the GSParams docstring for the parameter `folding_threshold` for
-                            more information).  [default: kimage.scale]
->>>>>>> 2ced30e0
     @param gsparams         An optional GSParams argument.  See the docstring for GSParams for
                             details. [default: None]
     @param real_kimage      Optionally, rather than provide kimage, you may provide the real
@@ -826,11 +802,7 @@
             self.k_interpolant = galsim.utilities.convert_interpolant(k_interpolant)
 
         sbiki = _galsim.SBInterpolatedKImage(
-<<<<<<< HEAD
                 self._kimage._image, stepk_image, self.k_interpolant._i, self.gsparams._gsp)
-=======
-                self._kimage._image, stepk_image, self.k_interpolant, gsparams)
->>>>>>> 2ced30e0
         self._sbiki = sbiki
 
         if kimage.wcs is not None:
@@ -839,11 +811,7 @@
                                       self.gsparams._gsp)
         else:
             sbp = sbiki
-<<<<<<< HEAD
         self._sbp = _galsim.SBAdd([sbp], self.gsparams._gsp)
-=======
-        self._sbp = _galsim.SBAdd([sbp])
->>>>>>> 2ced30e0
 
     def __eq__(self, other):
         return (isinstance(other, galsim.InterpolatedKImage) and
@@ -876,10 +844,7 @@
         # it will be through the normal pickling rules, rather than the repr.
         d = self.__dict__.copy()
         del d['_sbp']
-<<<<<<< HEAD
         del d['_sbiki']
-=======
->>>>>>> 2ced30e0
         return d
 
     def __setstate__(self, d):
@@ -896,67 +861,8 @@
     ret._gsparams = galsim.GSParams.check(gsparams)
     ret.k_interpolant = k_interpolant
     ret._sbiki = _galsim.SBInterpolatedKImage(
-<<<<<<< HEAD
             ret._kimage._image, 1.0, ret.k_interpolant._i, ret.gsparams._gsp)
     sbp = _galsim.SBTransform(ret._sbiki, 1./kimage.scale, 0., 0., 1./kimage.scale,
                               galsim._galsim.PositionD(0.,0.), kimage.scale**2, ret.gsparams._gsp)
     ret._sbp = _galsim.SBAdd([sbp], ret.gsparams._gsp)
-    return ret
-
-=======
-            ret._kimage._image, 1.0, ret.k_interpolant, gsparams)
-    sbp = _galsim.SBTransform(ret._sbiki, 1./kimage.scale, 0., 0., 1./kimage.scale,
-                              galsim.PositionD(0.,0.), kimage.scale**2, gsparams)
-    ret._sbp = _galsim.SBAdd([sbp])
-    return ret
-
-
-_galsim.SBInterpolatedImage.__getinitargs__ = lambda self: (
-        self.getImage(), self.getXInterp(), self.getKInterp(), self.getPadFactor(),
-        self.stepK(), self.maxK(), self.getGSParams())
-_galsim.SBInterpolatedImage.__getstate__ = lambda self: None
-_galsim.SBInterpolatedImage.__repr__ = lambda self: \
-        'galsim._galsim.SBInterpolatedImage(%r, %r, %r, %r, %r, %r, %r)'%self.__getinitargs__()
-
-_galsim.SBInterpolatedKImage.__getinitargs__ = lambda self: (
-        self._getKData(), self.stepK(), self.maxK(), self.getKInterp(), self.getGSParams())
-_galsim.SBInterpolatedKImage.__getstate__ = lambda self: None
-_galsim.SBInterpolatedKImage.__repr__ = lambda self: (
-        'galsim._galsim.SBInterpolatedKImage(%r, %r, %r, %r, %r)'
-        %self.__getinitargs__())
-
-_galsim.Interpolant.__getinitargs__ = lambda self: (self.makeStr(), self.getTol(), False)
-_galsim.Delta.__getinitargs__ = lambda self: (self.getTol(), )
-_galsim.Nearest.__getinitargs__ = lambda self: (self.getTol(), )
-_galsim.SincInterpolant.__getinitargs__ = lambda self: (self.getTol(), )
-_galsim.Linear.__getinitargs__ = lambda self: (self.getTol(), )
-_galsim.Cubic.__getinitargs__ = lambda self: (self.getTol(), )
-_galsim.Quintic.__getinitargs__ = lambda self: (self.getTol(), )
-_galsim.Lanczos.__getinitargs__ = lambda self: (self.getN(), self.conservesDC(), self.getTol())
-
-_galsim.Interpolant.__repr__ = lambda self: 'galsim.Interpolant(%r, %r, %r)'%self.__getinitargs__()
-_galsim.Delta.__repr__ = lambda self: 'galsim.Delta(%r)'%self.getTol()
-_galsim.Nearest.__repr__ = lambda self: 'galsim.Nearest(%r)'%self.getTol()
-_galsim.SincInterpolant.__repr__ = lambda self: 'galsim.SincInterpolant(%r)'%self.getTol()
-_galsim.Linear.__repr__ = lambda self: 'galsim.Linear(%r)'%self.getTol()
-_galsim.Cubic.__repr__ = lambda self: 'galsim.Cubic(%r)'%self.getTol()
-_galsim.Quintic.__repr__ = lambda self: 'galsim.Quintic(%r)'%self.getTol()
-_galsim.Lanczos.__repr__ = lambda self: 'galsim.Lanczos(%r, %r, %r)'%self.__getinitargs__()
-
-# Quick and dirty.  Just check reprs are equal.
-_galsim.Interpolant.__eq__ = lambda self, other: repr(self) == repr(other)
-_galsim.Interpolant.__ne__ = lambda self, other: not self.__eq__(other)
-_galsim.Interpolant.__hash__ = lambda self: hash(repr(self))
-
-Interpolant_init = _galsim.Interpolant.__init__
-def new_Interpolant_init(self, name, tol=1.e-4, depr_warn=True):
-    if depr_warn:
-        from .deprecated import depr
-        depr('Interpolant', 1.5, 'Interpolant.from_name')
-    Interpolant_init(self, name, tol)
-_galsim.Interpolant.__init__ = new_Interpolant_init
-
-def Interpolant_from_name(cls, name, tol=1.e-4):
-    return _galsim.Interpolant_from_name(name, tol)
-_galsim.Interpolant.from_name = classmethod(Interpolant_from_name)
->>>>>>> 2ced30e0
+    return ret