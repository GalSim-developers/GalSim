--- conflicted
+++ resolved
@@ -28,8 +28,9 @@
 # to call to build an object of that type.
 valid_gsobject_types = {}
 
-# A list of gsobject types that define a block of inter-related stamps.  This will go away
-# once the Ring type is turned into a stamp type rather than an object type.  Issue #698
+# A list of gsobject types that define a block of inter-related stamps.  This is only necessary
+# to support the deprecated Ring gsobject type.  Once that feature is fully removed, we can 
+# remove this structure.
 block_gsobject_types = []
 
 class SkipThisObject(Exception):
@@ -74,13 +75,8 @@
     if logger:
         logger.debug('obj %d: param = %s',base['obj_num'],param)
 
-<<<<<<< HEAD
     # Save these, so we can edit them based on parameters at this level in the tree to take
-    # effect an all lower branches, and then we can reset it back to this at the end.
-=======
-    # Save these, so we can edit them based on parameters at this level in the tree to take 
     # effect on all lower branches, and then we can reset it back to this at the end.
->>>>>>> 8f8339eb
     orig_index_key = base.get('index_key',None)
     orig_rng = base.get('rng',None)
 
@@ -123,13 +119,8 @@
     # Check if we need to skip this object
     if 'skip' in param:
         skip = galsim.config.ParseValue(param, 'skip', base, bool)[0]
-<<<<<<< HEAD
         if skip:
-            if logger and logger.isEnabledFor(logging.DEBUG):
-=======
-        if skip: 
             if logger:
->>>>>>> 8f8339eb
                 logger.debug('obj %d: Skipping because field skip=True',base['obj_num'])
             raise SkipThisObject()
 
@@ -516,11 +507,7 @@
     """
     if isinstance(config, dict) and 'type' in config:
         type_name = config['type']
-<<<<<<< HEAD
-        if type_name in valid_gsobject_types and valid_gsobject_types[type_name]['block']:
-=======
         if type_name in block_gsobject_types:
->>>>>>> 8f8339eb
             num = galsim.config.ParseValue(config, 'num', base, int)[0]
             return num
         else:
@@ -529,13 +516,7 @@
         return 1
 
 
-<<<<<<< HEAD
-valid_gsobject_types = {}
-
 def RegisterObjectType(type_name, build_func, _is_block=False):
-=======
-def RegisterObjectType(type_name, build_func, is_block=False):
->>>>>>> 8f8339eb
     """Register an object type for use by the config apparatus.
 
     A few notes about the signature of the build functions:
@@ -560,19 +541,12 @@
                             The call signature is
                                 obj, safe = Build(config, base, ignore, gsparams, logger)
     """
-<<<<<<< HEAD
-    # Note: the is_block parameter is an undocumented feature only needed to support the
+    # Note: the _is_block parameter is an undocumented feature only needed to support the
     # now-deprecated type=Ring.  Once that feature is fully removed, we can remove the _is_block
     # parameter here.
-    valid_gsobject_types[type_name] = {
-        'func' : build_func,
-        'block' : _is_block
-    }
-=======
     valid_gsobject_types[type_name] = build_func
-    if is_block:
+    if _is_block:
         block_gsobject_types.append(type_name)
->>>>>>> 8f8339eb
 
 RegisterObjectType('None', _BuildNone)
 RegisterObjectType('Add', _BuildAdd)
