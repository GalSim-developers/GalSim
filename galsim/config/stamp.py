--- conflicted
+++ resolved
@@ -225,14 +225,9 @@
     # image center.
     if isinstance(world_pos, galsim.CelestialCoord):
         # Then project this position relative to the image center.
-<<<<<<< HEAD
-        world_center = config['wcs'].toWorld(config['image_center'])
+        world_center = config.get('world_center', config['wcs'].toWorld(config['image_center']))
         u, v = world_center.project(world_pos, projection='gnomonic')
         world_pos = galsim.PositionD(u/galsim.arcsec, v/galsim.arcsec)
-=======
-        world_center = config.get('world_center', config['wcs'].toWorld(config['image_center']))
-        world_pos = world_center.project(world_pos, projection='gnomonic')
->>>>>>> 765c3b3b
 
     if image_pos is not None:
         # The image_pos refers to the location of the true center of the image, which is
