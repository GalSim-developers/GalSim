--- conflicted
+++ resolved
@@ -20,14 +20,7 @@
 import galsim
 import logging
 
-<<<<<<< HEAD
 def BuildMultiFits(config, file_num, image_num, obj_num, nproc, ignore, logger):
-=======
-
-def BuildMultiFits(file_name, config, nproc=1, logger=None,
-                   file_num=0, image_num=0, obj_num=0,
-                   psf_file_name=None, weight_file_name=None, badpix_file_name=None):
->>>>>>> cf439526
     """
     Build a multi-extension fits file as specified in config.
     
@@ -43,7 +36,6 @@
 
     @returns a list of images
     """
-<<<<<<< HEAD
     nimages = GetNImagesMultiFits(config, file_num)
 
     # The above call sets up a default nimages if appropriate.  Now, check that there are no
@@ -53,87 +45,6 @@
 
     return galsim.config.BuildImages(nimages, config, nproc=nproc, logger=logger,
                                      image_num=image_num, obj_num=obj_num)
-=======
-    import time
-    t1 = time.time()
-
-    galsim.config.SetupConfigFileNum(config,file_num,image_num,obj_num)
-    seed = galsim.config.SetupConfigRNG(config)
-    if logger and logger.isEnabledFor(logging.DEBUG):
-        logger.debug('file %d: seed = %d',file_num,seed)
-
-    nimages = galsim.config.GetNImagesForFile(config, file_num)
-
-    if psf_file_name:
-        make_psf_image = True
-    else:
-        make_psf_image = False
-
-    if weight_file_name:
-        make_weight_image = True
-    else:
-        make_weight_image = False
-
-    if badpix_file_name:
-        make_badpix_image = True
-    else:
-        make_badpix_image = False
-
-    if nproc > nimages:
-        # Only warn if nproc was specifically set, not if it is -1.
-        if (logger and
-            not ('nproc' in config['output'] and 
-                 galsim.config.ParseValue(config['output'],'nproc',config,int)[0] == -1)):
-            logger.warn(
-                "Trying to use more processes than images: output.nproc=%d, "%nproc +
-                "nimages=%d.  Reducing nproc to %d."%(nimages,nimages))
-        nproc = nimages
-
-    all_images = galsim.config.BuildImages(
-        nimages, config=config, nproc=nproc, logger=logger,
-        image_num=image_num, obj_num=obj_num,
-        make_psf_image=make_psf_image, 
-        make_weight_image=make_weight_image,
-        make_badpix_image=make_badpix_image)
-
-    main_images = all_images[0]
-    psf_images = all_images[1]
-    weight_images = all_images[2]
-    badpix_images = all_images[3]
-
-    if 'output' in config and 'retry_io' in config['output']:
-        ntries = galsim.config.ParseValue(config['output'],'retry_io',config,int)[0]
-        # This is how many _re_-tries.  Do at least 1, so ntries is 1 more than this.
-        ntries = ntries + 1
-    else:
-        ntries = 1
-
-    galsim.config.output.RetryIO(galsim.fits.writeMulti, (main_images, file_name), ntries, file_name, logger)
-    if logger and logger.isEnabledFor(logging.DEBUG):
-        logger.debug('file %d: Wrote images to multi-extension fits file %r',
-                     config['file_num'],file_name)
-
-    if psf_file_name:
-        galsim.config.output.RetryIO(galsim.fits.writeMulti, (psf_images, psf_file_name),
-                  ntries, psf_file_name, logger)
-        if logger and logger.isEnabledFor(logging.DEBUG):
-            logger.debug('file %d: Wrote psf images to multi-extension fits file %r',
-                         config['file_num'],psf_file_name)
-
-    if weight_file_name:
-        galsim.config.output.RetryIO(galsim.fits.writeMulti, (weight_images, weight_file_name),
-                  ntries, weight_file_name, logger)
-        if logger and logger.isEnabledFor(logging.DEBUG):
-            logger.debug('file %d: Wrote weight images to multi-extension fits file %r',
-                         config['file_num'],weight_file_name)
-
-    if badpix_file_name:
-        galsim.config.output.RetryIO(galsim.fits.writeMulti, (all_images, badpix_file_name),
-                  ntries, badpix_file_name, logger)
-        if logger and logger.isEnabledFor(logging.DEBUG):
-            logger.debug('file %d: Wrote badpix images to multi-extension fits file %r',
-                         config['file_num'],badpix_file_name)
->>>>>>> cf439526
 
 
 def GetNImagesMultiFits(config, file_num):
@@ -143,12 +54,8 @@
     @param config           The configuration dict.
     @param file_num         The current file number.
 
-<<<<<<< HEAD
     @returns the number of images
     """
-=======
-def GetNImagesMultiFits(config, file_num):
->>>>>>> cf439526
     # Allow nimages to be automatic based on input catalog if image type is Single
     if ( 'nimages' not in config['output'] and 
          ( 'image' not in config or 'type' not in config['image'] or 
@@ -160,6 +67,7 @@
         raise AttributeError("Attribute output.nimages is required for output.type = MultiFits")
     return galsim.config.ParseValue(config['output'],'nimages',config,int)[0]
 
+
 # Register this as a valid output type
 from .output import RegisterOutputType
 RegisterOutputType('MultiFits', BuildMultiFits, galsim.fits.writeMulti, GetNImagesMultiFits)