--- conflicted
+++ resolved
@@ -177,11 +177,7 @@
     max_flux = float(max_flux)
     if (max_flux <= 0):
         raise ValueError("max_flux must be positive")
-<<<<<<< HEAD
-    photons = galsim._galsim.MakePhotonsFromImage(image.image, max_flux, ud._rng)
-=======
-    photons = galsim._galsim.MakePhotonsFromImage(image._image, max_flux, ud)
->>>>>>> d474bbce
+    photons = galsim._galsim.MakePhotonsFromImage(image._image, max_flux, ud._rng)
     if image.scale != 1.:
         photons.scaleXY(image.scale)
     return photons
@@ -264,12 +260,7 @@
 def PhotonArray_addTo(self, image):
     """Add flux of photons to an image by binning into pixels.
     """
-    if isinstance(image, galsim.Image):
-        return orig_addTo(self, image._image.view())
-    else:
-        from .deprecated import depr
-        depr("C++-layer image as argument to PhotonArray.addTo", 1.5, "Use a regular galsim.Image")
-        return orig_addTo(self, image.view())
+    return orig_addTo(self, image._image)
 PhotonArray.addTo = PhotonArray_addTo
 
 class WavelengthSampler(object):
