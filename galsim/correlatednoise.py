# Copyright 2012, 2013 The GalSim developers:
# https://github.com/GalSim-developers
#
# This file is part of GalSim: The modular galaxy image simulation toolkit.
#
# GalSim is free software: you can redistribute it and/or modify
# it under the terms of the GNU General Public License as published by
# the Free Software Foundation, either version 3 of the License, or
# (at your option) any later version.
#
# GalSim is distributed in the hope that it will be useful,
# but WITHOUT ANY WARRANTY; without even the implied warranty of
# MERCHANTABILITY or FITNESS FOR A PARTICULAR PURPOSE.  See the
# GNU General Public License for more details.
#
# You should have received a copy of the GNU General Public License
# along with GalSim.  If not, see <http://www.gnu.org/licenses/>
#
"""@file correlatednoise.py
Python layer documentation and functions for handling correlated noise in GalSim.
"""

import numpy as np
import galsim
from . import base
from . import utilities

class _BaseCorrelatedNoise(galsim.BaseNoise):
    """A Base Class describing 2D correlated Gaussian random noise fields.

    A _BaseCorrelatedNoise will not generally be instantiated directly.  This is recommended as the
    current `_BaseCorrelatedNoise.__init__` interface does not provide any guarantee that the input
    `GSObject` represents a physical correlation function, e.g. a profile that is an even function 
    (two-fold rotationally symmetric in the plane) and peaked at the origin.  The proposed pattern
    is that users instead instantiate derived classes, such as the CorrelatedNoise, which are able
    to guarantee the above.

    The _BaseCorrelatedNoise is therefore here primarily to define the way in which derived classes 
    (currently only the `CorrelatedNoise`) store the random deviate, noise correlation function
    profile and allow operations with it, generate images containing noise with these correlation
    properties, and generate covariance matrices according to the correlation function.
    """
    def __init__(self, rng, gsobject):
        
        if not isinstance(rng, galsim.BaseDeviate):
            raise TypeError(
                "Supplied rng argument not a galsim.BaseDeviate or derived class instance.")
        if not isinstance(gsobject, base.GSObject):
            raise TypeError(
                "Supplied gsobject argument not a galsim.GSObject or derived class instance.")

        # Initialize the GaussianNoise with our input random deviate/GaussianNoise
        galsim.BaseNoise.__init__(self, rng)
        # Act as a container for the GSObject used to represent the correlation funcion.
        self._profile = gsobject

        # When applying normal or whitening noise to an image, we normally do calculations. 
        # If _profile_for_stored is profile, then it means that we can use the stored values in
        # _rootps_store and/or _rootps_whitening_store and avoid having to redo the calculations.
        # So for now, we start out with _profile_for_stored = None and _rootps_store and 
        # _rootps_whitening_store empty.
        self._profile_for_stored = None
        self._rootps_store = []
        self._rootps_whitening_store = []
        # Also set up the cache for a stored value of the variance, needed for efficiency once the
        # noise field can get convolved with other GSObjects making isAnalyticX() False
        self._variance_stored = None

    # Make "+" work in the intuitive sense (variances being additive, correlation functions add as
    # you would expect)
    def __add__(self, other):
        ret = self.copy()
        ret += other
        return ret

    def __iadd__(self, other):
        self._profile += other._profile
        return _BaseCorrelatedNoise(self.getRNG(), self._profile)

    def __sub__(self, other):
        ret = self.copy()
        ret -= other
        return ret

    def __isub__(self, other):
        self._profile -= other._profile
        return _BaseCorrelatedNoise(self.getRNG(), self._profile)

    # Make op* and op*= work to adjust the overall variance of an object
    def __imul__(self, other):
        self._profile.scaleVariance(other)
        return self

    def __mul__(self, other):
        ret = self.copy()
        ret *= other
        return ret

    def __rmul__(self, other):
        ret = self.copy()
        ret *= other
        return ret

    # Likewise for op/ and op/=
    def __idiv__(self, other):
        self.scaleVariance(1. / other)
        return self

    def __div__(self, other):
        ret = self.copy()
        ret /= other
        return ret

    def __itruediv__(self, other):
        return __idiv__(self, other)

    def __truediv__(self, other):
        return __div__(self, other)

    def copy(self):
        """Returns a copy of the correlated noise model.

        The copy will share the galsim.BaseDeviate random number generator with the parent instance.
        Use the .setRNG() method after copying if you wish to use a different random number
        sequence.
        """
        return _BaseCorrelatedNoise(self.getRNG(), self._profile.copy())

    def applyTo(self, image):
        """Apply this correlated Gaussian random noise field to an input Image.

        Calling
        -------
        To add deviates to every element of an image, the syntax 

            >>> image.addNoise(correlated_noise)

        is preferred.  However, this is equivalent to calling this instance's .applyTo() method as
        follows

            >>> correlated_noise.applyTo(image)

        On output the Image instance `image` will have been given additional noise according to the
        given CorrelatedNoise instance `correlated_noise`.  image.scale is used to determine
        the input image pixel separation, and if image.scale <= 0 a pixel scale of 1 is
        assumed.

        Note that the correlated noise field in `image` will be periodic across its boundaries: this
        is due to the fact that the internals of the CorrelatedNoise currently use a relatively
        simple implementation of noise generation using the Fast Fourier Transform.  If you wish to
        avoid this property being present in your final `image` you should .applyTo() an `image` of
        greater extent than you need, and take a subset.

        @param image The input Image object.
        """
        # Note that this uses the (fast) method of going via the power spectrum and FFTs to generate
        # noise according to the correlation function represented by this instance.  An alternative
        # would be to use the covariance matrices and eigendecomposition.  However, it is O(N^6)
        # operations for an NxN image!  FFT-based noise realization is O(2 N^2 log[N]) so we use it
        # for noise generation applications.

        # Check that the input has defined bounds
        if not hasattr(image, "bounds"):
            raise ValueError(
                "Input image argument does not have a bounds attribute, it must be a galsim.Image "+
                "or galsim.ImageView-type object with defined bounds.")

        # If the profile has changed since last time (or if we have never been here before),
        # clear out the stored values.
        if self._profile_for_stored is not self._profile:
            self._rootps_store = []
            self._rootps_whitening_store = []
            self._variance_stored = None
        # Set profile_for_stored for next time.
        self._profile_for_stored = self._profile

        # Then retrieve or redraw the sqrt(power spectrum) needed for making the noise field
        rootps = self._get_update_rootps(image.array.shape, image.scale)

        # Finally generate a random field in Fourier space with the right PS
        noise_array = _generate_noise_from_rootps(self.getRNG(), rootps)
        # Add it to the image
        image += galsim.ImageViewD(noise_array, scale=image.scale)
        return image

    def applyWhiteningTo(self, image):
        """Apply noise designed to whiten correlated Gaussian random noise in an input Image.

        On output the Image instance `image` will have been given additional noise according to 
        a specified CorrelatedNoise instance, designed to whiten any correlated noise that may have
        originally existed in `image`.

        Calling
        -------

            >>> correlated_noise.applyWhiteningTo(image)

        If the `image` originally contained noise with a correlation function described by the 
        `correlated_noise` instance, the combined noise after using the applyWhiteningTo() method
        will be approximately uncorrelated.  Tests using COSMOS noise fields suggest ~0.3% residual
        off-diagonal covariances after whitening, relative to the variance, although results may
        vary depending on the precise correlation function of the noise field.
        (See `devel/external/hst/compare_whitening_subtraction.py` for the COSMOS tests.)

        Note that the code doesn't check that the "if" above is true: the user MUST make sure this 
        is the case for the final noise to be uncorrelated.

        image.scale is used to determine the input image pixel separation, and if 
        image.scale <= 0 a pixel scale of 1 is assumed.

        If you are interested in a theoretical calculation of the variance in the final noise field
        after whitening, the applyWhiteningTo() method in fact returns this variance.  For example:

            >>> variance = correlated_noise.applyWhiteningTo(image)

        Example
        -------
        To see noise whitening in action, let us use a model of the correlated noise in COSMOS 
        as returned by the getCOSMOSNoise() function.  Let's initialize and add noise to an image:

            >>> cosmos_file='YOUR/REPO/PATH/GalSim/examples/data/acs_I_unrot_sci_20_cf.fits'
            >>> cn = galsim.getCOSMOSNoise(galsim.BaseDeviate(), cosmos_file)
            >>> image = galsim.ImageD(256, 256, scale=0.03)
                  # The scale should match the COSMOS default since didn't specify another
            >>> image.addNoise(cn)

        The `image` will then contain a realization of a random noise field with COSMOS-like
        correlation.  Using the applyWhiteningTo() method, we can now add more noise to `image`
        with a power spectrum specifically designed to make the combined noise fields uncorrelated:

            >>> cn.applyWhiteningTo(image)

        Of course, this whitening comes at the cost of adding further noise to the image, but 
        the algorithm is designed to make this additional noise (nearly) as small as possible.

        @param image The input Image object.

        @return variance  A float containing the theoretically calculated variance of the combined
                          noise fields in the updated image.
        """
        # Note that this uses the (fast) method of going via the power spectrum and FFTs to generate
        # noise according to the correlation function represented by this instance.  An alternative
        # would be to use the covariance matrices and eigendecomposition.  However, it is O(N^6)
        # operations for an NxN image!  FFT-based noise realization is O(2 N^2 log[N]) so we use it
        # for noise generation applications.

        # Check that the input has defined bounds
        if not hasattr(image, "bounds"):
            raise ValueError(
                "Input image argument does not have a bounds attribute, it must be a galsim.Image "+
                "or galsim.ImageView-type object with defined bounds.")

        # If the profile has changed since last time (or if we have never been here before),
        # clear out the stored values.
        if self._profile_for_stored is not self._profile:
            self._rootps_store = []
            self._rootps_whitening_store = []
            self._variance_stored = None
        # Set profile_for_stored for next time.
        self._profile_for_stored = self._profile

        # Then retrieve or redraw the sqrt(power spectrum) needed for making the whitening noise,
        # and the total variance of the combination
        rootps_whitening, variance = self._get_update_rootps_whitening(
            image.array.shape, image.scale)

        # Finally generate a random field in Fourier space with the right PS and add to image
        noise_array = _generate_noise_from_rootps(self.getRNG(), rootps_whitening)
        image += galsim.ImageViewD(noise_array, scale=image.scale)

        # Return the variance to the interested user
        return variance

    def applyExpansion(self, scale):
        """Scale the linear scale of correlations in this noise model by scale.  
        
        Scales the linear dimensions of the image by the factor scale, e.g.
        `half_light_radius` <-- `half_light_radius * scale`.

        @param scale The linear rescaling factor to apply.
        """
        self._profile.applyExpansion(scale)

    def applyDilation(self, scale):
        """Apply the appropriate changes to the scale and variance for when the object has
        an applied dilation.
        
        @param scale The linear dilation scale factor.
        """
        self.applyExpansion(scale)
        # Expansion changes the flux by scale**2, applyDilation reverses that to conserve flux,
        # so the variance needs to change by scale**-4.
        self.scaleVariance(1./(scale**4))

    def applyMagnification(self, mu):
        """Apply the appropriate changes to the scale and variance for when the object has
        an applied magnification.

        @param mu The lensing magnification
        """
        self.applyExpansion(np.sqrt(mu))

    def applyLensing(self, g1, g2, mu):
        """Apply the appropriate changes for when the object has an applied shear and magnification.

        @param g1   First component of lensing (reduced) shear to apply to the object.
        @param g2   Second component of lensing (reduced) shear to apply to the object.
        @param mu   Lensing magnification to apply to the object.
        """
        self.applyShear(g1=g1,g2=g2)
        self.applyMagnification(mu)

    def applyRotation(self, theta):
        """Apply a rotation theta to this correlated noise model.
           
        @param theta Rotation angle (Angle object, +ve anticlockwise).
        """
        if not isinstance(theta, galsim.Angle):
            raise TypeError("Input theta should be an Angle")
        self._profile.applyRotation(theta)

    def applyShear(self, *args, **kwargs):
        """Apply a shear to this correlated noise model, where arguments are either a galsim.Shear,
        or arguments that will be used to initialize one.

        For more details about the allowed keyword arguments, see the documentation for galsim.Shear
        (for doxygen documentation, see galsim.shear.Shear).
        """
        self._profile.applyShear(*args, **kwargs)

    # Also add methods which create a new _BaseCorrelatedNoise with the transformations applied...
    #
    def createExpanded(self, scale):
        """Returns a new correlated noise model by applying an Expansion by the given scale,
        scaling the linear size by scale.

        The new instance will share the galsim.BaseDeviate random number generator with the parent.
        Use the .setRNG() method after this operation if you wish to use a different random number
        sequence.

        Scales the linear dimensions of the image by the factor scale.
        e.g. `half_light_radius` <-- `half_light_radius * scale`
 
        @param scale The linear rescaling factor to apply.
        @returns The rescaled object.
        """
        ret = self.copy()
        ret.applyExpansion(scale)
        return ret

    def createRotated(self, theta):
        """Returns a new correlated noise model by applying a rotation.

        The new instance will share the galsim.BaseDeviate random number generator with the parent.
        Use the .setRNG() method after this operation if you wish to use a different random number
        sequence.

        @param theta Rotation angle (Angle object, +ve anticlockwise).
        @returns The rotated object.
        """
        if not isinstance(theta, galsim.Angle):
            raise TypeError("Input theta should be an Angle")
        ret = self.copy()
        ret.applyRotation(theta)
        return ret

    def createSheared(self, *args, **kwargs):
        """Returns a new correlated noise model by applying a shear, where arguments are either a
        galsim.Shear or keyword arguments that can be used to create one.

        The new instance will share the galsim.BaseDeviate random number generator with the parent.
        Use the .setRNG() method after this operation if you wish to use a different random number
        sequence.

        For more details about the allowed keyword arguments, see the documentation of galsim.Shear
        (for doxygen documentation, see galsim.shear.Shear).
        """
        ret = self.copy()
        ret.applyShear(*args, **kwargs)
        return ret

    def getVariance(self):
        """Return the point variance of this noise field, equal to its correlation function value at
        zero distance.

        This is the variance of values in an image filled with noise according to this model.
        """
        # Test whether we can simply return the zero-lag correlation function value, which gives the
        # variance of an image of noise generated according to this model
        if self._profile.isAnalyticX():
            variance = self._profile.xValue(galsim.PositionD(0., 0.))
        else:
            # If the profile has changed since last time (or if we have never been here before),
            # clear out the stored values.
            if self._profile_for_stored is not self._profile:
                self._rootps_store = []
                self._rootps_whitening_store = []
                self._variance_stored = None
            # Set profile_for_stored for next time.
            self._profile_for_stored = self._profile
            # Then use cached version or rebuild if necessary
            if self._variance_stored is not None:
                variance = self._variance_stored
            else:
                imtmp = galsim.ImageD(1, 1)
                self.draw(imtmp, dx=1.) # GalSim internals handle this correctly w/out folding
                variance = imtmp.at(1, 1)
                self._variance_stored = variance # Store variance for next time 
        return variance

    def scaleVariance(self, variance_ratio):
        """Multiply the variance of the noise field by variance_ratio.

        @param variance_ratio The factor by which to scale the variance of the correlation function
                              profile.
        """
        self._profile.SBProfile.scaleFlux(variance_ratio)
        self._profile_for_stored = None  # Reset the stored profile as it is no longer up-to-date

    def setVariance(self, variance):
        """Set the point variance of the noise field, equal to its correlation function value at
        zero distance, to an input variance.

        @param variance  The desired point variance in the noise.
        """
        variance_ratio = variance / self.getVariance()
        self.scaleVariance(variance_ratio)

    def convolveWith(self, gsobject, gsparams=None):
        """Convolve the correlated noise model with an input GSObject.

        The resulting correlated noise model will then give a statistical description of the noise
        field that would result from convolving noise generated according to the initial correlated
        noise with a kernel represented by `gsobject` (e.g. a PSF).

        The practical purpose of this method is that it allows us to model what is happening to
        noise in the images from Hubble Space Telescope that we use for simulating PSF convolved 
        galaxies with the galsim.RealGalaxy class.

        This modifies the representation of the correlation function, but leaves the random number
        generator unchanged.

        Examples
        --------
        The following command simply applies a galsim.Moffat PSF with slope parameter `beta`=3. and
        FWHM=0.7:

            >>> correlated_noise.convolveWith(galsim.Moffat(beta=3., fwhm=0.7))

        Often we will want to convolve with more than one function.  For example, if we wanted to
        simulate how a noise field would look if convolved with a ground-based PSF (such as the 
        Moffat above) and then rendered onto a new (typically larger) pixel grid, the following
        example command demonstrates the syntax: 

            >>> correlated_noise.convolveWith(
            ...    galsim.Convolve([galsim.Deconvolve(galsim.Pixel(0.03)),
            ...                     galsim.Pixel(0.2), galsim.Moffat(3., fwhm=0.7),

        Note, we also deconvolve by the original pixel, which should be the pixel size of the 
        image from which the `correlated_noise` was made.  This command above is functionally 
        equivalent to

            >>> correlated_noise.convolveWith(galsim.Deconvolve(galsim.Pixel(0.03)))
            >>> correlated_noise.convolveWith(galsim.Pixel(0.2))
            >>> correlated_noise.convolveWith(galsim.Moffat(beta=3., fwhm=0.7))

        as is demanded for a linear operation such as convolution.

        @param gsobject  A galsim.GSObject or derived class instance representing the function with
                         which the user wants to convolve the correlated noise model.
        @param gsparams  You may also specify a gsparams argument.  See the docstring for 
                         GSObject for more information about this option.
        """
        self._profile = galsim.Convolve(
            [self._profile, galsim.AutoCorrelate(gsobject)], gsparams=gsparams)

    def draw(self, image=None, dx=None, wmult=1., add_to_image=False):
        """The draw method for profiles storing correlation functions.

        This is a very mild reimplementation of the draw() method for GSObjects.  The normalization
        is automatically set to have the behviour appropriate for a correlation function, and the 
        `gain` kwarg is automatically set to unity.

        See the general GSObject draw() method for more information the input parameters.
        """
        return self._profile.draw(
            image=image, dx=dx, gain=1., wmult=wmult, normalization="surface brightness",
            add_to_image=add_to_image, use_true_center=False)

    def calculateCovarianceMatrix(self, bounds, dx):
        """Calculate the covariance matrix for an image with specified properties.

        A correlation function also specifies a covariance matrix for noise in an image of known
        dimensions and pixel scale.  The user specifies these bounds and pixel scale, and this
        method returns a covariance matrix as a square ImageD object, with the upper triangle
        containing the covariance values.

        @param  bounds Bounds corresponding to the dimensions of the image for which a covariance
                       matrix is required.
        @param  dx     Pixel scale of the image for which a covariance matrix is required.

        @return The covariance matrix (as an ImageD)
        """
        return galsim._galsim._calculateCovarianceMatrix(self._profile.SBProfile, bounds, dx)

    def _get_update_rootps(self, shape, dx):
        """Internal utility function for querying the rootps cache, used by applyTo and 
        applyWhiteningTo methods.
        """ 
        # First check whether we can just use a stored power spectrum (no drawing necessary if so)
        use_stored = False
        for rootps_array, scale in self._rootps_store:
            if shape == rootps_array.shape:
                if ((dx <= 0. and scale == 1.) or (dx == scale)):
                    use_stored = True
                    rootps = rootps_array
                    break

        # If not, draw the correlation function to the desired size and resolution, then DFT to
        # generate the required array of the square root of the power spectrum
        if use_stored is False:
            newcf = galsim.ImageD(shape[1], shape[0]) # set the corr func to be the correct size
            # set the scale based on dx...
            if dx <= 0.:
                newcf.scale = 1. # New Images have scale() = 0 unless otherwise set.
            else:
                newcf.scale = dx
            # Then draw this correlation function into an array.
            # Setting dx=None uses the newcf image scale set above.
            self.draw(newcf, dx=None)

            # Since we just drew it, save the variance value for posterity.
            var = newcf(newcf.bounds.center())
            self._variance_stored = var

            if var <= 0.:
                raise RuntimeError("CorrelatedNoise found to have negative variance.")

            # Then calculate the sqrt(PS) that will be used to generate the actual noise
            ps = np.fft.fft2(newcf.array)
            rootps = np.sqrt(np.abs(ps) * np.product(shape))

            # Then add this and the relevant scale to the _rootps_store for later use
            self._rootps_store.append((rootps, newcf.scale))

        return rootps

    def _get_update_rootps_whitening(self, shape, dx, headroom=1.05):
        """Internal utility function for querying the rootps_whitening cache, used by the
        applyWhiteningTo method, and calculate & update it if not present.

        @return rootps_whitening, variance
        """ 
        # First check whether we can just use a stored whitening power spectrum
        use_stored = False
        for rootps_whitening_array, scale, var in self._rootps_whitening_store:
            if shape == rootps_whitening_array.shape:
                if ((dx <= 0. and scale == 1.) or (dx == scale)):
                    use_stored = True
                    rootps_whitening = rootps_whitening_array
                    variance = var
                    break

        # If not, calculate the whitening power spectrum as (almost) the smallest power spectrum 
        # that when added to rootps**2 gives a flat resultant power that is nowhere negative.
        # Note that rootps = sqrt(power spectrum), and this procedure therefore works since power
        # spectra add (rather like variances).  The resulting power spectrum will be all positive
        # (and thus physical).
        if use_stored is False:

            rootps = self._get_update_rootps(shape, dx)
            ps_whitening = -rootps * rootps
            ps_whitening += np.abs(np.min(ps_whitening)) * headroom # Headroom adds a little extra
            rootps_whitening = np.sqrt(ps_whitening)                # variance, for "safety"

            # Finally calculate the theoretical combined variance to output alongside the image 
            # to be generated with the rootps_whitening.  The factor of product of the image shape
            # is required due to inverse FFT conventions, and note that although we use the [0, 0] 
            # element we could use any as the PS should be flat
            variance = (rootps[0, 0]**2 + ps_whitening[0, 0]) / np.product(shape)

            # Then add all this and the relevant scale dx to the _rootps_whitening_store
            self._rootps_whitening_store.append((rootps_whitening, dx, variance))

        return rootps_whitening, variance

###
# Now a standalone utility function for generating noise according to an input (square rooted)
# Power Spectrum
#
def _generate_noise_from_rootps(rng, rootps):
    """Utility function for generating a NumPy array containing a Gaussian random noise field with
    a user-specified power spectrum also supplied as a NumPy array.

    @param rng    galsim.BaseDeviate instance to provide the random number generation
    @param rootps a NumPy array containing the square root of the discrete Power Spectrum ordered
                  in two dimensions according to the usual DFT pattern (see np.fft.fftfreq)
    @return A NumPy array (contiguous) of the same shape as rootps, filled with the noise field.
    """
    # I believe it is cheaper to make two random vectors than to make a single one (for a phase)
    # and then apply cos(), sin() to it...
    gaussvec_real = galsim.ImageD(rootps.shape[1], rootps.shape[0]) # Remember NumPy is [y, x]
    gaussvec_imag = galsim.ImageD(rootps.shape[1], rootps.shape[0])
    gn = galsim.GaussianNoise(rng, sigma=1.) # Quicker to create anew each time than to save it and
                                             # then check if its rng needs to be changed or not.
    gaussvec_real.addNoise(gn)
    gaussvec_imag.addNoise(gn)
    noise_array = np.fft.ifft2((gaussvec_real.array + gaussvec_imag.array * 1j) * rootps)
    return np.ascontiguousarray(noise_array.real)


###
# Then we define the CorrelatedNoise, which generates a correlation function by estimating it
# directly from images:
#
class CorrelatedNoise(_BaseCorrelatedNoise):
    """A class that represents 2D correlated noise fields calculated from an input Image.

    This class stores an internal representation of a 2D, discrete correlation function, and allows
    a number of subsequent operations including interpolation, shearing, magnification and
    rendering of the correlation function profile into an output Image.  The class also allows
    correlated Gaussian noise fields to be generated according to the correlation function, and
    added to an Image: see the `.applyTo()` method.  It also provides a method for whitening
    pre-existing noise that shares the same spatial correlations: see the `.applyWhiteningTo()`
    method.

    It also allows the combination of multiple correlation functions by addition, and for the
    scaling of the total variance they represent by scalar factors.

    Convolution of correlation functions with a GSObject is not yet supported, but will be in the 
    near future.

    Initialization
    --------------

    Basic example:

        >>> cn = galsim.CorrelatedNoise(rng, image)

    Instantiates a CorrelatedNoise using the pixel scale information contained in `image.scale`
    (assumes the scale is unity if `image.scale <= 0.`) by calculating the correlation function
    in the input `image`.  The input `rng` must be a galsim.BaseDeviate or derived class instance,
    setting the random number generation for the noise.

    Optional Inputs: Interpolant
    ----------------------------

        >>> cn = galsim.CorrelatedNoise(rng, image, dx=0.2)

    The example above instantiates a CorrelatedNoise, but forces the use of the pixel scale `dx` to
    set the units of the internal lookup table.

        >>> cn = galsim.CorrelatedNoise(rng, image,
        ...     x_interpolant=galsim.InterpolantXY(galsim.Lanczos(5, tol=1.e-4))

    The example above instantiates a CorrelatedNoise, but forces use of a non-default interpolant
    for interpolation of the internal lookup table in real space.  Must be an InterpolantXY instance
    or an Interpolant instance (if the latter one-dimensional case is supplied, an InterpolantXY
    will be automatically generated from it).

    The default x_interpolant if `None` is set is a galsim.InterpolantXY(galsim.Linear(tol=1.e-4)),
    which uses bilinear interpolation.  The use of this interpolant is an approximation that gives
    good empirical results without requiring internal convolution of the correlation function
    profile by a galsim.Pixel object when applying correlated noise to images: such an internal
    convolution has been found to be computationally costly in practice, requiring the Fourier
    transform of very large arrays.  

    The use of the bilinear interpolants means that the representation of correlated noise will be
    noticeably inaccurate in at least the following two regimes:

      i)  If the pixel scale of the desired final output (e.g. the target image of `.draw()`,
          `.applyTo()` or `.applyWhiteningTo()`) is small relative to the separation between pixels
          in the `image` used to instantiate `cn` as shown above.
      ii) If the CorrelatedNoise instance `cn` was instantiated with an image of scale comparable
          to that in the final output, and `cn` has been rotated or otherwise transformed (e.g.
          via the `.applyRotation()`, `.applyShear()` methods, see below).

    Conversely, the approximation will work best in the case where the correlated noise used to
    instantiate the `cn` is taken from an input image for which `image.scale` is smaller than that
    in the desired output.  This is the most common use case in the practical treatment of
    correlated noise when simulating galaxies from space telescopes, such as COSMOS.

    Changing from the default bilinear interpolant is made possible, but not recommended.  For more
    information please see the discussion on https://github.com/GalSim-developers/GalSim/pull/452.

    Optional Inputs: Periodicity Correction
    ---------------------------------------

    There is also an option to switch off an internal correction for assumptions made about the
    periodicity in the input noise image.  If you wish to turn this off you may, e.g.

        >>> cn = galsim.CorrelatedNoise(rng, image, correct_periodicity=False)
    
    The default and generally recommended setting is `correct_periodicity=True`.

    Users should note that the internal calculation of the discrete correlation function in `image`
    will assume that `image` is periodic across its boundaries, introducing a dilution bias in the
    estimate of inter-pixel correlations that increases with separation.  Unless you know that the
    noise in `image` is indeed periodic (perhaps because you generated it to be so), you will not
    generally wish to use the `correct_periodicity=False` option.

    By default, the image is not mean subtracted before the correlation function is estimated.  To
    do an internal mean subtraction, you can set the `subtract_mean` keyword to `True`, e.g.

        >>> cn = galsim.CorrelatedNoise(rng, image, subtract_mean=True)

    Using the `subtract_mean` option will introduce a small underestimation of variance and other
    correlation function values due to a bias on the square of the sample mean.  This bias reduces
    as the input image becomes larger, and in the limit of uncorrelated noise tends to the constant
    term `variance/N**2` for an `N`x`N` sized `image`.

    It is therefore recommended that a background/sky subtraction is applied to the `image` before
    it is given as an input to the `CorrelatedNoise`, allowing the default `subtract_mean=False`.
    If such a background model is global or based on large regions on sky then assuming that the
    image has a zero population mean will be reasonable, and won't introduce a bias in covariances
    from an imperfectly-estimated sample mean subtraction.  If this is not possible, just be aware 
    that `subtract_mean=True` will bias the correlation function low to some level.

    You may also specify a gsparams argument.  See the docstring for galsim.GSParams using
    help(galsim.GSParams) for more information about this option.

    Methods and Use
    ---------------
    The main way that a CorrelatedNoise is used is to add or assign correlated noise to an image.
    This is common to all the classes that inherit from BaseNoise: to add deviates to every element
    of an image, the syntax

        >>> im.addNoise(cn)

    is preferred, although

        >>> cn.applyTo(im)

    is equivalent.  See the .addNoise() method docstring for more information.  The image.scale 
    is used to get the pixel scale of the input image unless this is <= 0, in which case a scale 
    of 1 is assumed.

    Another method that may be of use is

        >>> cn.calculateCovarianceMatrix(im.bounds, dx)

    which can be used to generate a covariance matrix based on a user input image geometry.  See
    the .calculateCovarianceMatrix() method docstring for more information.

    A number of methods familiar from GSObject instances have also been implemented directly as 
    `cn` methods, so that the following commands are all legal:

        >>> cn.draw(im, dx, wmult=4)
        >>> cn.createSheared(s)
        >>> cn.createExpanded(m)
        >>> cn.createRotated(theta * galsim.degrees)
        >>> cn.createTransformed(ellipse)
        >>> cn.applyShear(s)
        >>> cn.applyExpansion(scale)  # Behaves similarly to applyMagnification
        >>> cn.applyRotation(theta * galsim.degrees)
        >>> cn.applyTransformation(ellipse)

    See the individual method docstrings for more details.  The .applyShift() and .createShifted()
    methods are not available since a correlation function must always be centred and peaked at the
    origin.

    The BaseNoise methods

        >>> cn.getVariance()
        >>> cn.setVariance(variance)
        >>> cn.scaleVariance(variance_ratio)
 
    can be used to get and set the point variance of the correlated noise, equivalent to the zero
    separation distance correlation function value.  The .setVariance(variance) method scales the
    whole internal correlation function so that its point variance matches `variance`.

    Arithmetic Operators
    --------------------
    Addition, multiplication and division operators are defined to work in an intuitive way for
    correlation functions.

    Addition works simply to add the internally-stored correlation functions, so that

        >>> cn3 = cn2 + cn1
        >>> cn4 += cn5

    provides a representation of the correlation function of two linearly summed fields represented
    by the individual correlation function operands.

    What happens to the internally stored random number generators in the examples above?  For all
    addition operations it is the galsim.BaseDeviate belonging to the instance on the Left-Hand Side
    of the operator that is retained. 

    In the example above therefore, it is the random number generator from `cn2` that will be stored
    and used by `cn3`, and `cn4` will retain its random number generator after in-place addition of
    `cn5`.  The random number generator of `cn5` is not affected by the operation.

    The multiplication and division operators, e.g.

        >>> cn1 /= 3.
        >>> cn2 = cn1 * 3

    scale the overall correlation function by a scalar operand using the .scaleVariance() method
    described above.  The random number generators are not affected by these scaling operations.
    """
    def __init__(self, rng, image, dx=0., x_interpolant=None, correct_periodicity=True,
        subtract_mean=False, gsparams=None):

        # Check that the input image is in fact a galsim.ImageSIFD class instance
        if not isinstance(image, (
            galsim.BaseImageD, galsim.BaseImageF, galsim.BaseImageS, galsim.BaseImageI)):
            raise TypeError(
                "Input image not a galsim.Image class object (e.g. ImageD, ImageViewS etc.)")
        # Build a noise correlation function (CF) from the input image, using DFTs
        # Calculate the power spectrum then a (preliminary) CF 
        ft_array = np.fft.fft2(image.array)
        ps_array = (ft_array * ft_array.conj()).real
        if subtract_mean: # Quickest non-destructive way to make the PS correspond to the
                          # mean-subtracted case
            ps_array[0, 0] = 0.
        # Note need to normalize due to one-directional 1/N^2 in FFT conventions
        cf_array_prelim = (np.fft.ifft2(ps_array)).real / np.product(image.array.shape)

        store_rootps = True # Currently the ps_array above corresponds to cf, but this may change...

        # Apply a correction for the DFT assumption of periodicity unless user requests otherwise
        if correct_periodicity:
            cf_array_prelim *= _cf_periodicity_dilution_correction(cf_array_prelim.shape)
            store_rootps = False

        # Roll CF array to put the centre in image centre.  Remember that numpy stores data [y,x]
        cf_array_prelim = utilities.roll2d(
            cf_array_prelim, (cf_array_prelim.shape[0] / 2, cf_array_prelim.shape[1] / 2))

        # The underlying C++ object is expecting the CF to be represented by an odd-dimensioned 
        # array with the central pixel denoting the zero-distance correlation (variance), even 
        # even if the input image was even-dimensioned on one or both sides.
        # We therefore copy-paste and zero pad the CF calculated above to ensure that these
        # expectations are met. 
        #
        # Determine the largest dimension of the input image, and use it to generate an empty CF 
        # array for final output, padding by one to make odd if necessary:
        cf_array = np.zeros((
            1 + 2 * (cf_array_prelim.shape[0] / 2), 
            1 + 2 * (cf_array_prelim.shape[1] / 2))) # using integer division
        # Then put the data from the prelim CF into this array
        cf_array[0:cf_array_prelim.shape[0], 0:cf_array_prelim.shape[1]] = cf_array_prelim
        # Then copy-invert-paste data from the leftmost column to the rightmost column, and lowest
        # row to the uppermost row, if the original CF had even dimensions in the x and y 
        # directions, respectively (remembering again that NumPy stores data [y,x] in arrays)
        if cf_array_prelim.shape[1] % 2 == 0: # first do x
            lhs_column = cf_array[:, 0]
            cf_array[:, cf_array_prelim.shape[1]] = lhs_column[::-1] # inverts order as required
        if cf_array_prelim.shape[0] % 2 == 0: # then do y
            bottom_row = cf_array[0, :]
            cf_array[cf_array_prelim.shape[0], :] = bottom_row[::-1] # inverts order as required
  
        # Wrap correlation function in an image 
        cf_image = galsim.ImageViewD(np.ascontiguousarray(cf_array))

        # Correctly record the original image scale if set
        if dx > 0.:
            cf_image.scale = dx
        elif image.scale > 0.:
            cf_image.scale = image.scale
        else: # sometimes Images are instantiated with scale=0, in which case we will assume unit
              # pixel scale
            cf_image.scale = 1.

        # If x_interpolant not specified on input, use bilinear
        if x_interpolant == None:
            linear = galsim.Linear(tol=1.e-4)
            x_interpolant = galsim.InterpolantXY(linear)
        else:
            x_interpolant = utilities.convert_interpolant_to_2d(x_interpolant)

        # Then initialize...
        cf_object = galsim.InterpolatedImage(
            cf_image, x_interpolant=x_interpolant, dx=cf_image.scale, normalization="sb",
            calculate_stepk=False, calculate_maxk=False, #<-these internal calculations do not seem
            gsparams=gsparams)                           #  to do very well with often sharp-peaked
                                                         #  correlation function images...
        _BaseCorrelatedNoise.__init__(self, rng, cf_object)

        if store_rootps:
            # If it corresponds to the CF above, store useful data as a (rootps, dx) tuple for
            # efficient later use:
            self._profile_for_stored = self._profile
            self._rootps_store.append((np.sqrt(ps_array), cf_image.scale))


def _cf_periodicity_dilution_correction(cf_shape):
    """Return an array containing the correction factor required for wrongly assuming periodicity
    around noise field edges in an DFT estimate of the discrete correlation function.
    
    Uses the result calculated by MJ on GalSim Pull Request #366.
    See https://github.com/GalSim-developers/GalSim/pull/366.
    
    Returns a 2D NumPy array with the same shape as the input parameter tuple `cf_shape`.  This
    array contains the correction factor by which elements in the naive CorrelatedNoise estimate of
    the discrete correlation function should be multiplied to correct for the erroneous assumption
    of periodic boundaries in an input noise field.
    
    Note this should be applied only to correlation functions that have *not* been rolled to place
    the origin at the array centre.  The convention used here is that the lower left corner is the
    [0, 0] origin, following standard FFT conventions (see e.g numpy.fft.fftfreq).  You should
    therefore only apply this correction before using galsim.utilities.roll2d to recentre the image
    of the correlation function.
    """
    # First calculate the Delta_x, Delta_y
    deltax, deltay = np.meshgrid( # Remember NumPy array shapes are [y, x]
        np.fft.fftfreq(cf_shape[1]) * float(cf_shape[1]),
        np.fft.fftfreq(cf_shape[0]) * float(cf_shape[0]))
    # Then get the dilution correction
    correction = (
        cf_shape[1] * cf_shape[0] / (cf_shape[1] - np.abs(deltax)) / (cf_shape[0] - np.abs(deltay)))
    return correction


# Make a function for returning Noise correlations
def _Image_getCorrelatedNoise(image):
    """Returns a CorrelatedNoise instance by calculating the correlation function of image pixels.
    """
    return CorrelatedNoise(image)

# Then add this Image method to the Image classes
for Class in galsim.Image.itervalues():
    Class.getCorrelatedNoise = _Image_getCorrelatedNoise

for Class in galsim.ImageView.itervalues():
    Class.getCorrelatedNoise = _Image_getCorrelatedNoise

for Class in galsim.ConstImageView.itervalues():
    Class.getCorrelatedNoise = _Image_getCorrelatedNoise

# Free function for returning a COSMOS noise field correlation function
def getCOSMOSNoise(rng, file_name, dx_cosmos=0.03, variance=0., x_interpolant=None, gsparams=None):
    """Returns a representation of correlated noise in the HST COSMOS F814W unrotated science coadd
    images.

    See http://cosmos.astro.caltech.edu/astronomer/hst.html for information about the COSMOS survey,
    and Leauthaud et al (2007) for detailed information about the unrotated F814W coadds used for
    weak lensing science.

    This function uses a stacked estimate of the correlation function in COSMOS noise fields, the
    location of which should be input to this function via the `file_name` argument.  This image is
    stored in FITS format, and is generated as described in
    `YOUR/REPO/PATH/GalSim/devel/external/hst/make_cosmos_cfimage.py`.  The image itself can also be
    found within the GalSim repo, located at:

        /YOUR/REPO/PATH/GalSim/examples/data/acs_I_unrot_sci_20_cf.fits

    @param rng            Must be a galsim.BaseDeviate or derived class instance, provides the
                          random number generator used by the returned _BaseCorrelatedNoise
                          instance.
    @param file_name      String containing the path and filename above but modified to match the
                          location of the GalSim repository on your system.
    @param dx_cosmos      COSMOS ACS F814W coadd image pixel scale in the units you are using to
                          describe GSObjects and image scales in GalSim: defaults to 0.03 arcsec,
                          see below for more information.
    @param variance       Scales the correlation function so that its point variance, equivalent to
                          its value at zero separation distance, matches this value.  The default
                          `variance = 0.` uses the variance in the original COSMOS noise fields.
    @param x_interpolant  Forces use of a non-default interpolant for interpolation of the internal
                          lookup table in real space.  Supplied kwarg must be an InterpolantXY
                          instance or an Interpolant instance (from which an InterpolantXY will be
                          automatically generated).  Defaults to use of the bilinear interpolant
                          `galsim.InterpolantXY(galsim.Linear(tol=1.e-4))`, see below.

    @return A _BaseCorrelatedNoise instance representing correlated noise in F814W COSMOS images.

    The default x_interpolant is a galsim.InterpolantXY(galsim.Linear(tol=1.e-4)), which uses
    bilinear interpolation.  The use of this interpolant is an approximation that gives good
    empirical results without requiring internal convolution of the correlation function profile by
    a galsim.Pixel object when applying correlated noise to images: such an internal convolution has
    been found to be computationally costly in practice, requiring the Fourier transform of very
    large arrays.  

    The use of the bilinear interpolants means that the representation of correlated noise will be
    noticeably inaccurate in at least the following two regimes:

      i)  If the pixel scale of the desired final output (e.g. the target image of `.draw()`,
          `.applyTo()` or `.applyWhiteningTo()`) is small relative to the separation between pixels
          in the `image` used to instantiate `cn` as shown above.
      ii) If the CorrelatedNoise instance `cn` was instantiated with an image of scale comparable
          to that in the final output, and `cn` has been rotated or otherwise transformed (e.g.
          via the `.applyRotation()`, `.applyShear()` methods, see below).

    Conversely, the approximation will work best in the case where the correlated noise used to
    instantiate the `cn` is taken from an input image for which `image.scale` is smaller than that
    in the desired output.  This is the most common use case in the practical treatment of
    correlated noise when simulating galaxies from COSMOS, for which this function is expressly
    designed.

    Changing from the default bilinear interpolant is made possible, but not recommended.  For more
    information please see the discussion on https://github.com/GalSim-developers/GalSim/pull/452.

    You may also specify a gsparams argument.  See the docstring for galsim.GSParams using
    help(galsim.GSParams) for more information about this option.

    Important note regarding units
    ------------------------------
    The ACS coadd images in COSMOS have a pixel scale of 0.03 arcsec, and so the pixel scale
    `dx_cosmos` adopted in the representation of of the correlation function takes a default value

        dx_cosmos = 0.03

    If you wish to use other units, ensure that the input keyword `dx_cosmos` takes the value
    corresponding to 0.03 arcsec in your chosen system.

    Example usage
    -------------
    The following commands use this function to generate a 300 pixel x 300 pixel image of noise with
    HST COSMOS correlation properties (substitute in your own file and path for the `filestring`).

        >>> filestring='/YOUR/REPO/PATH/GalSim/devel/external/hst/acs_I_unrot_sci_20_cf.fits'
        >>> import galsim
        >>> rng = galsim.UniformDeviate(123456)
        >>> cf = galsim.correlatednoise.getCOSMOSNoise(rng, filestring)
        >>> im = galsim.ImageD(300, 300, scale=0.03)
        >>> cf.applyTo(im)
        >>> im.write('out.fits')

    The FITS file `out.fits` should then contain an image of randomly-generated, COSMOS-like noise.
    """
    # First try to read in the image of the COSMOS correlation function stored in the repository
    import os
    if not os.path.isfile(file_name):
        raise IOError("The input file_name '"+str(file_name)+"' does not exist.")
    try:
        cfimage = galsim.fits.read(file_name)
    except Exception:
        # Give a vaguely helpful warning, then raise the original exception for extra diagnostics
        import warnings
        warnings.warn(
            "Function getCOSMOSNoise() unable to read FITS image from "+str(file_name)+", "+
            "more information on the error in the following Exception...")
        raise

    # Then check for negative variance before doing anything time consuming
    if variance < 0:
        raise ValueError("Input keyword variance must be zero or positive.")

    # If x_interpolant not specified on input, use bilinear
    if x_interpolant == None:
        linear = galsim.Linear(tol=1.e-4)
        x_interpolant = galsim.InterpolantXY(linear)
    else:
        x_interpolant = utilities.convert_interpolant_to_2d(x_interpolant)

    # Use this info to then generate a correlated noise model DIRECTLY: note this is non-standard
    # usage, but tolerated since we can be sure that the input cfimage is appropriately symmetric
    # and peaked at the origin
    ret = _BaseCorrelatedNoise(
        rng, galsim.InterpolatedImage(
            cfimage, dx=dx_cosmos, normalization="sb", calculate_stepk=False, calculate_maxk=False,
            x_interpolant=x_interpolant, gsparams=gsparams))
    # If the input keyword variance is non-zero, scale the correlation function to have this
    # variance
    if variance > 0.:
        ret.setVariance(variance)
    return ret

class UncorrelatedNoise(_BaseCorrelatedNoise):
    """A class that represents 2D correlated noise fields that are actually (at least initially)
    uncorrelated.  Subsequent applications of things like applyShear or convolveWith will induce 
    correlations.

    Initialization
    --------------

    Basic example:

        >>> ucn = galsim.UncorrelatedNoise(rng, pixel_scale, variance)

    Instantiates an UncorrelatedNoise using the given pixel scale and variance value.
    The input `rng` must be a galsim.BaseDeviate or derived class instance, setting the random 
    number generation for the noise.

    Methods and Use
    ---------------

    This class is used in the same way as CorrelatedNoise.  See the documentation for that 
    class for more details.
    """
    def __init__(self, rng, pixel_scale, variance, gsparams=None):
        # Need variance == xvalue(0,0)
        # Pixel has flux of f/dx^2, so us f = varaince * dx^2
<<<<<<< HEAD
        if variance < 0:
            raise ValueError("Input keyword variance must be zero or positive.")
        cf_object = galsim.Pixel(xw=pixel_scale, flux=variance*pixel_scale**2, gsparams=gsparams)
=======
        cf_object = galsim.AutoConvolve(
            galsim.Pixel(xw=pixel_scale, flux=variance*pixel_scale**2, gsparams=gsparams))
>>>>>>> af213975
        _BaseCorrelatedNoise.__init__(self, rng, cf_object)

<|MERGE_RESOLUTION|>--- conflicted
+++ resolved
@@ -1081,13 +1081,9 @@
     def __init__(self, rng, pixel_scale, variance, gsparams=None):
         # Need variance == xvalue(0,0)
         # Pixel has flux of f/dx^2, so us f = varaince * dx^2
-<<<<<<< HEAD
         if variance < 0:
             raise ValueError("Input keyword variance must be zero or positive.")
-        cf_object = galsim.Pixel(xw=pixel_scale, flux=variance*pixel_scale**2, gsparams=gsparams)
-=======
         cf_object = galsim.AutoConvolve(
             galsim.Pixel(xw=pixel_scale, flux=variance*pixel_scale**2, gsparams=gsparams))
->>>>>>> af213975
         _BaseCorrelatedNoise.__init__(self, rng, cf_object)
 
