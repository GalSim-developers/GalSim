--- conflicted
+++ resolved
@@ -312,11 +312,7 @@
         # Calculate the PSF "deconvolution" kernel
         psf_inv = galsim.Deconvolve(self.original_psf, gsparams=gsparams)
 
-<<<<<<< HEAD
         # Initialize the _sbp attribute
-=======
-        # Initialize the SBProfile attribute
->>>>>>> 2ced30e0
         self._conv = galsim.Convolve([self.original_gal, psf_inv], gsparams=gsparams)
         self._sbp = self._conv._sbp
         if logger:
@@ -389,13 +385,8 @@
         # The _sbp is picklable, but it is pretty inefficient, due to the large images being
         # written as a string.  Better to pickle the image and remake the InterpolatedImage.
         d = self.__dict__.copy()
-<<<<<<< HEAD
         del d['_sbp']
         del d['_conv']
-=======
-        del d['_conv']
-        del d['_sbp']
->>>>>>> 2ced30e0
         return d
 
     def __setstate__(self, d):
@@ -403,10 +394,6 @@
         psf_inv = galsim.Deconvolve(self.original_psf, gsparams=self._gsparams)
         self._conv = galsim.Convolve([self.original_gal, psf_inv], gsparams=self._gsparams)
         self._sbp = self._conv._sbp
-<<<<<<< HEAD
-=======
-
->>>>>>> 2ced30e0
 
 
 class RealGalaxyCatalog(object):
