import os
import collections
import numpy as np
import galsim
import utilities
import descriptors

ALIAS_THRESHOLD = 0.005 # Matches hard coded value in src/SBProfile.cpp. TODO: bring these together

class GSObject(object):
    """@brief Base class for defining the interface with which all GalSim Objects access their
    shared methods and attributes, particularly those from the C++ SBProfile classes.
    """
<<<<<<< HEAD
    _SBProfile = None  # Private attribute used by the SBProfile property to store (and rebuild if
                       # necessary) the C++ layer SBProfile object for which GSObjects are a
                       # container
=======
>>>>>>> 152b5024

    # Then we define the .SBProfile attribute to actually be a property, with getter and setter
    # functions that provide access to the data stored in _SBProfile.  If the latter is None, for
    # example after a change in the object parameters (see, e.g., the SimpleParam descriptor), then
    # the SBProfile is re-initialized.
    #
    # Note that this requires ALL classes derived from GSObject to define a _SBInitialize() method. 
    def _get_SBProfile(self):
        if self._SBProfile is None:
<<<<<<< HEAD
            self._SBInitialize()
=======
            # First cover the corner case of emtpy Add or Convolve objects
            if isinstance(self, (Add, Convolve)) and len(self.objects) == 0:
                raise AttributeError(
                    "SBProfile attribute not accessible for empty Add or Convolve objects.")
            # Otherwise call _SBInitialize to set the SBProfile based on instance parameters
            else:
                self._SBInitialize()
>>>>>>> 152b5024
        return self._SBProfile

    def _set_SBProfile(self, value):
        self._SBProfile = value

    SBProfile = property(_get_SBProfile, _set_SBProfile)

    # Default flux parameter descriptor, will be overridden by some GSObjects
    flux = descriptors.FluxParam()

<<<<<<< HEAD
    # --- Ordered list for storing all transformations applied to the GSObject ---
    # Currently all items in .transformations will either be a galsim.Ellipse (for stretches and
    # shifts), a galsim.Angle (for rotations).
    transformations = []

=======
>>>>>>> 152b5024
    def _add_transformation(self, transformation):
        if isinstance(transformation, galsim.Ellipse) or isinstance(transformation, galsim.Angle):
            self.transformations.append(transformation)
        else:
            raise TypeError(
                "Only Ellipse (for shear, dilation, shift) or Angle (for rotation) "+
                "transformations supported.")

<<<<<<< HEAD
    # --- Pre-initialization for the data store, must be done at the start of every __init__ ---
    def _setup_data_store(self):
        if not hasattr(self, "_data"):
            self._data = {} # Used for storing parameter data, accessed by descriptors

    # --- Initialization ---
    def __init__(self, SBProfile):
        self._setup_data_store()
        self.transformations = []
=======
    # Pre-initialization for the data store if needed, must be done at the start of every __init__
    def _setup_data_store(self):
    
        if not hasattr(self, "_data"):
            self._data = {}               # Used for storing parameter data accessed by descriptors
        if not hasattr(self, "transformations"):
            self.transformations = []     # Used for storing transformations
        if not hasattr(self, "_SBProfile"):
            self._SBProfile = None        # Private attribute used by the SBProfile property to
                                          # store (and rebuild if necessary) the C++ layer SBProfile
                                          # object for which GSObjects are a container

    # --- Initialization ---
    def __init__(self, SBProfile):
        
        self._setup_data_store()
>>>>>>> 152b5024
        self.SBProfile = SBProfile  # This guarantees that all GSObjects have an SBProfile
    
    # Make op+ of two GSObjects work to return an Add object
    def __add__(self, other):
        return Add(self, other)

    # op+= converts this into the equivalent of an Add object
    def __iadd__(self, other):
        GSObject.__init__(self, galsim.SBAdd(self.SBProfile, other.SBProfile))
        self.__class__ = Add
        return self

    # Make op* and op*= work to adjust the flux of an object
    def __imul__(self, other):
        self.flux *= other
        return self

    def __mul__(self, other):
        ret = self.copy()
        ret *= other
        return ret

    def __rmul__(self, other):
        ret = self.copy()
        ret *= other
        return ret

    # Likewise for op/ and op/=
    def __idiv__(self, other):
        self.flux /= other
        return self

    def __div__(self, other):
        ret = self.copy()
        ret /= other
        return ret

    def __itruediv__(self, other):
        return __idiv__(self, other)

    def __truediv__(self, other):
        return __div__(self, other)


    # Make a copy of an object
    def copy(self):
        """@brief Returns a copy of an object

        This preserves the original type of the object, so if the caller is a
        Gaussian (for example), the copy will also be a Gaussian, and can thus call
        the methods that are not in GSObject, but are in Gaussian (e.g. getSigma).
        """
        import copy
<<<<<<< HEAD
        new_sbp = self.SBProfile.__class__(self.SBProfile)
        new_data = copy.copy(self._data)
        ret = GSObject(new_sbp)
        ret.__class__ = self.__class__
        ret._data = new_data
=======

        # First re-initialize a return GSObject with self's SBProfile
        new_sbp = self.SBProfile.__class__(self.SBProfile)
        ret = GSObject(new_sbp)
        # Set the new class to be the same as the original to retain class methods / descriptors
        ret.__class__ = self.__class__
        # Copy the data store and transformations
        ret._data = copy.copy(self._data)
        ret.transformations = copy.copy(self.transformations)

        # Then test for some special cases which require extra instance variables to be copied
        if isinstance(self, Moffat):
            ret._last_size_set_was_half_light_radius = \
                copy.copy(self._last_size_set_was_half_light_radius)
        if isinstance(self, (Add, Convolve)):
            ret.objects = copy.copy(self.objects)

>>>>>>> 152b5024
        return ret

    # Now define direct access to all SBProfile methods via calls to self.SBProfile.method_name()
    #
    def maxK(self):
        """@brief Returns value of k beyond which aliasing can be neglected.
        """
        return self.SBProfile.maxK()

    def nyquistDx(self):
        """@brief Returns Image pixel spacing that does not alias maxK.
        """
        return self.SBProfile.nyquistDx()

    def stepK(self):
        """@brief Returns sampling in k space necessary to avoid folding of image in x space.
        """
        return self.SBProfile.stepK()

    def hasHardEdges(self):
        """@brief Returns True if there are any hard edges in the profile.
        """
        return self.SBProfile.hasHardEdges()

    def isAxisymmetric(self):
        """@brief Returns True if axially symmetric: affects efficiency of evaluation.
        """
        return self.SBProfile.isAxisymmetric()

    def isAnalyticX(self):
        """@brief Returns True if real-space values can be determined immediately at any position
        without requiring a Discrete Fourier Transform.
        """
        return self.SBProfile.isAnalyticX()

    # This method does not seem to be wrapped from C++
    # def isAnalyticK(self):
    # return self.SBProfile.isAnalyticK()

    def centroid(self):
        """@brief Returns the (x, y) centroid of an object as a Position.
        """
        return self.SBProfile.centroid()

    def getFlux(self):
        """@brief Returns the flux of the object.

        N.B. Using this method is now unnecessary due to the presence of the "flux" descriptor
        attribute for all GSObjects. TODO: Remove?
        """
        return self.flux

    def xValue(self, position):
        """@brief Returns the value of the object at a chosen 2D position in real space.
        
        As in SBProfile, this function assumes all are real-valued.  xValue() may not be
        implemented for derived classes (e.g. SBConvolve) that require an Discrete Fourier
        Transform to determine real space values.  In this case, an SBError will be thrown at the
        C++ layer (raises a RuntimeError in Python).
        
        @param position  A 2D galsim.PositionD/I instance giving the position in real space.
        """
        return self.SBProfile.xValue(position)

    def kValue(self, position):
        """@brief Returns the value of the object at a chosen 2D position in k space.

        @param position  A 2D galsim.PositionD/I instance giving the position in k space.
        """
        return self.SBProfile.kValue(position)

    def scaleFlux(self, fluxRatio):
        """@brief Multiply the flux of the object by fluxRatio
           
        After this call, the caller's type will be a GSObject.
        This means that if the caller was a derived type that had extra methods beyond
        those defined in GSObject (e.g. getSigma for a Gaussian), then these methods
        are no longer available.

        N.B. Using this method is now unnecessary due to the presence of the "flux" descriptor
        attribute for all GSObjects. TODO: Remove?
        """
        self.flux *= fluxRatio

    def setFlux(self, flux):
        """@brief Set the flux of the object.
           
        After this call, the caller's type will be a GSObject.
        This means that if the caller was a derived type that had extra methods beyond
        those defined in GSObject (e.g. getSigma for a Gaussian), then these methods
        are no longer available.

        N.B. Using this method is now unnecessary due to the presence of the "flux" descriptor
        attribute for all GSObjects. TODO: Remove?
        """
        self.flux = flux

    def applyTransformation(self, ellipse):
        """@brief Apply a galsim.ellipse.Ellipse distortion to this object.
           
        Ellipse objects can be initialized in a variety of ways (see documentation of this
        class for details).

        Note: if the ellipse includes a dilation, then this transformation will 
        not be flux-conserving.  It conserves surface brightness instead.
        Thus, the flux will increase by the increase in area = dilation^2.

        After this call, the caller's type will be a GSObject.
        This means that if the caller was a derived type that had extra methods beyond
        those defined in GSObject (e.g. getSigma for a Gaussian), then these methods
        are no longer available.
        """
        if not isinstance(ellipse, galsim.Ellipse):
            raise TypeError("Argument to applyTransformation must be a galsim.Ellipse!")
        self.SBProfile.applyTransformation(ellipse._ellipse)
        self.SBProfile.__class__ = galsim.SBTransform # update for accuracy
        self._add_transformation(ellipse) # store transform to ordered list
 
    def applyDilation(self, scale):
        """@brief Apply a dilation of the linear size by the given scale.

        Scales the linear dimensions of the image by the factor scale.
        e.g. half_light_radius <-- half_light_radius * scale

        This operation preserves flux.
        See applyMagnification for a version that preserves surface brightness, and thus 
        changes the flux.

        After this call, the caller's type will be a GSObject.
        This means that if the caller was a derived type that had extra methods beyond
        those defined in GSObject (e.g. getSigma for a Gaussian), then these methods
        are no longer available.
        """
        import math
        old_flux = self.flux
        self.applyTransformation(galsim.Ellipse(math.log(scale)))
        self.flux = old_flux # conserve flux

    def applyMagnification(self, scale):
        """@brief Apply a magnification by the given scale, scaling the linear size by scale
        and the flux by scale^2.  
        
        Scales the linear dimensions of the image by the factor scale.
        e.g. half_light_radius <-- half_light_radius * scale

        This operation preserves surface brightness, which means that the flux is scales 
        with the change in area.  
        See applyDilation for a version that preserves flux.

        After this call, the caller's type will be a GSObject.
        This means that if the caller was a derived type that had extra methods beyond
        those defined in GSObject (e.g. getSigma for a Gaussian), then these methods
        are no longer available.
        """
        import math
        self.applyTransformation(galsim.Ellipse(math.log(scale)))
       
    def applyShear(self, *args, **kwargs):
        """@brief Apply a shear to this object, where arguments are either a galsim.shear.Shear, or
        arguments that will be used to initialize one.

        After this call, the caller's type will be a GSObject.
        This means that if the caller was a derived type that had extra methods beyond
        those defined in GSObject (e.g. getSigma for a Gaussian), then these methods
        are no longer available.
        """
        if len(args) == 1:
            if kwargs:
                raise TypeError("Error, gave both unnamed and named arguments to applyShear!")
            if not isinstance(args[0], galsim.Shear):
                raise TypeError("Error, unnamed argument to applyShear is not a Shear!")
            ellipse = galsim.Ellipse(args[0])
        elif len(args) > 1:
            raise TypeError("Error, too many unnamed arguments to applyShear!")
        else:
            ellipse = galsim.Ellipse(galsim.Shear(**kwargs))
        self.applyTransformation(ellipse)

    def applyRotation(self, theta):
        """@brief Apply a rotation theta (Angle object, +ve anticlockwise) to this object.
           
        After this call, the caller's type will be a GSObject.
        This means that if the caller was a derived type that had extra methods beyond
        those defined in GSObject (e.g. getSigma for a Gaussian), then these methods
        are no longer available.
        """
        if not isinstance(theta, galsim.Angle):
            raise TypeError("Input theta should be an Angle")
        self.SBProfile.applyRotation(theta)
        self.SBProfile.__class__ = galsim.SBTransform # update for accuracy
        self._add_transformation(theta)   # store transform to ordered list

    def applyShift(self, dx, dy):
        """@brief Apply a (dx, dy) shift to this object.
           
        After this call, the caller's type will be a GSObject.
        This means that if the caller was a derived type that had extra methods beyond
        those defined in GSObject (e.g. getSigma for a Gaussian), then these methods
        are no longer available.
        """
        ellipse = galsim.Ellipse(x_shift=dx, y_shift=dy)
        self.applyTransformation(ellipse)

    # Also add methods which create a new GSObject with the transformations applied...
    #
    def createTransformed(self, ellipse):
        """@brief Returns a new GSObject by applying a galsim.ellipse.Ellipse transformation 
        (shear, dilate, and/or shift).

        Note that Ellipse objects can be initialized in a variety of ways (see documentation 
        of this class for details).
        """
        if not isinstance(ellipse, galsim.Ellipse):
            raise TypeError("Argument to createTransformed must be a galsim.ellipse.Ellipse!")
        ret = self.copy()
        ret.applyTransformation(ellipse)
        return ret

    def createDilated(self, scale):
        """@brief Returns a new GSObject by applying a dilation of the linear size by the 
        given scale.
        
        Scales the linear dimensions of the image by the factor scale.
        e.g. half_light_radius <-- half_light_radius * scale

        This operation preserves flux.  
        See createMagnified for a version that preserves surface brightness, and thus 
        changes the flux.
        """
        import math
        ret = self.copy()
        old_flux = self.flux
        ret.applyTransformation(galsim.Ellipse(math.log(scale)))
        ret.flux = old_flux
        return ret

    def createMagnified(self, scale):
        """@brief Returns a new GSObject by applying a magnification by the given scale,
        scaling the linear size by scale and the flux by scale^2.  

        Scales the linear dimensions of the image by the factor scale.
        e.g. half_light_radius <-- half_light_radius * scale

        This operation preserves surface brightness, which means that the flux
        is also scaled by a factor of scale^2.
        See createDilated for a version that preserves flux.
        """
        import math
        ret = self.copy()
        ret.applyTransformation(galsim.Ellipse(math.log(scale)))
        return ret

    def createSheared(self, *args, **kwargs):
        """@brief Returns a new GSObject by applying a shear, where arguments are either a
        galsim.shear.Shear or keyword arguments that can be used to create one.
        """
        ret = self.copy()
        ret.applyShear(*args, **kwargs)
        return ret

    def createRotated(self, theta):
        """@brief Returns a new GSObject by applying a rotation theta (Angle object, +ve
        anticlockwise).
        """
        if not isinstance(theta, galsim.Angle):
            raise TypeError("Input theta should be an Angle")
        ret = self.copy()
        ret.applyRotation(theta)
        return ret
        
    def createShifted(self, dx, dy):
        """@brief Returns a new GSObject by applying a (dx, dy) shift.
        """
        ret = self.copy()
        ret.applyShift(dx, dy)
        return ret

    def draw(self, image=None, dx=None, gain=1., wmult=1, normalization="flux", add_to_image=False):
        """@brief Draws an Image of the object, with bounds optionally set by an input Image.

        @param image  If provided, this will be the image on which to draw the profile.
                      If image=None, then an automatically-sized image will be created.
                      (Default = None)
        @param dx     If provided, use this as the pixel scale for the image.
                      If dx is None and image != None, then take the provided image's pixel scale.
                      If dx is None and image == None, then use pi/maxK()
                      (Default = None)
        @param gain   The number of ADU to place on the image per photon.  (Default = 1)
        @param wmult  A factor by which to make the intermediate images larger than 
                      they are normally made.  The size is normally automatically chosen 
                      to reach some preset accuracy targets (see include/galsim/SBProfile.h); 
                      however, if you see strange artifacts in the image, you might try using 
                      wmult > 1.  This will take longer of course, but it will produce more 
                      accurate images, since they will have less "folding" in Fourier space.
                      (Default = 1.)
        @param normalization  Two options for the normalization:
                              "flux" or "f" means that the sum of the output pixels is normalized
                                     to be equal to the total flux.  (Modulo any flux that
                                     falls off the edge of the image of course.)
                              "surface brightness" or "sb" means that the output pixels sample
                                     the surface brightness distribution at each location.
                              (Default = "flux")
        @param add_to_image  Whether to add flux to the existing image rather than clear out
                             anything in the image before shooting.
                             (Default = False)
        @returns      The drawn image.
        """
        # Raise an exception immediately if the normalization type is not recognized
        if not normalization.lower() in ("flux", "f", "surface brightness", "sb"):
            raise ValueError(("Invalid normalization requested: '%s'. Expecting one of 'flux', "+
                              "'f', 'surface brightness' or 'sb'.") % normalization)
        # Raise an exception here since C++ is picky about the input types
        if type(wmult) != int:
            raise TypeError("Input wmult should be an int")
        if type(gain) != float:
            gain = float(gain)
        if dx is None: 
            dx = 0.
        if type(dx) != float:
            dx = float(dx)

        if image == None:
            # Can't add to image if none is provided.
            if add_to_image:
                raise ValueError("Cannot add_to_image if image is None")

            image = self.SBProfile.draw(dx, gain, wmult)

            # In this case, the draw command may set dx automatically, so we need to 
            # adjust the flux after the fact.  But this is ok, since add_to_image is
            # invalid in this case.
            if normalization.lower() == "flux" or normalization.lower() == "f":
                dx = image.getScale()
                image *= dx*dx

        else :
            
            # Set dx based on the image if not provided something else.
            if dx <= 0.:
                dx = image.getScale()

            # Clear the image if we are not adding to it.
            if not add_to_image:
                image.setZero()

            # SBProfile draw command uses surface brightness normalization.  So if we
            # want flux normalization, we need to scale the flux by dx^2
            if normalization.lower() == "flux" or normalization.lower() == "f":
                gain *= dx**2

            self.SBProfile.draw(image, dx, gain, wmult)
         
        return image

    def drawShoot(self, image, n_photons=0., dx=None, gain=1., uniform_deviate=None,
                  normalization="flux", noise=0., poisson_flux=True, add_to_image=False):
        """@brief Draw an image of the object by shooting individual photons drawn from the 
        surface brightness profile of the object.

        @param image  The image on which to draw the profile.
                      Note: Unlike for the regular draw command, image is a required
                      parameter.  drawShoot will not make the image for you.
        @param n_photons    If provided, the number of photons to use.
                            If not provided, use as many photons as necessary to end up with
                            an image with the correct poisson shot noise for the object's flux.
                            For positive definite profiles, this is equivalent to n_photons = flux.
                            However, some profiles need more than this because some of the shot
                            photons are negative (usually due to interpolants).
                            (Default = 0)
        @param dx     If provided, use this as the pixel scale for the image.
                      If dx is None then use the provided image's pixel scale.
                      (Default = None)
        @param gain  The number of ADU to place on the image per photon.  (Default = 1)
        @param uniform_deviate  If provided, a UniformDeviate to use for the random numbers
                                If uniform_deviate=None, one will be automatically created, 
                                using the time as a seed.
                                (Default = None)
        @param normalization  Two options for the normalization:
                              "flux" or "f" means that the sum of the output pixels is normalized
                                     to be equal to the total flux.  (Modulo any flux that
                                     falls off the edge of the image of course.)
                              "surface brightness" or "sb" means that the output pixels sample
                                     the surface brightness distribution at each location.
                              (Default = "flux")
        @param noise  If provided, the allowed extra noise in each pixel.
                      This is only relevant if n_photons=0, so the number of photons is being 
                      automatically calculated.  In that case, if the image noise is 
                      dominated by the sky background, you can get away with using fewer
                      shot photons than the full n_photons = flux.  Essentially each shot photon
                      can have a flux > 1, which increases the noise in each pixel.
                      The noise parameter specifies how much extra noise per pixel is allowed 
                      because of this approximation.  A typical value for this might be
                      noise = sky_level / 100 where sky_level is the flux per pixel 
                      due to the sky.  If the natural number of photons produces less noise 
                      than this value for all pixels, we lower the number of photons to bring 
                      the resultant noise up to this value.  If the natural value produces 
                      more noise than this, we accept it and just use the natural value.
                      Note that this uses a "variance" definition of noise, not a "sigma" 
                      definition.
                      (Default = 0.)
        @param poisson_flux  Whether to allow total object flux scaling to vary according to 
                             Poisson statistics for n_photons samples.
                             (Default = True)
        @param add_to_image  Whether to add flux to the existing image rather than clear out
                             anything in the image before shooting.
                             (Default = False)
                              
        @returns  The tuple (image, added_flux), where image is the input with drawn photons 
                  added and added_flux is the total flux of photons that landed inside the image 
                  bounds.

        The second part of the return tuple may be useful as a sanity check that you have
        provided a large enough image to catch most of the flux.  For example:
        @code
        image, added_flux = obj.drawShoot(image)
        assert added_flux > 0.99 * obj.flux
        @endcode
        However, the appropriate threshold will depend things like whether you are 
        keeping poisson_flux=True, how high the flux is, how big your images are relative to
        the size of your object, etc.

        The input image must have defined boundaries and pixel scale.  The photons generated by
        the drawShoot() method will be binned into the target image.  The input image will be 
        cleared before drawing in the photons by default, unless the keyword add_to_image is 
        set to True.  Scale and location of the image pixels will not be altered. 

        It is important to remember that the image produced by drawShoot() represents the object
        as convolved with the square image pixel.  So when using drawShoot() instead of draw(),
        you should not convolve with a Pixel.  This will produce the equivalent image (for very 
        large n_photons) as draw() produces when the same object is convolved with Pixel(xw=dx) 
        when drawing onto an image with pixel scale dx.
        """

        # Raise an exception immediately if the normalization type is not recognized
        if not normalization.lower() in ("flux", "f", "surface brightness", "sb"):
            raise ValueError(("Invalid normalization requested: '%s'. Expecting one of 'flux', "+
                              "'f', 'surface brightness' or 'sb'.") % normalization)
        # Raise an exception here since C++ is picky about the input types
        if image is None:
            raise TypeError("drawShoot requires the image to be provided.")

        if type(n_photons) != float:
            # if given an int, just convert it to a float
            n_photons = float(n_photons)
        if dx is None: 
            dx = 0.
        if type(dx) != float:
            dx = float(dx)
        if type(gain) != float:
            gain = float(gain)
        if type(noise) != float:
            noise = float(noise)
        if uniform_deviate == None:
            uniform_deviate = galsim.UniformDeviate()

        # Check that either n_photons is set to something or flux is set to something
        if n_photons == 0. and self.flux == 1.:
            import warnings
            msg = "Warning: drawShoot for object with flux == 1, but n_photons == 0.\n"
            msg += "This will only shoot a single photon."
            warnings.warn(msg)

        # Clear the image if we are not adding to it.
        if not add_to_image:
            image.setZero()

        # Set dx based on the image if not provided something else.
        if dx <= 0.:
            dx = image.getScale()

        # SBProfile draw command uses surface brightness normalization.  So if we
        # want flux normalization, we need to scale the flux by dx^2
        if normalization.lower() == "flux" or normalization.lower() == "f":
            gain *= dx**2
            
        added_flux = self.SBProfile.drawShoot(
                image, n_photons, uniform_deviate, dx, gain, noise, poisson_flux)

        return image, added_flux


def _parse_sizes(self, label="object", **kwargs):
    """
    Convenience function to parse input size parameters within the derived class __init__ method.

    Raises a TypeError exception if more than one input parameter kwarg is set != None, or if none
    are, with the following messages in each case:

    'Cannot specify more than one size parameter for '+label
    
    'Must specify at least one size parameter for '+label
    """
    size_set = False
    for name, value in kwargs.iteritems():
        if value != None:
            if size_set is True:
                raise TypeError("Cannot specify more than one size parameter for "+label)
            else:
                self.__setattr__(name, value)
                size_set = True
    if size_set is False:
        raise TypeError("Must specify at least one size parameter for "+label)
    

# --- Now defining the derived classes ---
<<<<<<< HEAD
#
# All derived classes inherit the GSObject method interface, but therefore have a "has a" 
# relationship with the C++ SBProfile class rather than an "is a" one...
#
=======
#
# All derived classes inherit the GSObject method interface, but therefore have a "has a" 
# relationship with the C++ SBProfile class rather than an "is a" one...
#
>>>>>>> 152b5024
# The __init__ method is usually simple and all the GSObject methods & attributes are inherited.
# 
# All GSObject derived classes now use descriptors to store parameter values, except for Add and
# Convolve (TODO: look into storing params for compound GSObjects).
#
class Gaussian(GSObject):
    """GalSim Gaussian, which has an SBGaussian in the SBProfile attribute.

    For more details of the Gaussian Surface Brightness profile, please see the SBGaussian
    documentation produced by doxygen.

    Initialization
    --------------
    A Gaussian can be initialized using one (and only one) of three possible size parameters

        half_light_radius
        sigma
        fwhm

    and an optional flux parameter [default flux = 1].

    Example:
    >>> gauss_obj = Gaussian(flux=3., sigma=1.)
    >>> gauss_obj.half_light_radius
    1.1774100225154747
    >>> gauss_obj.half_light_radius = 1.
    >>> gauss_obj.sigma
    0.8493218002880191

    Attempting to initialize with more than one size parameter is ambiguous, and will raise a
    TypeError exception.

    Methods
    -------
    The Gaussian is a GSObject, and inherits all of the GSObject methods (draw, drawShoot,
    applyShear etc.) and operator bindings.
    """

    # Initialization of size parameter descriptors
    sigma = descriptors.SimpleParam(
        name="sigma", group="size", default=None,
        doc="Scale radius sigma, kept consistent with the other size attributes.")

    half_light_radius = descriptors.GetSetScaleParam(
        name="half_light_radius", root_name="sigma", factor=1.1774100225154747, # sqrt(2ln2)
        group="size", doc="Half light radius, kept consistent with the other size attributes.")

    fwhm = descriptors.GetSetScaleParam(
        name="fwhm", root_name="sigma", factor=2.3548200450309493, # 2 sqrt(2ln2)
        group="size", doc="FWHM, kept consistent with the other size attributes.")

    # --- Defining the function used to (re)-initialize the contained SBProfile as necessary ---
    # *** Note a function of this name and similar content MUST be defined for all GSObjects! ***
    def _SBInitialize(self):
        GSObject.__init__(
            self, galsim.SBGaussian(sigma=self.sigma, flux=self.flux))
    
    # --- Public Class methods ---
    def __init__(self, half_light_radius=None, sigma=None, fwhm=None, flux=1.):

        self._setup_data_store() # Used for storing parameter data, accessed by descriptors

        # Use _parse_sizes() to initialize size parameters
        _parse_sizes(
            self, label="Gaussian", half_light_radius=half_light_radius, sigma=sigma, fwhm=fwhm)

        # Set the flux
        self.flux = flux


class Moffat(GSObject):
    """@brief GalSim Moffat, which has an SBMoffat in the SBProfile attribute.

    For more details of the Moffat Surface Brightness profile, please see the SBMoffat
    documentation produced by doxygen.

    Initialization
    --------------
    A Moffat is initialized with a slope parameter beta, one (and only one) of three possible size
    parameters

        scale_radius
        half_light_radius
        fwhm

    an optional truncation radius parameter trunc [default trunc = 0., indicating no truncation] and
    a flux parameter [default flux = 1].

    Example:
    >>> moffat_obj = Moffat(beta=3., scale_radius=3., flux=0.5)
    >>> moffat_obj.half_light_radius
    1.9307827587167474
    >>> moffat_obj.half_light_radius = 1.
    >>> moffat_obj.scale_radius
    1.5537739740300376

    Attempting to initialize with more than one size parameter is ambiguous, and will raise a
    TypeError exception.

    Methods
    -------
    The Moffat is a GSObject, and inherits all of the GSObject methods (draw, drawShoot,
    applyShear etc.) and operator bindings.
    """

    # Define the descriptors for the Moffat slope parameter beta, and the truncation radius trunc
    beta = descriptors.SimpleParam(
        "beta", group="required", default=None, doc="Moffat profile slope parameter beta.")
    
    trunc = descriptors.SimpleParam(
        "trunc", group="optional", default=0.,
        doc="Truncation radius for Moffat in physical units.")

    # Then we set up the size descriptors.  These need to be a little more complex in their
    # execution than a typical GSObject.

<<<<<<< HEAD
    # First we define a hidden storage variable to recall how the size parameter was last set: 
    _last_size_set_was_half_light_radius = False

=======
>>>>>>> 152b5024
    # Getter and setter functions for the scale_radius descriptor.
    # If the half light radius was the last size set then the value in _data["half_light_radius"]
    # will be None, so scale_radius needs to be got from self.SBProfile.getScaleRadius.
    def _get_scale_radius(self):
        if self._last_size_set_was_half_light_radius is True:
            if not self.SBProfile.__class__ is galsim.SBMoffat: # can happen after flux set
                self._SBInitialize()
            return self.SBProfile.getScaleRadius()
        else:
            return self._data["scale_radius"]
        
    # Set the scale radius, then update the _last_size_set_was_half_light_radius switch AND the
    # _SBProfile.  The latter is rebuilt as necessary on first access after changes in param values.
    def _set_scale_radius(self, value):
        self._data["scale_radius"] = value
        self._data["half_light_radius"] = None
        self._last_size_set_was_half_light_radius = False
        self._SBProfile = None  # Make sure that the ._SBProfile storage is emptied too

    # Then we define the scale_radius descriptor with reference to these getter/setter functions
    scale_radius = descriptors.GetSetFuncParam(
        getter=_get_scale_radius, setter=_set_scale_radius, group="size",
        doc="Moffat scale radius parameter, kept updated with the other size attributes.")

    # Getter and setter functions for the half_light_radius descriptor
    # These are both defined in close analogy to the scale_radius, having mirror/inverse behaviour
    def _get_half_light_radius(self):
        if self._last_size_set_was_half_light_radius is True:
            return self._data["half_light_radius"]
        else:
            if not self.SBProfile.__class__ is galsim.SBMoffat: # can happen after flux set
                self._SBInitialize()
            return self.SBProfile.getHalfLightRadius()

    def _set_half_light_radius(self, value):
        self._data["half_light_radius"] = value
        self._data["scale_radius"] = None
        self._last_size_set_was_half_light_radius = True
        self._SBProfile = None

    # Then we define the half_light_radius descriptor with ref. to these getter/setter functions
    half_light_radius = descriptors.GetSetFuncParam(
        getter=_get_half_light_radius, setter=_set_half_light_radius, group="size",
        doc="Half light radius, kept updated with the other size attributes.")

    # Getter and setter functions for the fwhm
    # The FWHM can be expressed in terms of the scale_radius and beta
    def _get_fwhm(self):
        return self.scale_radius * 2. * np.sqrt(2.**(1. / self.beta) - 1.)

    def _set_fwhm(self, value):
        self.scale_radius = 0.5 * value / np.sqrt(2.**(1. / self.beta) - 1.)

    # Then define the fwhm descriptor with reference to these getter/setter functions
    fwhm = descriptors.GetSetFuncParam(
        getter=_get_fwhm, setter=_set_fwhm, group="size",
        doc="FWHM, kept updated with the other size attributes.")

    # --- Defining the function used to (re)-initialize the contained SBProfile as necessary ---
    # *** Note a function of this name and similar content MUST be defined for all GSObjects! ***
    def _SBInitialize(self):
        # Initialize the GSObject differently depending on whether the HLR was set last.
        if self._last_size_set_was_half_light_radius is True:
            GSObject.__init__(
                self, galsim.SBMoffat(
                    self.beta, half_light_radius=self.half_light_radius, trunc=self.trunc,
                    flux=self.flux))
        else:
            GSObject.__init__(
                self, galsim.SBMoffat(
                    self.beta, scale_radius=self.scale_radius, trunc=self.trunc, flux=self.flux))

    # --- Public Class methods ---
    def __init__(self, beta, scale_radius=None, half_light_radius=None,  fwhm=None, trunc=0.,
                 flux=1.):

<<<<<<< HEAD
        self._setup_data_store() # Used for storing parameter data, accessed by descriptors
        
        # Set the beta and truncation parameters
        self.beta = beta
        self.trunc = trunc

        # Use _parse_sizes() to initialize size parameters
        _parse_sizes(
            self, label="Moffat", scale_radius=scale_radius, fwhm=fwhm,
            half_light_radius=half_light_radius)

        # Set the flux
        self.flux = flux
=======
        # First we define a hidden storage variable to recall how the size parameter was last set: 
        self._last_size_set_was_half_light_radius = False

        self._setup_data_store() # Used for storing parameter data, accessed by descriptors
        
        # Set the beta and truncation parameters
        self.beta = beta
        self.trunc = trunc

        # Use _parse_sizes() to initialize size parameters
        _parse_sizes(
            self, label="Moffat", scale_radius=scale_radius, fwhm=fwhm,
            half_light_radius=half_light_radius)
>>>>>>> 152b5024

        # Set the flux
        self.flux = flux

<<<<<<< HEAD
class AtmosphericPSF(GSObject):
    """Base class for long exposure Kolmogorov PSF.

    Initialization
    --------------
    @code
    atmospheric_psf = galsim.AtmosphericPSF(lam_over_r0, interpolant=None, oversampling=1.5)
    @endcode

    Initialized atmospheric_psf as a galsim.AtmosphericPSF() instance.

    @param lam_over_r0     lambda / r0 in the physical units adopted (user responsible for 
                           consistency), where r0 is the Fried parameter. The FWHM of the Kolmogorov
                           PSF is ~0.976 lambda/r0 (e.g., Racine 1996, PASP 699, 108). Typical 
                           values for the Fried parameter are on the order of 10 cm for most 
                           observatories and up to 20 cm for excellent sites. The values are 
                           usually quoted at lambda = 500 nm and r0 depends on wavelength as
                           [r0 ~ lambda^(-6/5)].
    @param fwhm            FWHM of the Kolmogorov PSF.
                           Either fwhm or lam_over_r0 (and only one) must be specified.
    @param interpolant     optional keyword for specifying the interpolation scheme [default =
                           galsim.InterpolantXY(galsim.Quintic(tol=1.e-4))]
    @param oversampling    optional oversampling factor for the SBInterpolatedImage table 
                           [default = 1.5], setting oversampling < 1 will produce aliasing in the 
                           PSF (not good).
    @param flux            total flux of the profile [default flux=1.]
    """

    # Defining the size parameters for the AtmosphericPSF:
    # The basic, underlying size parameter lambda / r0
    lam_over_r0 = descriptors.SimpleParam(
        "lam_over_r0", group="size", default=None,
        doc="lam_over_r0, kept consistent with the other size attributes.")

    # The FWHM of the Kolmogorov PSF is ~0.976 lambda/r0 (e.g., Racine 1996, PASP 699, 108)
    fwhm = descriptors.GetSetScaleParam(
        "fwhm", root_name="lam_over_r0", factor=0.976, group="size",
        doc="FWHM, kept consistent with the other size attributes.")

    # Getter and setter functions for the half_light_radius descriptor (raising a
    # NotImplementedError exception for this not-yet-implemented attribute)
    def _get_half_light_radius(self):
        raise NotImplementedError(
            "Half light radius calculation not yet implemented for AtmosphericPSF objects.")

    def _set_half_light_radius(self, value):
        raise NotImplementedError(
            "Half light radius support not yet implemented for AtmosphericPSF objects.")
    
    # Defining the half_light_radius descriptor with ref. to these getter/setter functions
    half_light_radius = descriptors.GetSetFuncParam(
        getter=_get_half_light_radius, setter=_set_half_light_radius, group="size",
        doc="Half light radius, access will raise a NotImplementedError exception!")

    # Defining the optional parameters interpolant and oversampling
    interpolant = descriptors.SimpleParam(
        "interpolant", default=None, group="optional",
        doc="Real space InterpolantXY instance (2D).")

    oversampling = descriptors.SimpleParam(
        "oversampling", default=1.5, group="optional",
        doc="Oversampling factor for the creation of the SBInterpolatedImage lookup table.")

    # --- Defining the function used to (re)-initialize the contained SBProfile as necessary ---
    # *** Note a function of this name and similar content MUST be defined for all GSObjects! ***
    def _SBInitialize(self):
        
        # Set the lookup table sample rate via FWHM / 2 / oversampling (BARNEY: is this enough??)
        dx_lookup = .5 * self.fwhm / self.oversampling

        # Fold at 10 times the FWHM
        stepk_kolmogorov = np.pi / (10. * self.fwhm)

        # Odd array to center the interpolant on the centroid. Might want to pad this later to
        # make a nice size array for FFT, but for typical seeing, arrays will be very small.
        npix = 1 + 2 * (np.ceil(np.pi / stepk_kolmogorov)).astype(int)
        atmoimage = galsim.atmosphere.kolmogorov_psf_image(
            array_shape=(npix, npix), dx=dx_lookup, lam_over_r0=self.lam_over_r0, flux=self.flux)
        # Run checks on the interpolant and build default if None
        if self.interpolant is None:
            quintic = galsim.Quintic(tol=1e-4)
            self.interpolant = galsim.InterpolantXY(quintic)
        else:
            if isinstance(self.interpolant, galsim.InterpolantXY) is False:
                raise RuntimeError('Specified interpolant is not an InterpolantXY!')

        # Then initialize the SBProfile
        GSObject.__init__(
            self, galsim.SBInterpolatedImage(atmoimage, self.interpolant, dx=dx_lookup))

=======

class AtmosphericPSF(GSObject):
    """Base class for long exposure Kolmogorov PSF.

    Initialization
    --------------
    @code
    atmospheric_psf = galsim.AtmosphericPSF(lam_over_r0, interpolant=None, oversampling=1.5)
    @endcode

    Initialized atmospheric_psf as a galsim.AtmosphericPSF() instance.

    @param lam_over_r0     lambda / r0 in the physical units adopted (user responsible for 
                           consistency), where r0 is the Fried parameter. The FWHM of the Kolmogorov
                           PSF is ~0.976 lambda/r0 (e.g., Racine 1996, PASP 699, 108). Typical 
                           values for the Fried parameter are on the order of 10 cm for most 
                           observatories and up to 20 cm for excellent sites. The values are 
                           usually quoted at lambda = 500 nm and r0 depends on wavelength as
                           [r0 ~ lambda^(-6/5)].
    @param fwhm            FWHM of the Kolmogorov PSF.
                           Either fwhm or lam_over_r0 (and only one) must be specified.
    @param interpolant     optional keyword for specifying the interpolation scheme [default =
                           galsim.InterpolantXY(galsim.Quintic(tol=1.e-4))]
    @param oversampling    optional oversampling factor for the SBInterpolatedImage table 
                           [default = 1.5], setting oversampling < 1 will produce aliasing in the 
                           PSF (not good).
    @param flux            total flux of the profile [default flux=1.]
    """

    # Defining the size parameters for the AtmosphericPSF:
    # The basic, underlying size parameter lambda / r0
    lam_over_r0 = descriptors.SimpleParam(
        "lam_over_r0", group="size", default=None,
        doc="lam_over_r0, kept consistent with the other size attributes.")

    # The FWHM of the Kolmogorov PSF is ~0.976 lambda/r0 (e.g., Racine 1996, PASP 699, 108)
    fwhm = descriptors.GetSetScaleParam(
        "fwhm", root_name="lam_over_r0", factor=0.976, group="size",
        doc="FWHM, kept consistent with the other size attributes.")

    # Getter and setter functions for the half_light_radius descriptor (raising a
    # NotImplementedError exception for this not-yet-implemented attribute)
    def _get_half_light_radius(self):
        raise NotImplementedError(
            "Half light radius calculation not yet implemented for AtmosphericPSF objects.")

    def _set_half_light_radius(self, value):
        raise NotImplementedError(
            "Half light radius support not yet implemented for AtmosphericPSF objects.")
    
    # Defining the half_light_radius descriptor with ref. to these getter/setter functions
    half_light_radius = descriptors.GetSetFuncParam(
        getter=_get_half_light_radius, setter=_set_half_light_radius, group="size",
        doc="Half light radius, access will raise a NotImplementedError exception!")

    # Defining the optional parameters interpolant and oversampling
    interpolant = descriptors.SimpleParam(
        "interpolant", default=None, group="optional",
        doc="Real space InterpolantXY instance (2D).")

    oversampling = descriptors.SimpleParam(
        "oversampling", default=1.5, group="optional",
        doc="Oversampling factor for the creation of the SBInterpolatedImage lookup table.")

    # --- Defining the function used to (re)-initialize the contained SBProfile as necessary ---
    # *** Note a function of this name and similar content MUST be defined for all GSObjects! ***
    def _SBInitialize(self):
        
        # Set the lookup table sample rate via FWHM / 2 / oversampling (BARNEY: is this enough??)
        dx_lookup = .5 * self.fwhm / self.oversampling

        # Fold at 10 times the FWHM
        stepk_kolmogorov = np.pi / (10. * self.fwhm)

        # Odd array to center the interpolant on the centroid. Might want to pad this later to
        # make a nice size array for FFT, but for typical seeing, arrays will be very small.
        npix = 1 + 2 * (np.ceil(np.pi / stepk_kolmogorov)).astype(int)
        atmoimage = galsim.atmosphere.kolmogorov_psf_image(
            array_shape=(npix, npix), dx=dx_lookup, lam_over_r0=self.lam_over_r0, flux=self.flux)
        # Run checks on the interpolant and build default if None
        if self.interpolant is None:
            quintic = galsim.Quintic(tol=1e-4)
            self.interpolant = galsim.InterpolantXY(quintic)
        else:
            if isinstance(self.interpolant, galsim.InterpolantXY) is False:
                raise RuntimeError('Specified interpolant is not an InterpolantXY!')

        # Then initialize the SBProfile
        GSObject.__init__(
            self, galsim.SBInterpolatedImage(atmoimage, self.interpolant, dx=dx_lookup))

>>>>>>> 152b5024
        # The above procedure ends up with a larger image than we really need, which
        # means that the default stepK value will be smaller than we need.  
        # Thus, we call the function calculateStepK() to refine the value.
        self.SBProfile.calculateStepK()
        self.SBProfile.calculateMaxK()

    # --- Public Class methods ---
    def __init__(self, lam_over_r0=None, fwhm=None, interpolant=None, oversampling=1.5, flux=1.):

        self._setup_data_store() # Used for storing parameter data, accessed by descriptors

        # Initialize the interpolant and oversampling parameters
        self.interpolant = interpolant
        self.oversampling = oversampling
        
        # Use _parse_sizes() to initialize size parameters
        _parse_sizes(self, label="AtmosphericPSF", lam_over_r0=lam_over_r0, fwhm=fwhm)

        # Set the flux
        self.flux = flux


class Airy(GSObject):
    """GalSim Airy, which has an SBAiry in the SBProfile attribute.

    For more details of the Airy Surface Brightness profile, please see the SBAiry documentation
    produced by doxygen.

    Initialization
    --------------
    An Airy can be initialized using one (and only one) of two possible size parameters

        lam_over_D
        half_light_radius

    an optional obscuration parameter [default obscuration=0.] and an optional flux parameter
    [default flux = 1].  However, the half_light_radius size parameter can currently only be used
    if obscuration = 0.

    Example:
    >>> airy_obj = Airy(flux=3., lam_over_D=2.)
    >>> airy_obj.half_light_radius
    1.0696642954485294
    >>> airy_obj.half_light_radius = 1.
    >>> airy_obj.lam_over_D
    1.8697454972649754

    Attempting to initialize with more than one size parameter is ambiguous, and will raise a
    TypeError exception.

    Methods
    -------
    The Airy is a GSObject, and inherits all of the GSObject methods (draw, drawShoot, applyShear
    etc.) and operator bindings.
    """

    # Define the descriptor for the obscuration parameter
    obscuration = descriptors.SimpleParam(
        "obscuration", group="optional", default=0.,
        doc="Linear dimension of central obscuration as fraction of pupil linear dimension.")

    # Then define the descriptor for the basic, underlying size parameter for the Airy, Lambda / D
    lam_over_D = descriptors.SimpleParam(
        "lam_over_D", group="size", default=None, doc="Lambda / D.")

    # Then we set up the other size descriptors.  These need to be a little more complex in their
    # execution than a typical GSObject, and involve a redefinition of the default
    # half_light_radius descriptor it provides

    # First we do the half_light_radius, for which we only have an easy scaling if obscuration=0.
    def _get_half_light_radius(self):
        if self.obscuration == 0.:
            # For an unobscured Airy, we have the following factor which can be derived using the
            # integral result given in the Wikipedia page (http://en.wikipedia.org/wiki/Airy_disk),
            # solved for half total flux using the free online tool Wolfram Alpha.
            # At www.wolframalpha.com:
            # Type "Solve[BesselJ0(x)^2+BesselJ1(x)^2=1/2]" ... and divide the result by pi
            return self.lam_over_D * 0.5348321477242647
        else:
            # In principle can find the half light radius as a function of lam_over_D and
            # obscuration too, but it will be much more involved
            raise NotImplementedError(
                "Half light radius calculation not implemented for Airy objects with non-zero "+
                "obscuration.")

    def _set_half_light_radius(self, value):
        if self.obscuration == 0.:
            # See _get_half_light_radius above for provenance of scaling factor
            self.lam_over_D = value / 0.5348321477242647
        else:
            raise NotImplementedError(
                "Half light radius support not implemented for Airy objects with non-zero "+
                "obscuration.")

    # Then we define the half_light_radius descriptor with ref. to these getter/setter functions
    half_light_radius = descriptors.GetSetFuncParam(
        getter=_get_half_light_radius, setter=_set_half_light_radius, group="size",
        doc="Half light radius, implemented for Airy function objects with obscuration=0.")

    # Now FWHM...
    def _get_fwhm(self):
        if self.obscuration == 0.:
            # As above, FWHM only easy to calculate for unobscured Airy
            return self.lam_over_D * 1.028993969962188
        else:
            # In principle can find the half light radius as a function of lam_over_D and
            # obscuration too, but it will be much more involved
            raise NotImplementedError(
                "FWHM calculation not implemented for Airy objects with non-zero obscuration.")

    def _set_fwhm(self, value):
        if self.obscuration == 0.:
            # As above, FWHM only easy to calculate for unobscured Airy
            self.lam_over_D = value / 1.028993969962188
        else:
            # In principle can find the half light radius as a function of lam_over_D and
            # obscuration too, but it will be much more involved
            raise NotImplementedError(
                "FWHM support not implemented for Airy objects with non-zero obscuration.")

    # Then we define the fwhm descriptor with reference to these getter/setter functions
    fwhm = descriptors.GetSetFuncParam(
        getter=_get_fwhm, setter=_set_fwhm, group="size",
        doc="FWHM, implemented for Airy function objects with obscuration=0.")

    # --- Defining the function used to (re)-initialize the contained SBProfile as necessary ---
    # *** Note a function of this name and similar content MUST be defined for all GSObjects! ***
    def _SBInitialize(self):
        GSObject.__init__(
            self, galsim.SBAiry(
                lam_over_D=self.lam_over_D, obscuration=self.obscuration, flux=self.flux))

    # --- Public Class methods ---
    def __init__(self, lam_over_D=None, half_light_radius=None, fwhm=None, obscuration=0., flux=1.):

        self._setup_data_store() # Used for storing parameter data, accessed by descriptors
        
        # Set obscuration. The latter must be set before the sizes to raise NotImplementedError
        # expections if half_light_radius is used with obscuration!=0.
        self.obscuration = obscuration

        # Use _parse_sizes() to initialize size parameters
        _parse_sizes(
            self, label="Airy", lam_over_D=lam_over_D, half_light_radius=half_light_radius,
            fwhm=fwhm)

        # Set the flux
        self.flux = flux


class Kolmogorov(GSObject):
    """@brief GalSim Kolmogorov, which has an SBKolmogorov in the SBProfile attribute.
       
    Represents a long exposure Kolmogorov PSF.

    Initialization
    --------------
    @code
    psf = galsim.Kolmogorov(lam_over_r0, flux=1.)
    @endcode

    Initialized psf as a galsim.Kolmogorov() instance.

    @param lam_over_r0     lambda / r0 in the physical units adopted (user responsible for 
                           consistency), where r0 is the Fried parameter. The FWHM of the Kolmogorov
                           PSF is ~0.976 lambda/r0 (e.g., Racine 1996, PASP 699, 108). Typical 
                           values for the Fried parameter are on the order of 10 cm for most 
                           observatories and up to 20 cm for excellent sites. The values are 
                           usually quoted at lambda = 500 nm and r0 depends on wavelength as
                           [r0 ~ lambda^(-6/5)].
    @param fwhm            FWHM of the Kolmogorov PSF.
    @param half_light_radius  Half-light radius of the Kolmogorov PSF.
                           One of lam_over_r0, fwhm and half_light_radius (and only one) 
                           must be specified.
    @param flux            optional flux value [default = 1].
    """
    
    # The FWHM of the Kolmogorov PSF is ~0.976 lambda/r0 (e.g., Racine 1996, PASP 699, 108).
    # In SBKolmogorov.cpp we refine this factor to 0.975865
    _fwhm_factor = 0.975865
    # Similarly, SBKolmogorov calculates the relation between lambda/r0 and half-light radius
    _hlr_factor = 0.554811

    # Defining the natural size parameter lam_over_r0
    lam_over_r0 = descriptors.SimpleParam(
        name="lam_over_r0", group="size", default=None,
        doc="Lambda / r0, kept consistent with the other size atttributes.")

    # Then define the fwhm and half light radius via calculated scaling factors from lam_over_r0
    fwhm = descriptors.GetSetScaleParam(
        name="fwhm", root_name="lam_over_r0", factor=_fwhm_factor, group="size",
        doc="FWHM, kept consistent with the other size attributes.")

    half_light_radius = descriptors.GetSetScaleParam(
        name="half_light_radius", root_name="lam_over_r0", factor=_hlr_factor, group="size",
        doc="Half light radius, kept consistent with the other size attributes.")

    # --- Defining the function used to (re)-initialize the contained SBProfile as necessary ---
    # *** Note a function of this name and similar content MUST be defined for all GSObjects! ***
    def _SBInitialize(self):

        GSObject.__init__(self, galsim.SBKolmogorov(lam_over_r0=self.lam_over_r0, flux=self.flux))

    # --- Public Class methods ---
    def __init__(self, lam_over_r0=None, fwhm=None, half_light_radius=None, flux=1.):

        self._setup_data_store() # Used for storing parameter data, accessed by descriptors

        # Use _parse_sizes() to initialize size parameters
        _parse_sizes(
            self, label="Kolmogorov", lam_over_r0=lam_over_r0, fwhm=fwhm,
            half_light_radius=half_light_radius)

        # Set the flux
        self.flux = flux


class OpticalPSF(GSObject):
    """@brief Class describing aberrated PSFs due to telescope optics, which has an
    SBInterpolatedImage in the SBProfile attribute.

    Input aberration coefficients are assumed to be supplied in units of incident light wavelength,
    and correspond to the conventions adopted here:
    http://en.wikipedia.org/wiki/Optical_aberration#Zernike_model_of_aberrations

    Initialization
    --------------
    @code
    optical_psf = galsim.OpticalPSF(lam_over_D, defocus=0., astig1=0., astig2=0., coma1=0.,
                                        coma2=0., spher=0., circular_pupil=True, obscuration=0.,
                                        interpolant=None, oversampling=1.5, pad_factor=1.5)
    @endcode

    Initializes optical_psf as a galsim.OpticalPSF() instance.

    @param lam_over_D      lambda / D in the physical units adopted (user responsible for 
                           consistency).
    @param defocus         defocus in units of incident light wavelength.
    @param astig1          first component of astigmatism (like e1) in units of incident light
                           wavelength.
    @param astig2          second component of astigmatism (like e2) in units of incident light
                           wavelength.
    @param coma1           coma along x in units of incident light wavelength.
    @param coma2           coma along y in units of incident light wavelength.
    @param spher           spherical aberration in units of incident light wavelength.
    @param circular_pupil  adopt a circular pupil? Alternative is square.
    @param obscuration     linear dimension of central obscuration as fraction of pupil linear 
                           dimension, [0., 1.) [default = 0.].
    @param interpolant     optional keyword for specifying the interpolation scheme [default =
                           galsim.InterpolantXY(galsim.Quintic(tol=1.e-4))].
    @param oversampling    optional oversampling factor for the SBInterpolatedImage table 
                           [default = 1.5], setting oversampling < 1 will produce aliasing in the 
                           PSF (not good).
    @param pad_factor      additional multiple by which to zero-pad the PSF image to avoid folding
                           compared to what would be required for a simple Airy [default = 1.5].
                           Note that pad_factor may need to be increased for stronger aberrations,
                           i.e. those larger than order unity.
    @param flux            total flux of the profile [default flux=1.].
    """

    lam_over_D = descriptors.SimpleParam(
        "lam_over_D", group="size", default=None, doc="Lambda / D.")

    defocus = descriptors.SimpleParam(
        "defocus", group="optional", default=0.,
        doc="Defocus in units of incident light wavelength.")

    astig1 = descriptors.SimpleParam(
        "astig1", group="optional", default=0.,
        doc="First component of astigmatism (like e1) in units of incident light wavelength.")

    astig2 = descriptors.SimpleParam(
        "astig2", group="optional", default=0.,
        doc="Second component of astigmatism (like e2) in units of incident light wavelength.")

    coma1 = descriptors.SimpleParam(
        "coma1", group="optional", default=0.,
        doc="Coma along x in units of incident light wavelength.")

    coma2 = descriptors.SimpleParam(
        "coma2", group="optional", default=0.,
        doc="Coma along y in units of incident light wavelength.")

    spher = descriptors.SimpleParam(
        "spher", group="optional", default=0.,
        doc="Spherical aberration in units of incident light wavelength.")

    circular_pupil = descriptors.SimpleParam(
        "circular_pupil", group="optional", default=True,
        doc="Adopting a circular pupil? Alternative is square.")

    obscuration = descriptors.SimpleParam(
        "obscuration", group="optional", default=True,
        doc="Linear dimension of central obscuration as fraction of pupil linear dimension.")

    interpolant = descriptors.SimpleParam(
        "interpolant", group="optional", default=None, doc="The specified 2D interpolation scheme.")

    oversampling = descriptors.SimpleParam(
        "oversampling", group="optional", default=1.5,
        doc="Oversampling factor for the SBInterpolatedImage table.")

    pad_factor = descriptors.SimpleParam(
        "pad_factor", group="optional", default=1.5,
        doc="Additional multiple by which to zero-pad the PSF image to avoid folding compared "+
            "to what would be required for a simple Airy.")

    # --- Defining the function used to (re)-initialize the contained SBProfile as necessary ---
    # *** Note a function of this name and similar content MUST be defined for all GSObjects! ***
    def _SBInitialize(self):
        
        # Currently we load optics, noise etc in galsim/__init__.py, but this might change (???)
        import galsim.optics
        
        # Choose dx for lookup table using Nyquist for optical aperture and the specified
        # oversampling factor
        dx_lookup = .5 * self.lam_over_D / self.oversampling
        
        # Use a similar prescription as SBAiry to set Airy stepK and thus reference unpadded image
        # size in physical units
        stepk_airy = min(
            ALIAS_THRESHOLD * .5 * np.pi**3 * (1. - self.obscuration) / self.lam_over_D,
            np.pi / 5. / self.lam_over_D)
        
        # Boost Airy image size by a user-specifed pad_factor to allow for larger, aberrated PSFs,
        # also make npix always *odd* so that opticalPSF lookup table array is correctly centred:
        npix = 1 + 2 * (np.ceil(self.pad_factor * (np.pi / stepk_airy) / dx_lookup)).astype(int)
        
        # Make the psf image using this dx and array shape
        optimage = galsim.optics.psf_image(
            lam_over_D=self.lam_over_D, dx=dx_lookup, array_shape=(npix, npix),
            defocus=self.defocus, astig1=self.astig1, astig2=self.astig2, coma1=self.coma1,
            coma2=self.coma2, spher=self.spher, circular_pupil=self.circular_pupil,
            obscuration=self.obscuration, flux=self.flux)
        
        # If interpolant not specified on input, use a high-ish n lanczos
        if self.interpolant == None:
            quintic = galsim.Quintic(tol=1.e-4)
            self.interpolant = galsim.InterpolantXY(quintic)
        else:
            if isinstance(self.interpolant, galsim.InterpolantXY) is False:
                raise RuntimeError('Specified interpolant is not an InterpolantXY!')
            
        # Initialize the SBProfile
        GSObject.__init__(
            self, galsim.SBInterpolatedImage(optimage, self.interpolant, dx=dx_lookup))

        # The above procedure ends up with a larger image than we really need, which
        # means that the default stepK value will be smaller than we need.  
        # Thus, we call the function calculateStepK() to refine the value.
        self.SBProfile.calculateStepK()
        self.SBProfile.calculateMaxK()

    # --- Public Class methods ---
    def __init__(self, lam_over_D, defocus=0., astig1=0., astig2=0., coma1=0., coma2=0., spher=0.,
                 circular_pupil=True, obscuration=0., interpolant=None, oversampling=1.5,
                 pad_factor=1.5, flux=1.):

        self._setup_data_store() # Used for storing parameter data, accessed by descriptors

        # Setting the parameters
        self.lam_over_D = lam_over_D
        self.defocus = defocus
        self.astig1 = astig1
        self.astig2 = astig2
        self.coma1 = coma1
        self.coma2 = coma2
        self.spher = spher
        self.circular_pupil = circular_pupil
        self.obscuration = obscuration
        self.interpolant = interpolant
        self.oversampling = oversampling
        self.pad_factor = pad_factor
        self.flux = flux


class Pixel(GSObject):
    """@brief GalSim Pixel, which has an SBBox in the SBProfile attribute.

    Initialization
    --------------
    A Pixel is initialized with an x dimension width xw, an optional y dimension width (if
    unspecifed yw=xw is assumed) and an optional flux parameter [default flux = 1].

    Methods
    -------
    The Pixel is a GSObject, and inherits all of the GSObject methods (draw, drawShoot, applyShear
    etc.) and operator bindings.
    """

    # Defining the parameter descriptors
    xw = descriptors.SimpleParam(
        "xw", group="required", doc="Width of the pixel in the x dimension.")

    yw = descriptors.SimpleParam(
        "yw", group="optional", doc="Width of the pixel in the y dimension.")

    # --- Defining the function used to (re)-initialize the contained SBProfile as necessary ---
    # *** Note a function of this name and similar content MUST be defined for all GSObjects! ***
    def _SBInitialize(self):
        if self.yw is None:
            self.yw = self.xw
        GSObject.__init__(self, galsim.SBBox(xw=self.xw, yw=self.yw, flux=self.flux))

    # --- Public Class methods ---
    def __init__(self, xw, yw=None, flux=1.):

        self._setup_data_store() # Used for storing parameter data, accessed by descriptors

        self.xw = xw
        self.yw = yw
        self.flux = flux


class Sersic(GSObject):
    """GalSim Sersic, which has an SBSersic in the SBProfile attribute.

    For more details of the Sersic Surface Brightness profile, please see the SBSersic documentation
    produced by doxygen.

    Initialization
    --------------
    A Sersic is initialized with n, the Sersic index of the profile, and the half light radius size
    parameter half_light_radius.  A flux parameter is optional [default flux = 1].

    Example:
    >>> sersic_obj = Sersic(n=3.5, half_light_radius=2.5, flux=40.)
    >>> sersic_obj.half_light_radius
    2.5
    >>> sersic_obj.n
    3.5

    Methods
    -------
    The Sersic is a GSObject, and inherits all of the GSObject methods (draw, drawShoot,
    applyShear etc.) and operator bindings.
    """

    # Defining the descriptor for the sersic index n
    n = descriptors.SimpleParam(
        "n", group="required", default=None, doc="Sersic index.")

    # Defining the size parameter HLR
    half_light_radius = descriptors.SimpleParam(
        name="half_light_radius", default=None, group="size",
        doc="half_light_radius, kept consistent with the other size attributes.")

    # --- Defining the function used to (re)-initialize the contained SBProfile as necessary ---
    # *** Note a function of this name and similar content MUST be defined for all GSObjects! ***
    def _SBInitialize(self):
        GSObject.__init__(
            self, galsim.SBSersic(self.n, half_light_radius=self.half_light_radius, flux=self.flux))

    # --- Public Class methods ---
    def __init__(self, n, half_light_radius, flux=1.):

        self._setup_data_store() # Used for storing parameter data, accessed by descriptors

        # Set the Sersic index
        self.n = n

        # Use _parse_sizes() to initialize size parameters
        _parse_sizes(self, label="Sersic", half_light_radius=half_light_radius)

        # Set the flux
        self.flux = flux


class Exponential(GSObject):
    """GalSim Exponential, which has an SBExponential in the SBProfile attribute.

    For more details of the Exponential Surface Brightness profile, please see the SBExponential
    documentation produced by doxygen.

    Initialization
    --------------
    An Exponential can be initialized using one (and only one) of two possible size parameters

        half_light_radius
        scale_radius

    and an optional flux parameter [default flux = 1].

    Example:
    >>> exp_obj = Exponential(flux=3., scale_radius=5.)
    >>> exp_obj.half_light_radius
    8.391734950083302
    >>> exp_obj.half_light_radius = 1.
    >>> exp_obj.scale_radius
    0.5958243473776976

    Attempting to initialize with more than one size parameter is ambiguous, and will raise a
    TypeError exception.

    Methods
    -------
    The Exponential is a GSObject, and inherits all of the GSObject methods (draw, drawShoot,
    applyShear etc.) and operator bindings.
    """

    # Defining the natural basic size parameter scale_radius 
    scale_radius = descriptors.SimpleParam(
        name="scale_radius", default=None, group="size",
        doc="Exponential scale radius, kept consistent with the other size attributes.")

    # Half light radius
    # Constant scaling factor not analytic, but can be calculated by iterative solution of:
    # (re / r0) = ln[(re / r0) + 1] + ln(2)
    half_light_radius=descriptors.GetSetScaleParam(
        "half_light_radius", root_name="scale_radius", factor=1.6783469900166605, group="size",
        doc="half_light_radius, kept consistent with the other size attributes.")

    # --- Defining the function used to (re)-initialize the contained SBProfile as necessary ---
    # *** Note a function of this name and similar content MUST be defined for all GSObjects! ***
    def _SBInitialize(self):
        GSObject.__init__(
            self, galsim.SBExponential(half_light_radius=self.half_light_radius, flux=self.flux))
 
    # --- Public Class methods ---
    def __init__(self, half_light_radius=None, scale_radius=None, flux=1.):

        self._setup_data_store() # Used for storing parameter data, accessed by descriptors

        # Use _parse_sizes() to initialize size parameters
        _parse_sizes(
            self, label="Exponential", half_light_radius=half_light_radius,
            scale_radius=scale_radius)

        # Set the flux
        self.flux = flux


class DeVaucouleurs(GSObject):
    """GalSim DeVaucouleurs, which has an SBDeVaucouleurs in the SBProfile attribute.

    For more details of the DeVaucouleurs Surface Brightness profile, please see the
    SBDeVaucouleurs documentation produced by doxygen.

    Initialization
    --------------
    A DeVaucouleurs is initialized with the half light radius size parameter half_light_radius and
    an optional flux parameter [default flux = 1].

    Example:
    >>> dvc_obj = DeVaucouleurs(half_light_radius=2.5, flux=40.)
    >>> dvc_obj.half_light_radius
    2.5
    >>> dvc_obj.flux
    40.0

    Methods
    -------
    The DeVaucouleurs is a GSObject, and inherits all of the GSObject methods (draw, drawShoot,
    applyShear etc.) and operator bindings.
    """

    # Defining the size parameter HLR
    half_light_radius = descriptors.SimpleParam(
        name="half_light_radius", default=None, group="size", doc="Half light radius.")

    # --- Defining the function used to (re)-initialize the contained SBProfile as necessary ---
    # *** Note a function of this name and similar content MUST be defined for all GSObjects! ***
    def _SBInitialize(self):
        GSObject.__init__(
            self, galsim.SBDeVaucouleurs(
                half_light_radius=self.half_light_radius, flux=self.flux))

    # --- Public Class methods ---
    def __init__(self, half_light_radius=None, flux=1.):

        self._setup_data_store() # Used for storing parameter data, accessed by descriptors

        # Use _parse_sizes() to initialize size parameters
        _parse_sizes(self, label="DeVaucouleurs", half_light_radius=half_light_radius)

        # Set the flux
        self.flux = flux

     
class RealGalaxy(GSObject):
    """@brief Class describing real galaxies from some training dataset.

    This class uses a catalog describing galaxies in some training data to read in data about
    realistic galaxies that can be used for simulations based on those galaxies.  Also included in
    the class is additional information that might be needed to make or interpret the simulations,
    e.g., the noise properties of the training data.

    Initialization
    --------------
    @code
    real_galaxy = galsim.RealGalaxy(real_galaxy_catalog, index = None, ID = None, ID_string = None,
                                    random = False, uniform_deviate = None, interpolant = None)
    @endcode

    This initializes real_galaxy with three SBInterpolatedImage objects (one for the deconvolved
    galaxy, and saved versions of the original HST image and PSF). Note that there are multiple
    keywords for choosing a galaxy; exactly one must be set.  In future we may add more such
    options, e.g., to choose at random but accounting for the non-constant weight factors
    (probabilities for objects to make it into the training sample).

    @param real_galaxy_catalog  A RealGalaxyCatalog object with basic information about where to
                                find the data, etc.
    @param index                Index of the desired galaxy in the catalog.
    @param ID                   Object ID for the desired galaxy in the catalog.
    @param random               If true, then just select a completely random galaxy from the
                                catalog.
    @param uniform_deviate      A uniform deviate to use for selecting a random galaxy (optional)
    @param interpolant          optional keyword for specifying the
                                real-space interpolation scheme
                                [default = galsim.InterpolantXY(galsim.Lanczos(5, 
                                           conserve_flux=True, tol=1.e-4))].
    @param flux                 Total flux, if None then original flux in galaxy is adopted without
                                change [default flux = None].
    """

    # Defining flux parameter descriptor slightly differently to the default
    flux = descriptors.FluxParam(
        default=None,
        doc="Total flux of this RealGalaxy, if None then original flux in galaxy image is adopted.")

    # Define the parameters that need to be set as SimpleParams to define the RealGalaxy
    real_galaxy_catalog = descriptors.SimpleParam(
        "real_galaxy_catalog", default=None, group="required",
        doc="RealGalaxyCatalog object with basic information about where to find data for each "+
        "RealGalaxy instance.",
        ok_if_object_transformed=True) # still gettable/settable for object info/re-init if desired
    
    index = descriptors.SimpleParam(
        "index", default=None, group="optional", doc="Index of the desired galaxy in the catalog.",
        ok_if_object_transformed=True) # still gettable/settable for object info/re-init if desired
    
    ID = descriptors.SimpleParam(
        "ID", default=None, group="optional",
        doc="Object ID for the desired galaxy in the catalog.",
        ok_if_object_transformed=True) # still gettable/settable for object info/re-init if desired
    
    random = descriptors.SimpleParam(
        "random", default=False, group="optional", doc="Whether galaxy selected at random.")
    
    uniform_deviate = descriptors.SimpleParam(
        "uniform_deviate", default=None, group="optional",
        doc="Uniform deviate to use for random galaxy selection.")
    
    interpolant = descriptors.SimpleParam(
        "interpolant", default=None, group="optional",
        doc="Real space InterpolantXY instance (2D).")

    # --- Defining the function used to (re)-initialize the contained SBProfile as necessary ---
    # *** Note a function of this name and similar content MUST be defined for all GSObjects! ***
    def _SBInitialize(self):

        import pyfits
        # Code block below will be for galaxy selection; not all are currently implemented.  Each
        # option must return an index within the real_galaxy_catalog.
        if self.index != None:
            if (self.ID != None or self.random == True):
                raise RuntimeError('Too many methods for selecting a galaxy!')
        elif self.ID != None:
            if (self.random == True):
                raise RuntimeError('Too many methods for selecting a galaxy!')
            self.index = self.real_galaxy_catalog.get_index_for_id(ID)
        elif self.random == True:
            if self.uniform_deviate == None:
                self.uniform_deviate = galsim.UniformDeviate()
            self.index = int(self.real_galaxy_catalog.n * self.uniform_deviate()) 
            # this will round down, to get index in range [0, n-1]
        else:
            raise RuntimeError('No method specified for selecting a galaxy!')
        if self.random == False and self.uniform_deviate != None:
            import warnings
            msg = "Warning: uniform_deviate supplied, but random selection method was not chosen!"
            warnings.warn(msg)

        # read in the galaxy, PSF images; for now, rely on pyfits to make I/O errors. Should
        # consider exporting this code into fits.py in some function that takes a filename and HDU,
        # and returns an ImageView
        gal_image = self.real_galaxy_catalog.getGal(self.index)
        PSF_image = self.real_galaxy_catalog.getPSF(self.index)

        # choose proper interpolant
        if self.interpolant != None and isinstance(self.interpolant, galsim.InterpolantXY) == False:
            raise RuntimeError('Specified interpolant is not an InterpolantXY!')
        elif self.interpolant == None:
            lan5 = galsim.Lanczos(5, conserve_flux=True, tol=1.e-4) # copied from Shera.py!
            self.interpolant = galsim.InterpolantXY(lan5)

        self.original_image = galsim.SBInterpolatedImage(
            gal_image, self.interpolant, dx=self.pixel_scale)
        self.original_PSF = galsim.SBInterpolatedImage(
            PSF_image, self.interpolant, dx=self.pixel_scale)
        if self.flux != None:
            self.original_image.setFlux(self.flux)
            self.original_image.__class__ = galsim.SBTransform # correctly reflect SBProfile change
        self.original_PSF.setFlux(1.0)
        self.original_PSF.__class__ = galsim.SBTransform # correctly reflect SBProfile change
        psf_inv = galsim.SBDeconvolve(self.original_PSF)
        GSObject.__init__(self, galsim.SBConvolve([self.original_image, psf_inv]))

    # --- Public Class methods ---
    def __init__(self, real_galaxy_catalog, index=None, ID=None, random=False,
                 uniform_deviate=None, interpolant=None, flux=None):

        self._setup_data_store() # Used for storing parameter data, accessed by descriptors

        # Set the values of the defining params based on the inputs
        self.real_galaxy_catalog = real_galaxy_catalog
        self.index = index
        self.ID = ID
        self.random = random
        self.uniform_deviate = uniform_deviate
        self.interpolant = interpolant
        self.flux = flux

        # read in data about galaxy from FITS binary table; store as normal attributes of RealGalaxy
        # and save any other relevant information
        self.catalog_file = self.real_galaxy_catalog.filename
        self.pixel_scale = float(self.real_galaxy_catalog.pixel_scale[self.index])
        # note: will be adding more parameters here about noise properties etc., but let's be basic
        # for now


#
# --- Compound GSObect classes: Add and Convolve ---

class Add(GSObject):
    """@brief Base class for defining the python interface to the SBAdd C++ class.
    """

<<<<<<< HEAD
    # Simple, empty list used for storing the individual elements in this compound GSObject
    objects = []

=======
>>>>>>> 152b5024
    # Defining flux parameter descriptor, not using the default pattern but getting/setting from the
    # SBProfile directly
    def _get_flux(self):
        return self.SBProfile.getFlux()
    
    def _set_flux(self, value):
        self.SBProfile.setFlux(value)
        self.SBProfile.__class__ = galsim.SBTransform # correctly reflect SBProfile change

    flux = descriptors.GetSetFuncParam(
        getter=_get_flux, setter=_set_flux, update_SBProfile_on_set=False, group="optional",
        ok_if_object_transformed=True, # flux params can still be accessed after transformation
        doc="Total flux of the Add object.")

    # --- Defining the function used to (re)-initialize the contained SBProfile as necessary ---
    # *** Note a function of this name and similar content MUST be defined for all GSObjects! ***
    def _SBInitialize(self):
<<<<<<< HEAD
        
        # This is a workaround for the fact that Python doesn't allow multiple constructors.
        # So check the number and type of the arguments here in the single __init__ method.
        if len(self.objects) == 0:
            # No arguments.  Start with none and add objects later with add(obj)
            GSObject.__init__(self, galsim.SBAdd())
        elif len(self.objects) == 1:
            GSObject.__init__(self, galsim.SBAdd(self.objects[0].SBProfile))
        elif len(self.objects) == 2:
            # 2 arguments.  Should both be GSObjects.
            GSObject.__init__(
                self, galsim.SBAdd(self.objects[0].SBProfile, self.objects[1].SBProfile))
        else:
            # > 2 arguments.  Convert to a list of SBProfiles
            SBList = [obj.SBProfile for obj in self.objects]
            GSObject.__init__(self, galsim.SBAdd(SBList))
=======

        if len(self.objects) == 0:
            # No arguments.  Start with none and add objects later with add(obj)
            GSObject.__init__(self, None)
        else:
            # >= 1 arguments.  Convert to a list of SBProfiles
            SBList = [obj.SBProfile for obj in self.objects]
            GSObject.__init__(self, galsim.SBAdd(SBList))

    # --- Public Class methods ---
    def __init__(self, *args):

        # Simple, empty list used for storing the individual elements in this compound GSObject
        self.objects = []

        self._setup_data_store() # Used for storing parameter data, accessed by descriptors
        
        if len(args) == 0:
            pass
        elif len(args) == 1:
            # 1 argment.  Should be either a GSObject or a list of GSObjects
            if isinstance(args[0], GSObject):
                self.objects.append(args[0])
            elif isinstance(args[0], list):
                self.objects = list(args[0])
            else:
                raise TypeError("Single input argument must be a GSObject or list of them.")
        elif len(args) >= 2:
            self.objects = list(args)

        # Then build the SBProfile, needed in __init__ for derived classes.
        # Note the specific use of the Add._SBInitialize method - this is to prevent recursion
        # in derived classes.
        Add._SBInitialize(self)
>>>>>>> 152b5024

    # --- Public Class methods ---
    def __init__(self, *args):

        self._setup_data_store() # Used for storing parameter data, accessed by descriptors
        
        if len(args) == 0:
            pass
        elif len(args) == 1:
            # 1 argment.  Should be either a GSObject or a list of GSObjects
            if isinstance(args[0], GSObject):
                self.objects.append(args[0])
            else:
                self.objects = list(args[0])
        elif len(args) >= 2:
            self.objects = list(args)

        # Then build the SBProfile, needed in __init__ for derived classes.
        # Note the specific use of the Add._SBInitialize method - this is to prevent recursion
        # in derived classes.
        Add._SBInitialize(self)

    def add(self, obj, scale=1.):
        self.objects.append(obj * scale) # Note use of flux scaling via __mul__
        self._SBProfile = None # Make sure that the ._SBProfile storage is emptied so that the new
                               # Add will be re-initialized, including the new object, as required


class Convolve(GSObject):
    """@brief A class for convolving 2 or more GSObjects.

    The objects to be convolved may be provided either as multiple unnamed arguments
    (e.g. Convolve(psf,gal,pix)) or as a list (e.g. Convolve[psf,gal,pix]).
    Any number of objects may be provided using either syntax.  (Even 0 or 1, although
    that doesn't really make much sense.)
   
    The convolution will normally be done using discrete Fourier transforms of 
    each of the component profiles, multiplying them together, and then transforming
    back to real space.
   
    The stepK used for the k-space image will be (Sum 1/stepK()^2)^(-1/2)
    where the sum is over all the components being convolved.  Since the size of 
    the convolved image scales roughly as the quadrature sum of the components,
    this should be close to Pi/Rmax where Rmax is the radius that encloses
    all but (1-alias_threshold) of the flux in the final convolved image..
    
    The maxK used for the k-space image will be the minimum of the maxK calculated for
    each component.  Since the k-space images are multiplied, if one of them is 
    essentially zero beyond some k value, then that will be true of the final image
    as well.
    
    There is also an option to do the convolution as integrals in real space.
    To do this, use the optional keyword argument real_space=True.
    Currently, the real-space integration is only enabled for 2 profiles.
    (Aside from the trivial implementaion for 1 profile.)  If you try to use it 
    for more than 2 profiles, an exception will be raised.
    
    The real-space convolution is normally slower than the DFT convolution.
    The exception is if both component profiles have hard edges.  e.g. a truncated
    Moffat with a Pixel.  In that case, the maxK for each component is quite large
    since the ringing dies off fairly slowly.  So it can be quicker to use 
    real-space convolution instead.  Also, real-space convolution tends to be more
    accurate in this case as well.

    If you do not specify either True or False explicitly, then we check if 
    there are 2 profiles, both of which have hard edges.  In this case, we 
    automatically use real-space convolution.  In all other cases, the 
    default is to use the DFT algorithm.
    """

<<<<<<< HEAD
    # Simple, empty list used for storing the individual elements in this compound GSObject
    objects = []

=======
>>>>>>> 152b5024
    # Descriptors for storing whether or not all objects are hard edged and if to use real-space
    # convolution
    real_space = descriptors.SimpleParam(
        "real_space", group="optional", default=False,
        doc="Whether or not to use real-space convolution.")

    # Defining flux parameter descriptor, not using the default pattern but getting/setting from the
    # SBProfile directly
    def _get_convolve_flux(self):
        return self.SBProfile.getFlux()
    
    def _set_convolve_flux(self, value):
        self.SBProfile.setFlux(value)
        self.SBProfile.__class__ = galsim.SBTransform # correctly reflect SBProfile change

    flux = descriptors.GetSetFuncParam(
        getter=_get_convolve_flux, setter=_set_convolve_flux, update_SBProfile_on_set=False,
        ok_if_object_transformed=True, # flux params can still be accessed after transformation
        group="optional", doc="Total flux of the Convolve object.")

    # --- Defining the function used to (re)-initialize the contained SBProfile as necessary ---
    # *** Note a function of this name and similar content MUST be defined for all GSObjects! ***
    def _SBInitialize(self):
        
        self.hard_edge = True
        for obj in self.objects:
            if not obj.hasHardEdges():
                self.hard_edge = False

        if self.real_space is None:
            # Figure out if it makes more sense to use real-space convolution.
            if len(self.objects) == 2:
                self.real_space = self.hard_edge
            elif len(self.objects) == 1:
                self.real_space = obj.isAnalyticX()
            else:
                self.real_space = False
        
        # Warn if doing DFT convolution for objects with hard edges.
        if not self.real_space and self.hard_edge:
            import warnings
            if len(self.objects) == 2:
                msg = """
                Doing convolution of 2 objects, both with hard edges.
                This might be more accurate and/or faster using real_space=True"""
            else:
                msg = """
                Doing convolution where all objects have hard edges.
                There might be some inaccuracies due to ringing in k-space."""
            warnings.warn(msg)

        if self.real_space:
            # Can't do real space if nobj > 2
            if len(self.objects) > 2:
                import warnings
                msg = """
                Real-space convolution of more than 2 objects is not implemented.
                Switching to DFT method."""
                warnings.warn(msg)
                self.real_space = False

            # Also can't do real space if any object is not analytic, so check for that.
            else:
                for obj in self.objects:
                    if not obj.isAnalyticX():
                        import warnings
                        msg = """
                        A component to be convolved is not analytic in real space.
                        Cannot use real space convolution.
                        Switching to DFT method."""
                        warnings.warn(msg)
                        self.real_space = False
                        break

<<<<<<< HEAD
        if len(self.objects) == 0:
            GSObject.__init__(self, galsim.SBConvolve(real_space=self.real_space))
        elif len(self.objects) == 1:
            GSObject.__init__(
                self, galsim.SBConvolve(self.objects[0].SBProfile, real_space=self.real_space))
        elif len(self.objects) == 2:
            sb1 = self.objects[0].SBProfile
            sb2 = self.objects[1].SBProfile
            GSObject.__init__(self, galsim.SBConvolve(sb1, sb2, real_space=self.real_space))
        else:
            # > 2 arguments.  Convert to a list of SBProfiles
=======
        # Then initialize the SBProfile using the objects' SBProfiles
        if len(self.objects) == 0:
            # No arguments.  Start with none and add objects later with add(obj)
            GSObject.__init__(self, None)
        else:
            # >= 1 arguments.  Convert to a list of SBProfiles
>>>>>>> 152b5024
            SBList = [obj.SBProfile for obj in self.objects]
            GSObject.__init__(self, galsim.SBConvolve(SBList, real_space=self.real_space))
                    
    # --- Public Class methods ---
    def __init__(self, *args, **kwargs):

<<<<<<< HEAD
=======
        # Simple, empty list used for storing the individual elements in this compound GSObject
        self.objects = []

>>>>>>> 152b5024
        self._setup_data_store() # Used for storing parameter data, accessed by descriptors

        # Check kwargs first
        # The only kwarg we're looking for is real_space, which can be True or False
        # (default if omitted is None), which specifies whether to do the convolution
        # as an integral in real space rather than as a product in fourier space.
        # If the parameter is omitted (or explicitly given as None I guess), then
        # we will usually do the fourier method.  However, if there are 2 components
        # _and_ both of them have hard edges, then we use real-space convolution.
        self.real_space = kwargs.pop("real_space",None)

        if kwargs:
            raise TypeError(
                "Convolve constructor got unexpected keyword argument(s): %s"%kwargs.keys())

        # If 1 argument, check if it is a list, then parse:
<<<<<<< HEAD
        if len(args) == 1 and isinstance(args[0], list):
            self.objects = args[0]
        else:
            self.objects = list(args)

    def add(self, obj):
        self.objects.append(obj)
        self.SBProfile.add(obj.SBProfile)
=======
        if len(args) == 0:
            pass
        elif len(args) == 1:
            # 1 argment.  Should be either a GSObject or a list of GSObjects
            if isinstance(args[0], GSObject):
                self.objects.append(args[0])
            elif isinstance(args[0], list):
                self.objects = list(args[0])
            else:
                raise TypeError("Single input argument must be a GSObject or list of them.")
        elif len(args) >= 2:
            self.objects = list(args)

    def add(self, obj, scale=1.):
        self.objects.append(obj * scale) # Note use of flux scaling via __mul__
        self._SBProfile = None # Make sure that the ._SBProfile storage is emptied so that the new
                               # Add will be re-initialized, including the new object, as required
>>>>>>> 152b5024


class Deconvolve(GSObject):
    """@brief Base class for defining the python interface to the SBDeconvolve C++ class.
    """
    # Defining flux parameter descriptor, not using the default pattern but getting/setting from the
    # SBProfile directly
    def _get_deconvolve_flux(self):
        return self.SBProfile.getFlux()

    def _set_deconvolve_flux(self, value):
        self.SBProfile.setFlux(value)
        self.SBProfile.__class__ = galsim.SBTransform # correctly reflect SBProfile change
<<<<<<< HEAD

    flux = descriptors.GetSetFuncParam(
        getter=_get_deconvolve_flux, setter=_set_deconvolve_flux, update_SBProfile_on_set=False,
        group="optional", doc="Total flux of the Deconvolve object.")

    def _SBInitialize(self):
        GSObject.__init__(self, galsim.SBDeconvolve(self.farg.SBProfile))

=======

    flux = descriptors.GetSetFuncParam(
        getter=_get_deconvolve_flux, setter=_set_deconvolve_flux, update_SBProfile_on_set=False,
        group="optional", doc="Total flux of the Deconvolve object.")

    def _SBInitialize(self):
        GSObject.__init__(self, galsim.SBDeconvolve(self.farg.SBProfile))

>>>>>>> 152b5024
    def __init__(self, farg):

        self._setup_data_store() # Used for storing parameter data, accessed by descriptors
        
        if isinstance(fargs, GSObject):
            self.farg = farg
        else:
            raise TypeError("Argument farg must be a GSObject.")


# Now we define a dictionary containing all the GSobject subclass names as keys, referencing a
# nested dictionary containing the names of their required parameters (not including size), size
# specification parameters (one of which only must be set), and optional parameters, stored as a
# tuple of string names in each case.
#
# This is useful for I/O, and as a reference.
#
# NOTE TO DEVELOPERS: This dict should be kept updated to reflect changes in parameter names or new
#                     objects.
#
object_param_dict = {
    "Gaussian":       { "required" : (),
                        "size"     : ("half_light_radius", "sigma", "fwhm",),
                        "optional" : ("flux",) },
    "Moffat":         { "required" : ("beta",),
                        "size"     : ("half_light_radius", "scale_radius", "fwhm",),
                        "optional" : ("trunc", "flux",) },
    "Sersic":         { "required" : ("n",) ,
                        "size"     : ("half_light_radius",),
                        "optional" : ("flux",) },
    "Exponential":    { "required" : (),
                        "size"     : ("half_light_radius", "scale_radius"),
                        "optional" : ("flux",) },
    "DeVaucouleurs":  { "required" : (),
                        "size"     : ("half_light_radius",),
                        "optional" : ("flux",) },
    "Airy":           { "required" : () ,
                        "size"     : ("lam_over_D",),
                        "optional" : ("obscuration", "flux",)},
    "Kolmogorov":     { "required" : () ,
                        "size"     : ("lam_over_r0", "fwhm", "half_light_radius"),
                        "optional" : ("flux",)},
    "Pixel":          { "required" : ("xw", "yw",),
                        "size"     : (),
                        "optional" : ("flux",) },
    "OpticalPSF":     { "required" : (),
                        "size"     : ("lam_over_D",),
                        "optional" : ("defocus", "astig1", "astig2", "coma1", "coma2", "spher", 
                                      "circular_pupil", "interpolant", "dx", "oversampling",
                                      "pad_factor") },
    "AtmosphericPSF": { "required" : (),
                        "size"     : ("fwhm", "lam_over_r0"),
                        "optional" : ("dx", "oversampling") },
    "RealGalaxy":     { "required" : (),
                        "size"     : (),
                        "optional" : ("real_galaxy_catalog", "index", "ID", "random", 
                                      "uniform_deviate", "interpolant")}
                    }


class AttributeDict(object):
    """@brief Dictionary class that allows for easy initialization and refs to key values via
    attributes.

    NOTE: Modified a little from Jim's bot.git AttributeDict class so that tab completion now works
    in ipython since attributes are actually added to __dict__.
    
    HOWEVER this means the __dict__ attribute has been redefined to be a collections.defaultdict()
    so that Jim's previous default attribute behaviour is also replicated.
    """
    def __init__(self):
        object.__setattr__(self, "__dict__", collections.defaultdict(AttributeDict))

    def __getattr__(self, name):
        return self.__dict__[name]

    def __setattr__(self, name, value):
        self.__dict__[name] = value

    def merge(self, other):
        self.__dict__.update(other.__dict__)

    def _write(self, output, prefix=""):
        for k, v in self.__dict__.iteritems():
            if isinstance(v, AttributeDict):
                v._write(output, prefix="{0}{1}.".format(prefix, k))
            else:
                output.append("{0}{1} = {2}".format(prefix, k, repr(v)))

    def __nonzero__(self):
        return not not self.__dict__

    def __repr__(self):
        output = []
        self._write(output, "")
        return "\n".join(output)

    __str__ = __repr__

    def __len__(self):
        return len(self.__dict__)


class Config(AttributeDict):
    """@brief Config class that is basically a renamed AttributeDict, and allows for easy
    initialization and refs to key values via attributes.
    """
    def __init__(self):
        AttributeDict.__init__(self)
<|MERGE_RESOLUTION|>--- conflicted
+++ resolved
@@ -11,12 +11,6 @@
     """@brief Base class for defining the interface with which all GalSim Objects access their
     shared methods and attributes, particularly those from the C++ SBProfile classes.
     """
-<<<<<<< HEAD
-    _SBProfile = None  # Private attribute used by the SBProfile property to store (and rebuild if
-                       # necessary) the C++ layer SBProfile object for which GSObjects are a
-                       # container
-=======
->>>>>>> 152b5024
 
     # Then we define the .SBProfile attribute to actually be a property, with getter and setter
     # functions that provide access to the data stored in _SBProfile.  If the latter is None, for
@@ -26,9 +20,6 @@
     # Note that this requires ALL classes derived from GSObject to define a _SBInitialize() method. 
     def _get_SBProfile(self):
         if self._SBProfile is None:
-<<<<<<< HEAD
-            self._SBInitialize()
-=======
             # First cover the corner case of emtpy Add or Convolve objects
             if isinstance(self, (Add, Convolve)) and len(self.objects) == 0:
                 raise AttributeError(
@@ -36,7 +27,6 @@
             # Otherwise call _SBInitialize to set the SBProfile based on instance parameters
             else:
                 self._SBInitialize()
->>>>>>> 152b5024
         return self._SBProfile
 
     def _set_SBProfile(self, value):
@@ -47,14 +37,6 @@
     # Default flux parameter descriptor, will be overridden by some GSObjects
     flux = descriptors.FluxParam()
 
-<<<<<<< HEAD
-    # --- Ordered list for storing all transformations applied to the GSObject ---
-    # Currently all items in .transformations will either be a galsim.Ellipse (for stretches and
-    # shifts), a galsim.Angle (for rotations).
-    transformations = []
-
-=======
->>>>>>> 152b5024
     def _add_transformation(self, transformation):
         if isinstance(transformation, galsim.Ellipse) or isinstance(transformation, galsim.Angle):
             self.transformations.append(transformation)
@@ -63,17 +45,6 @@
                 "Only Ellipse (for shear, dilation, shift) or Angle (for rotation) "+
                 "transformations supported.")
 
-<<<<<<< HEAD
-    # --- Pre-initialization for the data store, must be done at the start of every __init__ ---
-    def _setup_data_store(self):
-        if not hasattr(self, "_data"):
-            self._data = {} # Used for storing parameter data, accessed by descriptors
-
-    # --- Initialization ---
-    def __init__(self, SBProfile):
-        self._setup_data_store()
-        self.transformations = []
-=======
     # Pre-initialization for the data store if needed, must be done at the start of every __init__
     def _setup_data_store(self):
     
@@ -90,7 +61,6 @@
     def __init__(self, SBProfile):
         
         self._setup_data_store()
->>>>>>> 152b5024
         self.SBProfile = SBProfile  # This guarantees that all GSObjects have an SBProfile
     
     # Make op+ of two GSObjects work to return an Add object
@@ -144,13 +114,6 @@
         the methods that are not in GSObject, but are in Gaussian (e.g. getSigma).
         """
         import copy
-<<<<<<< HEAD
-        new_sbp = self.SBProfile.__class__(self.SBProfile)
-        new_data = copy.copy(self._data)
-        ret = GSObject(new_sbp)
-        ret.__class__ = self.__class__
-        ret._data = new_data
-=======
 
         # First re-initialize a return GSObject with self's SBProfile
         new_sbp = self.SBProfile.__class__(self.SBProfile)
@@ -168,7 +131,6 @@
         if isinstance(self, (Add, Convolve)):
             ret.objects = copy.copy(self.objects)
 
->>>>>>> 152b5024
         return ret
 
     # Now define direct access to all SBProfile methods via calls to self.SBProfile.method_name()
@@ -674,17 +636,10 @@
     
 
 # --- Now defining the derived classes ---
-<<<<<<< HEAD
 #
 # All derived classes inherit the GSObject method interface, but therefore have a "has a" 
 # relationship with the C++ SBProfile class rather than an "is a" one...
 #
-=======
-#
-# All derived classes inherit the GSObject method interface, but therefore have a "has a" 
-# relationship with the C++ SBProfile class rather than an "is a" one...
-#
->>>>>>> 152b5024
 # The __init__ method is usually simple and all the GSObject methods & attributes are inherited.
 # 
 # All GSObject derived classes now use descriptors to store parameter values, except for Add and
@@ -801,12 +756,6 @@
     # Then we set up the size descriptors.  These need to be a little more complex in their
     # execution than a typical GSObject.
 
-<<<<<<< HEAD
-    # First we define a hidden storage variable to recall how the size parameter was last set: 
-    _last_size_set_was_half_light_radius = False
-
-=======
->>>>>>> 152b5024
     # Getter and setter functions for the scale_radius descriptor.
     # If the half light radius was the last size set then the value in _data["half_light_radius"]
     # will be None, so scale_radius needs to be got from self.SBProfile.getScaleRadius.
@@ -883,7 +832,9 @@
     def __init__(self, beta, scale_radius=None, half_light_radius=None,  fwhm=None, trunc=0.,
                  flux=1.):
 
-<<<<<<< HEAD
+        # First we define a hidden storage variable to recall how the size parameter was last set: 
+        self._last_size_set_was_half_light_radius = False
+
         self._setup_data_store() # Used for storing parameter data, accessed by descriptors
         
         # Set the beta and truncation parameters
@@ -897,26 +848,8 @@
 
         # Set the flux
         self.flux = flux
-=======
-        # First we define a hidden storage variable to recall how the size parameter was last set: 
-        self._last_size_set_was_half_light_radius = False
-
-        self._setup_data_store() # Used for storing parameter data, accessed by descriptors
-        
-        # Set the beta and truncation parameters
-        self.beta = beta
-        self.trunc = trunc
-
-        # Use _parse_sizes() to initialize size parameters
-        _parse_sizes(
-            self, label="Moffat", scale_radius=scale_radius, fwhm=fwhm,
-            half_light_radius=half_light_radius)
->>>>>>> 152b5024
-
-        # Set the flux
-        self.flux = flux
-
-<<<<<<< HEAD
+
+
 class AtmosphericPSF(GSObject):
     """Base class for long exposure Kolmogorov PSF.
 
@@ -1007,99 +940,6 @@
         GSObject.__init__(
             self, galsim.SBInterpolatedImage(atmoimage, self.interpolant, dx=dx_lookup))
 
-=======
-
-class AtmosphericPSF(GSObject):
-    """Base class for long exposure Kolmogorov PSF.
-
-    Initialization
-    --------------
-    @code
-    atmospheric_psf = galsim.AtmosphericPSF(lam_over_r0, interpolant=None, oversampling=1.5)
-    @endcode
-
-    Initialized atmospheric_psf as a galsim.AtmosphericPSF() instance.
-
-    @param lam_over_r0     lambda / r0 in the physical units adopted (user responsible for 
-                           consistency), where r0 is the Fried parameter. The FWHM of the Kolmogorov
-                           PSF is ~0.976 lambda/r0 (e.g., Racine 1996, PASP 699, 108). Typical 
-                           values for the Fried parameter are on the order of 10 cm for most 
-                           observatories and up to 20 cm for excellent sites. The values are 
-                           usually quoted at lambda = 500 nm and r0 depends on wavelength as
-                           [r0 ~ lambda^(-6/5)].
-    @param fwhm            FWHM of the Kolmogorov PSF.
-                           Either fwhm or lam_over_r0 (and only one) must be specified.
-    @param interpolant     optional keyword for specifying the interpolation scheme [default =
-                           galsim.InterpolantXY(galsim.Quintic(tol=1.e-4))]
-    @param oversampling    optional oversampling factor for the SBInterpolatedImage table 
-                           [default = 1.5], setting oversampling < 1 will produce aliasing in the 
-                           PSF (not good).
-    @param flux            total flux of the profile [default flux=1.]
-    """
-
-    # Defining the size parameters for the AtmosphericPSF:
-    # The basic, underlying size parameter lambda / r0
-    lam_over_r0 = descriptors.SimpleParam(
-        "lam_over_r0", group="size", default=None,
-        doc="lam_over_r0, kept consistent with the other size attributes.")
-
-    # The FWHM of the Kolmogorov PSF is ~0.976 lambda/r0 (e.g., Racine 1996, PASP 699, 108)
-    fwhm = descriptors.GetSetScaleParam(
-        "fwhm", root_name="lam_over_r0", factor=0.976, group="size",
-        doc="FWHM, kept consistent with the other size attributes.")
-
-    # Getter and setter functions for the half_light_radius descriptor (raising a
-    # NotImplementedError exception for this not-yet-implemented attribute)
-    def _get_half_light_radius(self):
-        raise NotImplementedError(
-            "Half light radius calculation not yet implemented for AtmosphericPSF objects.")
-
-    def _set_half_light_radius(self, value):
-        raise NotImplementedError(
-            "Half light radius support not yet implemented for AtmosphericPSF objects.")
-    
-    # Defining the half_light_radius descriptor with ref. to these getter/setter functions
-    half_light_radius = descriptors.GetSetFuncParam(
-        getter=_get_half_light_radius, setter=_set_half_light_radius, group="size",
-        doc="Half light radius, access will raise a NotImplementedError exception!")
-
-    # Defining the optional parameters interpolant and oversampling
-    interpolant = descriptors.SimpleParam(
-        "interpolant", default=None, group="optional",
-        doc="Real space InterpolantXY instance (2D).")
-
-    oversampling = descriptors.SimpleParam(
-        "oversampling", default=1.5, group="optional",
-        doc="Oversampling factor for the creation of the SBInterpolatedImage lookup table.")
-
-    # --- Defining the function used to (re)-initialize the contained SBProfile as necessary ---
-    # *** Note a function of this name and similar content MUST be defined for all GSObjects! ***
-    def _SBInitialize(self):
-        
-        # Set the lookup table sample rate via FWHM / 2 / oversampling (BARNEY: is this enough??)
-        dx_lookup = .5 * self.fwhm / self.oversampling
-
-        # Fold at 10 times the FWHM
-        stepk_kolmogorov = np.pi / (10. * self.fwhm)
-
-        # Odd array to center the interpolant on the centroid. Might want to pad this later to
-        # make a nice size array for FFT, but for typical seeing, arrays will be very small.
-        npix = 1 + 2 * (np.ceil(np.pi / stepk_kolmogorov)).astype(int)
-        atmoimage = galsim.atmosphere.kolmogorov_psf_image(
-            array_shape=(npix, npix), dx=dx_lookup, lam_over_r0=self.lam_over_r0, flux=self.flux)
-        # Run checks on the interpolant and build default if None
-        if self.interpolant is None:
-            quintic = galsim.Quintic(tol=1e-4)
-            self.interpolant = galsim.InterpolantXY(quintic)
-        else:
-            if isinstance(self.interpolant, galsim.InterpolantXY) is False:
-                raise RuntimeError('Specified interpolant is not an InterpolantXY!')
-
-        # Then initialize the SBProfile
-        GSObject.__init__(
-            self, galsim.SBInterpolatedImage(atmoimage, self.interpolant, dx=dx_lookup))
-
->>>>>>> 152b5024
         # The above procedure ends up with a larger image than we really need, which
         # means that the default stepK value will be smaller than we need.  
         # Thus, we call the function calculateStepK() to refine the value.
@@ -1828,12 +1668,6 @@
     """@brief Base class for defining the python interface to the SBAdd C++ class.
     """
 
-<<<<<<< HEAD
-    # Simple, empty list used for storing the individual elements in this compound GSObject
-    objects = []
-
-=======
->>>>>>> 152b5024
     # Defining flux parameter descriptor, not using the default pattern but getting/setting from the
     # SBProfile directly
     def _get_flux(self):
@@ -1851,24 +1685,6 @@
     # --- Defining the function used to (re)-initialize the contained SBProfile as necessary ---
     # *** Note a function of this name and similar content MUST be defined for all GSObjects! ***
     def _SBInitialize(self):
-<<<<<<< HEAD
-        
-        # This is a workaround for the fact that Python doesn't allow multiple constructors.
-        # So check the number and type of the arguments here in the single __init__ method.
-        if len(self.objects) == 0:
-            # No arguments.  Start with none and add objects later with add(obj)
-            GSObject.__init__(self, galsim.SBAdd())
-        elif len(self.objects) == 1:
-            GSObject.__init__(self, galsim.SBAdd(self.objects[0].SBProfile))
-        elif len(self.objects) == 2:
-            # 2 arguments.  Should both be GSObjects.
-            GSObject.__init__(
-                self, galsim.SBAdd(self.objects[0].SBProfile, self.objects[1].SBProfile))
-        else:
-            # > 2 arguments.  Convert to a list of SBProfiles
-            SBList = [obj.SBProfile for obj in self.objects]
-            GSObject.__init__(self, galsim.SBAdd(SBList))
-=======
 
         if len(self.objects) == 0:
             # No arguments.  Start with none and add objects later with add(obj)
@@ -1896,28 +1712,6 @@
                 self.objects = list(args[0])
             else:
                 raise TypeError("Single input argument must be a GSObject or list of them.")
-        elif len(args) >= 2:
-            self.objects = list(args)
-
-        # Then build the SBProfile, needed in __init__ for derived classes.
-        # Note the specific use of the Add._SBInitialize method - this is to prevent recursion
-        # in derived classes.
-        Add._SBInitialize(self)
->>>>>>> 152b5024
-
-    # --- Public Class methods ---
-    def __init__(self, *args):
-
-        self._setup_data_store() # Used for storing parameter data, accessed by descriptors
-        
-        if len(args) == 0:
-            pass
-        elif len(args) == 1:
-            # 1 argment.  Should be either a GSObject or a list of GSObjects
-            if isinstance(args[0], GSObject):
-                self.objects.append(args[0])
-            else:
-                self.objects = list(args[0])
         elif len(args) >= 2:
             self.objects = list(args)
 
@@ -1974,12 +1768,6 @@
     default is to use the DFT algorithm.
     """
 
-<<<<<<< HEAD
-    # Simple, empty list used for storing the individual elements in this compound GSObject
-    objects = []
-
-=======
->>>>>>> 152b5024
     # Descriptors for storing whether or not all objects are hard edged and if to use real-space
     # convolution
     real_space = descriptors.SimpleParam(
@@ -2054,38 +1842,21 @@
                         self.real_space = False
                         break
 
-<<<<<<< HEAD
-        if len(self.objects) == 0:
-            GSObject.__init__(self, galsim.SBConvolve(real_space=self.real_space))
-        elif len(self.objects) == 1:
-            GSObject.__init__(
-                self, galsim.SBConvolve(self.objects[0].SBProfile, real_space=self.real_space))
-        elif len(self.objects) == 2:
-            sb1 = self.objects[0].SBProfile
-            sb2 = self.objects[1].SBProfile
-            GSObject.__init__(self, galsim.SBConvolve(sb1, sb2, real_space=self.real_space))
-        else:
-            # > 2 arguments.  Convert to a list of SBProfiles
-=======
         # Then initialize the SBProfile using the objects' SBProfiles
         if len(self.objects) == 0:
             # No arguments.  Start with none and add objects later with add(obj)
             GSObject.__init__(self, None)
         else:
             # >= 1 arguments.  Convert to a list of SBProfiles
->>>>>>> 152b5024
             SBList = [obj.SBProfile for obj in self.objects]
             GSObject.__init__(self, galsim.SBConvolve(SBList, real_space=self.real_space))
                     
     # --- Public Class methods ---
     def __init__(self, *args, **kwargs):
 
-<<<<<<< HEAD
-=======
         # Simple, empty list used for storing the individual elements in this compound GSObject
         self.objects = []
 
->>>>>>> 152b5024
         self._setup_data_store() # Used for storing parameter data, accessed by descriptors
 
         # Check kwargs first
@@ -2102,16 +1873,6 @@
                 "Convolve constructor got unexpected keyword argument(s): %s"%kwargs.keys())
 
         # If 1 argument, check if it is a list, then parse:
-<<<<<<< HEAD
-        if len(args) == 1 and isinstance(args[0], list):
-            self.objects = args[0]
-        else:
-            self.objects = list(args)
-
-    def add(self, obj):
-        self.objects.append(obj)
-        self.SBProfile.add(obj.SBProfile)
-=======
         if len(args) == 0:
             pass
         elif len(args) == 1:
@@ -2129,7 +1890,6 @@
         self.objects.append(obj * scale) # Note use of flux scaling via __mul__
         self._SBProfile = None # Make sure that the ._SBProfile storage is emptied so that the new
                                # Add will be re-initialized, including the new object, as required
->>>>>>> 152b5024
 
 
 class Deconvolve(GSObject):
@@ -2143,7 +1903,6 @@
     def _set_deconvolve_flux(self, value):
         self.SBProfile.setFlux(value)
         self.SBProfile.__class__ = galsim.SBTransform # correctly reflect SBProfile change
-<<<<<<< HEAD
 
     flux = descriptors.GetSetFuncParam(
         getter=_get_deconvolve_flux, setter=_set_deconvolve_flux, update_SBProfile_on_set=False,
@@ -2152,16 +1911,6 @@
     def _SBInitialize(self):
         GSObject.__init__(self, galsim.SBDeconvolve(self.farg.SBProfile))
 
-=======
-
-    flux = descriptors.GetSetFuncParam(
-        getter=_get_deconvolve_flux, setter=_set_deconvolve_flux, update_SBProfile_on_set=False,
-        group="optional", doc="Total flux of the Deconvolve object.")
-
-    def _SBInitialize(self):
-        GSObject.__init__(self, galsim.SBDeconvolve(self.farg.SBProfile))
-
->>>>>>> 152b5024
     def __init__(self, farg):
 
         self._setup_data_store() # Used for storing parameter data, accessed by descriptors
