--- conflicted
+++ resolved
@@ -1303,19 +1303,8 @@
             quintic = galsim.Quintic(tol=1e-4)
             self.interpolant = galsim.InterpolantXY(quintic)
         else:
-<<<<<<< HEAD
             self.interpolant = galsim.utilities.convert_interpolant_to_2d(interpolant)
-            
-=======
-            if isinstance(interpolant, galsim.Interpolant):
-                self.interpolant = galsim.InterpolantXY(interpolant)
-            elif isinstance(interpolant, galsim.InterpolantXY):
-                self.interpolant = interpolant
-            else:
-                raise RuntimeError(
-                    'Specified interpolant is not an Interpolant or InterpolantXY instance!')
- 
->>>>>>> 8e842097
+
         # Initialize the SBProfile
         GSObject.__init__(
             self, galsim.SBInterpolatedImage(optimage, self.interpolant, dx=dx_lookup))
@@ -1467,15 +1456,10 @@
 
         # GalSim cannot automatically know what stepK and maxK are appropriate for the 
         # input image.  So it is usually worth it to do a manual calculation here.
-<<<<<<< HEAD
-        sbinterpolatedimage.calculateStepK()
-        sbinterpolatedimage.calculateMaxK()
-=======
         if calculate_stepk:
             sbinterpolatedimage.calculateStepK()
         if calculate_maxk:
             sbinterpolatedimage.calculateMaxK()
->>>>>>> 8e842097
 
         # If the user specified a flux, then set to that flux value.
         if flux != None:
