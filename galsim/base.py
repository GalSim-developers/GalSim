# Copyright 2012, 2013 The GalSim developers:
# https://github.com/GalSim-developers
#
# This file is part of GalSim: The modular galaxy image simulation toolkit.
#
# GalSim is free software: you can redistribute it and/or modify
# it under the terms of the GNU General Public License as published by
# the Free Software Foundation, either version 3 of the License, or
# (at your option) any later version.
#
# GalSim is distributed in the hope that it will be useful,
# but WITHOUT ANY WARRANTY; without even the implied warranty of
# MERCHANTABILITY or FITNESS FOR A PARTICULAR PURPOSE.  See the
# GNU General Public License for more details.
#
# You should have received a copy of the GNU General Public License
# along with GalSim.  If not, see <http://www.gnu.org/licenses/>
#
"""@file base.py 
Definitions for the GalSim base classes and associated methods

This file includes the key parts of the user interface to GalSim: base classes representing surface
brightness profiles for astronomical objects (galaxies, PSFs, pixel response).  These base classes
are collectively known as GSObjects.  They include both simple objects like the galsim.Gaussian, a 
2d  Gaussian intensity profile, and compound objects like the galsim.Add and galsim.Convolve, which 
represent the sum and convolution of multiple GSObjects, respectively. 

These classes also have associated methods to (a) retrieve information (like the flux, half-light 
radius, or intensity at a particular point); (b) carry out common operations, like shearing, 
rescaling of flux or size, rotating, and shifting; and (c) actually make images of the surface 
brightness profiles.

For a description of units conventions for scale radii for our base classes, see
doc/GalSim_Quick_Reference.pdf section 2.2.  In short, any system that will ensure consistency
between the scale radii used to specify the size of the GSObject and between the pixel scale of the
Image is acceptable.
"""

import os
import collections
import numpy as np
import galsim
import utilities

version = '0.3.1'

ALIAS_THRESHOLD = 0.005 # Matches hard coded value in src/SBProfile.cpp. TODO: bring these together

class GSObject(object):
    """Base class for defining the interface with which all GalSim Objects access their shared 
    methods and attributes, particularly those from the C++ SBProfile classes.
    """
    def __init__(self, SBProfile):
        if not isinstance(SBProfile, galsim.SBProfile):
            raise TypeError("GSObject must be initialized with an SBProfile!")
        self.SBProfile = SBProfile  # This guarantees that all GSObjects have an SBProfile
    
    # Make op+ of two GSObjects work to return an Add object
    def __add__(self, other):
        return Add(self, other)

    # op+= converts this into the equivalent of an Add object
    def __iadd__(self, other):
        GSObject.__init__(self, galsim.SBAdd(self.SBProfile, other.SBProfile))
        self.__class__ = Add
        return self

    # Make op* and op*= work to adjust the flux of an object
    def __imul__(self, other):
        self.scaleFlux(other)
        return self

    def __mul__(self, other):
        ret = self.copy()
        ret *= other
        return ret

    def __rmul__(self, other):
        ret = self.copy()
        ret *= other
        return ret

    # Likewise for op/ and op/=
    def __idiv__(self, other):
        self.scaleFlux(1. / other)
        return self

    def __div__(self, other):
        ret = self.copy()
        ret /= other
        return ret

    def __itruediv__(self, other):
        return __idiv__(self, other)

    def __truediv__(self, other):
        return __div__(self, other)

    # Make a copy of an object
    def copy(self):
        """Returns a copy of an object.

        This preserves the original type of the object, so if the caller is a Gaussian (for 
        example), the copy will also be a Gaussian, and can thus call the methods that are not in 
        GSObject, but are in Gaussian (e.g. getSigma()).  However, not necessarily all instance
        attributes will be copied across (e.g. the interpolant stored by an OpticalPSF object).
        """
        # Re-initialize a return GSObject with self's SBProfile
        sbp = self.SBProfile.__class__(self.SBProfile)
        ret = GSObject(sbp)
        ret.__class__ = self.__class__
        return ret

    # Now define direct access to all SBProfile methods via calls to self.SBProfile.method_name()
    #
    def maxK(self):
        """Returns value of k beyond which aliasing can be neglected.
        """
        return self.SBProfile.maxK()

    def nyquistDx(self):
        """Returns Image pixel spacing that does not alias maxK.
        """
        return self.SBProfile.nyquistDx()

    def stepK(self):
        """Returns sampling in k space necessary to avoid folding of image in x space.
        """
        return self.SBProfile.stepK()

    def hasHardEdges(self):
        """Returns True if there are any hard edges in the profile, which would require very small k
        spacing when working in the Fourier domain.
        """
        return self.SBProfile.hasHardEdges()

    def isAxisymmetric(self):
        """Returns True if axially symmetric: affects efficiency of evaluation.
        """
        return self.SBProfile.isAxisymmetric()

    def isAnalyticX(self):
        """Returns True if real-space values can be determined immediately at any position without 
        requiring a Discrete Fourier Transform.
        """
        return self.SBProfile.isAnalyticX()

    def isAnalyticK(self):
        """Returns True if k-space values can be determined immediately at any position without 
        requiring a Discrete Fourier Transform.
        """
        return self.SBProfile.isAnalyticK()

    def centroid(self):
        """Returns the (x, y) centroid of an object as a Position.
        """
        return self.SBProfile.centroid()

    def getFlux(self):
        """Returns the flux of the object.
        """
        return self.SBProfile.getFlux()

    def xValue(self, position):
        """Returns the value of the object at a chosen 2D position in real space.
        
        xValue() is available if obj.isAnalyticX() == True.

        As in SBProfile, this function assumes all are real-valued.  xValue() may not be implemented
        for derived classes (e.g. SBConvolve) that require a Discrete Fourier Transform to 
        determine real space values.  In this case, an SBError will be thrown at the C++ layer 
        (raises a RuntimeError in Python).
        
        @param position  A 2D galsim.PositionD/galsim.PositionI instance giving the position in real
                         space.
        """
        return self.SBProfile.xValue(position)

    def kValue(self, position):
        """Returns the value of the object at a chosen 2D position in k space.

        kValue() is available if the given obj has obj.isAnalyticK() == True. 

        kValue() can be used for all of our simple base classes.  However, if a Convolve object
        representing the convolution of multiple objects uses real-space convolution rather than the
        DFT approach, i.e., real_space=True (either by argument or if it decides on its own to do
        so), then it is not analytic in k-space, so kValue() will raise an exception.  An SBError
        will be thrown at the C++ layer (raises a RuntimeError in Python).

        @param position  A 2D galsim.PositionD/galsim.PositionI instance giving the position in k 
                         space.
        """
        return self.SBProfile.kValue(position)

    def scaleFlux(self, flux_ratio):
        """Multiply the flux of the object by flux_ratio
           
        After this call, the caller's type will be a GSObject.
        This means that if the caller was a derived type that had extra methods beyond
        those defined in GSObject (e.g. getSigma() for a Gaussian), then these methods
        are no longer available.

        @param flux_ratio The factor by which to scale the flux.
        """
        self.SBProfile.scaleFlux(flux_ratio)
        self.__class__ = GSObject

    def setFlux(self, flux):
        """Set the flux of the object.
           
        After this call, the caller's type will be a GSObject.
        This means that if the caller was a derived type that had extra methods beyond
        those defined in GSObject (e.g. getSigma() for a Gaussian), then these methods
        are no longer available.

        @param flux The new flux for the object.
        """
        self.SBProfile.setFlux(flux)
        self.__class__ = GSObject

    def applyTransformation(self, ellipse):
        """Apply a galsim.Ellipse distortion to this object.
           
        galsim.Ellipse objects can be initialized in a variety of ways (see documentation of this
        class, galsim.ellipse.Ellipse in the doxygen documentation, for details).

        Note: if the ellipse includes a dilation, then this transformation will not be
        flux-conserving.  It conserves surface brightness instead.  Thus, the flux will increase by
        the increase in area = dilation^2.

        After this call, the caller's type will be a GSObject.
        This means that if the caller was a derived type that had extra methods beyond
        those defined in GSObject (e.g. getSigma() for a Gaussian), then these methods
        are no longer available.

        @param ellipse The galsim.Ellipse transformation to apply
        """
        if not isinstance(ellipse, galsim.Ellipse):
            raise TypeError("Argument to applyTransformation must be a galsim.Ellipse!")
        self.SBProfile.applyTransformation(ellipse._ellipse)
        self.__class__ = GSObject
 
    def applyDilation(self, scale):
        """Apply a dilation of the linear size by the given scale.

        Scales the linear dimensions of the image by the factor scale.
        e.g. `half_light_radius` <-- `half_light_radius * scale`

        This operation preserves flux.
        See applyMagnification() for a version that preserves surface brightness, and thus 
        changes the flux.

        After this call, the caller's type will be a GSObject.
        This means that if the caller was a derived type that had extra methods beyond
        those defined in GSObject (e.g. getSigma() for a Gaussian), then these methods
        are no longer available.

        @param scale The linear rescaling factor to apply.
        """
        old_flux = self.getFlux()
        self.applyTransformation(galsim.Ellipse(np.log(scale)))
        self.setFlux(old_flux) # conserve flux

    def applyMagnification(self, scale):
        """Apply a magnification by the given scale, scaling the linear size by scale and the flux 
        by scale^2.  
        
        Scales the linear dimensions of the image by the factor scale.
        e.g. `half_light_radius` <-- `half_light_radius * scale`

        This operation preserves surface brightness, which means that the flux scales 
        with the change in area.  
        See applyDilation for a version that preserves flux.

        After this call, the caller's type will be a GSObject.
        This means that if the caller was a derived type that had extra methods beyond
        those defined in GSObject (e.g. getSigma for a Gaussian), then these methods
        are no longer available.

        @param scale The linear rescaling factor to apply.
        """
        self.applyTransformation(galsim.Ellipse(np.log(scale)))
       
    def applyShear(self, *args, **kwargs):
        """Apply a shear to this object, where arguments are either a galsim.Shear, or arguments
        that will be used to initialize one.

        For more details about the allowed keyword arguments, see the documentation for galsim.Shear
        (for doxygen documentation, see galsim.shear.Shear).

        After this call, the caller's type will be a GSObject.
        This means that if the caller was a derived type that had extra methods beyond
        those defined in GSObject (e.g. getSigma() for a Gaussian), then these methods
        are no longer available.
        """
        if len(args) == 1:
            if kwargs:
                raise TypeError("Error, gave both unnamed and named arguments to applyShear!")
            if not isinstance(args[0], galsim.Shear):
                raise TypeError("Error, unnamed argument to applyShear is not a Shear!")
            shear = args[0]
        elif len(args) > 1:
            raise TypeError("Error, too many unnamed arguments to applyShear!")
        else:
            shear = galsim.Shear(**kwargs)
        self.SBProfile.applyShear(shear._shear)
        self.__class__ = GSObject

    def applyRotation(self, theta):
        """Apply a rotation theta to this object.
           
        After this call, the caller's type will be a GSObject.
        This means that if the caller was a derived type that had extra methods beyond
        those defined in GSObject (e.g. getSigma() for a Gaussian), then these methods
        are no longer available.

        @param theta Rotation angle (Angle object, +ve anticlockwise).
        """
        if not isinstance(theta, galsim.Angle):
            raise TypeError("Input theta should be an Angle")
        self.SBProfile.applyRotation(theta)
        self.__class__ = GSObject

    def applyShift(self, dx, dy):
        """Apply a (dx, dy) shift to this object.
           
        After this call, the caller's type will be a GSObject.
        This means that if the caller was a derived type that had extra methods beyond
        those defined in GSObject (e.g. getSigma() for a Gaussian), then these methods
        are no longer available.

        @param dx Horizontal shift to apply (float).
        @param dy Vertical shift to apply (float).
        """
        self.SBProfile.applyShift(dx,dy)
        self.__class__ = GSObject

    # Also add methods which create a new GSObject with the transformations applied...
    #
    def createTransformed(self, ellipse):
        """Returns a new GSObject by applying a galsim.Ellipse transformation 
        (shear, dilate, and/or shift).

        Note that galsim.Ellipse objects can be initialized in a variety of ways (see documentation
        of this class, galsim.ellipse.Ellipse in the doxygen documentation, for details).

        @param ellipse The galsim.Ellipse transformation to apply
        @returns The transformed GSObject.
        """
        if not isinstance(ellipse, galsim.Ellipse):
            raise TypeError("Argument to createTransformed must be a galsim.Ellipse!")
        ret = self.copy()
        ret.applyTransformation(ellipse)
        return ret

    def createDilated(self, scale):
        """Returns a new GSObject by applying a dilation of the linear size by the given scale.
        
        Scales the linear dimensions of the image by the factor scale.
        e.g. `half_light_radius` <-- `half_light_radius * scale`

        This operation preserves flux.
        See createMagnified() for a version that preserves surface brightness, and thus 
        changes the flux.

        @param scale The linear rescaling factor to apply.
        @returns The rescaled GSObject.
        """
        ret = self.copy()
        old_flux = self.getFlux()
        ret.applyTransformation(galsim.Ellipse(np.log(scale)))
        ret.setFlux(old_flux)
        return ret

    def createMagnified(self, scale):
        """Returns a new GSObject by applying a magnification by the given scale,
        scaling the linear size by scale and the flux by scale^2.  

        Scales the linear dimensions of the image by the factor scale.
        e.g. `half_light_radius` <-- `half_light_radius * scale`

        This operation preserves surface brightness, which means that the flux
        is also scaled by a factor of scale^2.

        See createDilated() for a version that preserves flux.

        @param scale The linear rescaling factor to apply.
        @returns The rescaled GSObject.
        """
        ret = self.copy()
        ret.applyTransformation(galsim.Ellipse(np.log(scale)))
        return ret

    def createSheared(self, *args, **kwargs):
        """Returns a new GSObject by applying a shear, where arguments are either a galsim.Shear or
        keyword arguments that can be used to create one.

        For more details about the allowed keyword arguments, see the documentation of galsim.Shear
        (for doxygen documentation, see galsim.shear.Shear).
        """
        ret = self.copy()
        ret.applyShear(*args, **kwargs)
        return ret

    def createRotated(self, theta):
        """Returns a new GSObject by applying a rotation.

        @param theta Rotation angle (Angle object, +ve anticlockwise).
        @returns The rotated GSObject.
        """
        if not isinstance(theta, galsim.Angle):
            raise TypeError("Input theta should be an Angle")
        ret = self.copy()
        ret.applyRotation(theta)
        return ret
        
    def createShifted(self, dx, dy):
        """Returns a new GSObject by applying a shift.

        @param dx Horizontal shift to apply (float).
        @param dy Vertical shift to apply (float).
        @returns The shifted GSObject.
        """
        ret = self.copy()
        ret.applyShift(dx, dy)
        return ret

    # Make sure the image is defined with the right size and scale for the draw and
    # drawShoot commands.
    def _draw_setup_image(self, image, dx, wmult, add_to_image):

        # Make sure the type of wmult is correct and has a valid value:
        if type(wmult) != float:
            wmult = float(wmult)
        if wmult <= 0:
            raise ValueError("Invalid wmult <= 0 in draw command")

        # Check dx value and adjust if necessary:
        if dx is None:
            if image is not None and image.getScale() > 0.:
                dx = image.getScale()
            else:
                dx = self.SBProfile.nyquistDx()
        elif dx <= 0:
            dx = self.SBProfile.nyquistDx()
        elif type(dx) != float:
            dx = float(dx)

        # Make image if necessary:
        if image is None:
            # Can't add to image if none is provided.
            if add_to_image:
                raise ValueError("Cannot add_to_image if image is None")
            N = self.SBProfile.getGoodImageSize(dx,wmult)
            image = galsim.ImageF(N,N)
            image.setScale(dx)

        # Resize the given image if necessary:
        elif not image.getBounds().isDefined():
            # Can't add to image if need to resize
            if add_to_image:
                raise ValueError("Cannot add_to_image if image bounds are not defined")
            N = self.SBProfile.getGoodImageSize(dx,wmult)
            bounds = galsim.BoundsI(1,N,1,N)
            image.resize(bounds)
            image.setScale(dx)
            image.setZero()

        # Else just make sure the scale is set correctly:
        else:
            # Clear the image if we are not adding to it.
            if not add_to_image:
                image.setZero()
            image.setScale(dx)

        return image, dx


    def draw(self, image=None, dx=None, gain=1., wmult=1., normalization="flux",
             add_to_image=False):
        """Draws an Image of the object, with bounds optionally set by an input Image.

        The draw method is used to draw an Image of the GSObject, typically using Fourier space
        convolution (or, for certain GSObjects that have hard edges, real-space convolution may be
        used), and using interpolation to carry out image transformations such as shearing.  This
        method can create a new Image or can draw into an existing one, depending on the choice of
        the `image` keyword parameter.  Other keywords of particular relevance for users are those
        that set the pixel scale for the image (`dx`), that choose the normalization convention for
        the flux (`normalization`), and that decide whether the clear the input Image before drawing
        into it (`add_to_image`).

        Note that when drawing a GSObject that was defined with a particular value of flux, it is
        not necessarily the case that a drawn image with 'normalization=flux' will have the sum of
        pixel values equal to flux.  That condition is guaranteed to be satisfied only if the
        profile has been convolved with a pixel response. If there was no convolution by a pixel
        response, then the draw method is effectively sampling the surface brightness profile of the
        GSObject at pixel centers without integrating over the flux within pixels, so for profiles
        that are poorly sampled and/or varying rapidly (e.g., high n Sersic profiles), the sum of
        pixel values might differ significantly from the GSObject flux.

        @param image  If provided, this will be the image on which to draw the profile.
                      If `image = None`, then an automatically-sized image will be created.
                      If `image != None`, but its bounds are undefined (e.g. if it was 
                        constructed with `image = galsim.ImageF()`), then it will be resized
                        appropriately based on the profile's size (default `image = None`).

        @param dx     If provided, use this as the pixel scale for the image.
                      If `dx` is `None` and `image != None`, then take the provided image's pixel 
                        scale.
                      If `dx` is `None` and `image == None`, then use the Nyquist scale 
                        `= pi/maxK()`.
                      If `dx <= 0` (regardless of image), then use the Nyquist scale `= pi/maxK()`.
                      (Default `dx = None`.)

        @param gain   The number of photons per ADU ("analog to digital units", the units of the 
                      numbers output from a CCD).  (Default `gain =  1.`)

        @param wmult  A factor by which to make an automatically-sized image larger than it would 
                      normally be made.  This factor also applies to any intermediate images during
                      Fourier calculations.  The size of the intermediate images are normally 
                      automatically chosen to reach some preset accuracy targets (see 
                      include/galsim/SBProfile.h); however, if you see strange artifacts in the 
                      image, you might try using `wmult > 1`.  This will take longer of 
                      course, but it will produce more accurate images, since they will have 
                      less "folding" in Fourier space. (Default `wmult = 1.`)

        @param normalization  Two options for the normalization:
                              "flux" or "f" means that the sum of the output pixels is normalized
                                  to be equal to the total flux.  (Modulo any flux that falls off 
                                  the edge of the image of course, and note the caveat in the draw
                                  method documentation regarding the need to convolve with a pixel
                                  response.)
                              "surface brightness" or "sb" means that the output pixels sample
                                  the surface brightness distribution at each location.
                              (Default `normalization = "flux"`)

        @param add_to_image  Whether to add flux to the existing image rather than clear out
                             anything in the image before drawing.
                             Note: This requires that image be provided (i.e. `image` is not `None`)
                             and that it have defined bounds (default `add_to_image = False`).

        @returns      The drawn image.
        """
        # Raise an exception immediately if the normalization type is not recognized
        if not normalization.lower() in ("flux", "f", "surface brightness", "sb"):
            raise ValueError(("Invalid normalization requested: '%s'. Expecting one of 'flux', "+
                              "'f', 'surface brightness' or 'sb'.") % normalization)

        # Make sure the type of gain is correct and has a valid value:
        if type(gain) != float:
            gain = float(gain)
        if gain <= 0.:
            raise ValueError("Invalid gain <= 0. in draw command")

        # Make sure image is setup correctly
        image, dx = self._draw_setup_image(image,dx,wmult,add_to_image)

        # SBProfile draw command uses surface brightness normalization.  So if we
        # want flux normalization, we need to scale the flux by dx^2
        if normalization.lower() == "flux" or normalization.lower() == "f":
            # Rather than change the flux of the GSObject though, we change the gain.
            # gain is photons / ADU.  The photons are the given flux, and we want to 
            # multiply the ADU by dx^2.  i.e. divide gain by dx^2.
            gain /= dx**2

        self.SBProfile.draw(image.view(), gain, wmult)

        return image

    def drawShoot(self, image=None, dx=None, gain=1., wmult=1., normalization="flux",
                  add_to_image=False, n_photons=0., rng=None,
                  max_extra_noise=0., poisson_flux=None):
        """Draw an image of the object by shooting individual photons drawn from the surface 
        brightness profile of the object.

        The drawShoot() method is used to draw an image of an object by shooting a number of photons
        to randomly sample the profile of the object. The resulting image will thus have Poisson
        noise due to the finite number of photons shot.  drawShoot() can create a new Image or use
        an existing one, depending on the choice of the `image` keyword parameter.  Other keywords
        of particular relevance for users are those that set the pixel scale for the image (`dx`),
        that choose the normalization convention for the flux (`normalization`), and that decide
        whether the clear the input Image before shooting photons into it (`add_to_image`).

        It is important to remember that the image produced by drawShoot() represents the object as
        convolved with the square image pixel.  So when using drawShoot() instead of draw(), you
        should not explicitly include the pixel response by convolving with a Pixel GSObject.  Using
        drawShoot without convolving with a Pixel will produce the equivalent image (for very large
        n_photons) as draw() produces when the same object is convolved with `Pixel(xw=dx)` when
        drawing onto an image with pixel scale `dx`.

        Note that the drawShoot method is unavailable for objects which contain an SBDeconvolve,
        or are compound objects (e.g. Add, Convolve) that include an SBDeconvolve.

        @param image  If provided, this will be the image on which to draw the profile.
                      If `image = None`, then an automatically-sized image will be created.
                      If `image != None`, but its bounds are undefined (e.g. if it was constructed 
                        with `image = galsim.ImageF()`), then it will be resized appropriately base 
                        on the profile's size.
                      (Default `image = None`.)

        @param dx     If provided, use this as the pixel scale for the image.
                      If `dx` is `None` and `image != None`, then take the provided image's pixel 
                        scale.
                      If `dx` is `None` and `image == None`, then use the Nyquist scale 
                        `= pi/maxK()`.
                      If `dx <= 0` (regardless of image), then use the Nyquist scale `= pi/maxK()`.
                      (Default `dx = None`.)

        @param gain   The number of photons per ADU ("analog to digital units", the units of the 
                      numbers output from a CCD).  (Default `gain =  1.`)

        @param wmult  A factor by which to make an automatically-sized image larger than 
                      it would normally be made. (Default `wmult = 1.`)

        @param normalization    Two options for the normalization:
                                 "flux" or "f" means that the sum of the output pixels is normalized
                                   to be equal to the total flux.  (Modulo any flux that falls off 
                                   the edge of the image of course.)
                                 "surface brightness" or "sb" means that the output pixels sample
                                   the surface brightness distribution at each location.
                                (Default `normalization = "flux"`)

        @param add_to_image     Whether to add flux to the existing image rather than clear out
                                anything in the image before drawing.
                                Note: This requires that image be provided (i.e. `image != None`)
                                and that it have defined bounds (default `add_to_image = False`).
                              
        @param n_photons        If provided, the number of photons to use.
                                If not provided (i.e. `n_photons = 0`), use as many photons as
                                  necessary to result in an image with the correct Poisson shot 
                                  noise for the object's flux.  For positive definite profiles, this
                                  is equivalent to `n_photons = flux`.  However, some profiles need
                                  more than this because some of the shot photons are negative 
                                  (usually due to interpolants).
                                (Default `n_photons = 0`).

        @param rng              If provided, a random number generator to use for photon shooting.
                                  (may be any kind of `galsim.BaseDeviate` object)
                                If `rng=None`, one will be automatically created, using the time
                                  as a seed.
                                (Default `rng = None`)

        @param max_extra_noise  If provided, the allowed extra noise in each pixel.
                                  This is only relevant if `n_photons=0`, so the number of photons 
                                  is being automatically calculated.  In that case, if the image 
                                  noise is dominated by the sky background, you can get away with 
                                  using fewer shot photons than the full `n_photons = flux`.
                                  Essentially each shot photon can have a `flux > 1`, which 
                                  increases the noise in each pixel.  The `max_extra_noise` 
                                  parameter specifies how much extra noise per pixel is allowed 
                                  because of this approximation.  A typical value for this might be
                                  `max_extra_noise = sky_level / 100` where `sky_level` is the flux
                                  per pixel due to the sky.  If the natural number of photons 
                                  produces less noise than this value for all pixels, we lower the 
                                  number of photons to bring the resultant noise up to this value.
                                  If the natural value produces more noise than this, we accept it 
                                  and just use the natural value.  Note that this uses a "variance"
                                  definition of noise, not a "sigma" definition.
                                (Default `max_extra_noise = 0.`)

        @param poisson_flux     Whether to allow total object flux scaling to vary according to 
                                Poisson statistics for `n_photons` samples (default 
                                `poisson_flux = True` unless n_photons is given, in which case
                                the default is `poisson_flux = False`).

        @returns  The tuple (image, added_flux), where image is the input with drawn photons 
                  added and added_flux is the total flux of photons that landed inside the image 
                  bounds.

        The second part of the return tuple may be useful as a sanity check that you have provided a
        large enough image to catch most of the flux.  For example:
        
            image, added_flux = obj.drawShoot(image)
            assert added_flux > 0.99 * obj.getFlux()
        
        However, the appropriate threshold will depend things like whether you are keeping 
        `poisson_flux = True`, how high the flux is, how big your images are relative to the size of
        your object, etc.
        """

        # Raise an exception immediately if the normalization type is not recognized
        if not normalization.lower() in ("flux", "f", "surface brightness", "sb"):
            raise ValueError(("Invalid normalization requested: '%s'. Expecting one of 'flux', "+
                              "'f', 'surface brightness' or 'sb'.") % normalization)

        # Make sure the type of gain is correct and has a valid value:
        if type(gain) != float:
            gain = float(gain)
        if gain <= 0.:
            raise ValueError("Invalid gain <= 0. in draw command")

        # Make sure the type of n_photons is correct and has a valid value:
        if type(n_photons) != float:
            n_photons = float(n_photons)
        if n_photons < 0.:
            raise ValueError("Invalid n_photons < 0. in draw command")
        if poisson_flux is None:
            if n_photons == 0.: poisson_flux = True
            else: poisson_flux = False

        # Make sure the type of max_extra_noise is correct and has a valid value:
        if type(max_extra_noise) != float:
            max_extra_noise = float(max_extra_noise)

        # Setup the uniform_deviate if not provided one.
        if rng is None:
            uniform_deviate = galsim.UniformDeviate()
        elif isinstance(rng,galsim.UniformDeviate):
            uniform_deviate = rng
        elif isinstance(rng,galsim.BaseDeviate):
            # If it's another kind of BaseDeviate, we can convert
            uniform_deviate = galsim.UniformDeviate(rng)
        else:
            raise TypeError("The rng provided to drawShoot is not a BaseDeviate")

        # Check that either n_photons is set to something or flux is set to something
        if n_photons == 0. and self.getFlux() == 1.:
            import warnings
            msg = "Warning: drawShoot for object with flux == 1, but n_photons == 0.\n"
            msg += "This will only shoot a single photon (since flux = 1)."
            warnings.warn(msg)

        # Make sure image is setup correctly
        image, dx = self._draw_setup_image(image,dx,wmult,add_to_image)

        # SBProfile drawShoot command uses surface brightness normalization.  So if we
        # want flux normalization, we need to scale the flux by dx^2
        if normalization.lower() == "flux" or normalization.lower() == "f":
            # Rather than change the flux of the GSObject though, we change the gain.
            # gain is photons / ADU.  The photons are the given flux, and we want to 
            # multiply the ADU by dx^2.  i.e. divide gain by dx^2.
            gain /= dx**2

        try:
            added_flux = self.SBProfile.drawShoot(
                image.view(), n_photons, uniform_deviate, gain, max_extra_noise, poisson_flux)
        except RuntimeError:
            raise RuntimeError(
                "Unable to drawShoot from this GSObject, perhaps it contains an SBDeconvolve "+
                "in the SBProfile attribute or is a compound including one or more Deconvolve "+
                "objects.")

        return image, added_flux

    def drawK(self, re=None, im=None, dk=None, gain=1., wmult=1., add_to_image=False):
        """Draws the k-space Images (real and imaginary parts) of the object, with bounds
        optionally set by input Images.

        Normalization is always such that re(0,0) = flux.

        @param re     If provided, this will be the real part of the k-space image.
                      If `re = None`, then an automatically-sized image will be created.
                      If `re != None`, but its bounds are undefined (e.g. if it was 
                        constructed with `re = galsim.ImageF()`), then it will be resized
                        appropriately based on the profile's size (default `re = None`).

        @param im     If provided, this will be the imaginary part of the k-space image.
                      A provided im must match the size and scale of re.
                      If `im = None`, then an automatically-sized image will be created.
                      If `im != None`, but its bounds are undefined (e.g. if it was 
                        constructed with `im = galsim.ImageF()`), then it will be resized
                        appropriately based on the profile's size (default `im = None`).

        @param dk     If provided, use this as the pixel scale for the images.
                      If `dk` is `None` and `re, im != None`, then take the provided images' pixel 
                        scale (which must be equal).
                      If `dk` is `None` and `re, im == None`, then use the Nyquist scale 
                        `= pi/maxK()`.
                      If `dk <= 0` (regardless of image), then use the Nyquist scale `= pi/maxK()`.
                      (Default `dk = None`.)

        @param gain   The number of photons per ADU ("analog to digital units", the units of the 
                      numbers output from a CCD).  (Default `gain =  1.`)

        @param wmult  A factor by which to make an automatically-sized image larger than it would 
                      normally be made.  This factor also applies to any intermediate images during
                      Fourier calculations.  The size of the intermediate images are normally 
                      automatically chosen to reach some preset accuracy targets (see 
                      include/galsim/SBProfile.h); however, if you see strange artifacts in the 
                      image, you might try using `wmult > 1`.  This will take longer of 
                      course, but it will produce more accurate images, since they will have 
                      less "folding" in Fourier space. (Default `wmult = 1.`)

        @param add_to_image  Whether to add to the existing images rather than clear out
                             anything in the image before drawing.
                             Note: This requires that images be provided (i.e. `re`, `im` are
                             not `None`) and that they have defined bounds (default 
                             `add_to_image = False`).

        @returns      (re, im)  (created if necessary)
        """
        # Make sure the type of gain is correct and has a valid value:
        if type(gain) != float:
            gain = float(gain)
        if gain <= 0.:
            raise ValueError("Invalid gain <= 0. in draw command")
        if re is None:
            if im != None:
                raise ValueError("re is None, but im is not None")
        else:
            if im is None:
                raise ValueError("im is None, but re is not None")
            if dk is None:
                if re.getScale() != im.getScale():
                    raise ValueError("re and im do not have the same input scale")
            if re.getBounds().isDefined() or im.getBounds().isDefined():
                if re.getBounds() != im.getBounds():
                    raise ValueError("re and im do not have the same defined bounds")

        # Make sure images are setup correctly
        re, dk = self._draw_setup_image(re,dk,wmult,add_to_image)
        im, dk = self._draw_setup_image(im,dk,wmult,add_to_image)

        self.SBProfile.drawK(re.view(), im.view(), gain, wmult)

        return re,im



# --- Now defining the derived classes ---
#
# All derived classes inherit the GSObject method interface, but therefore have a "has a" 
# relationship with the C++ SBProfile class rather than an "is a" one...
#
# The __init__ method is usually simple and all the GSObject methods & attributes are inherited.
# 
class Gaussian(GSObject):
    """A class describing Gaussian profile objects.  Has an SBGaussian in the SBProfile attribute.

    For more details of the Gaussian Surface Brightness profile, please see the SBGaussian
    documentation produced by doxygen.

    Initialization
    --------------
    A Gaussian can be initialized using one (and only one) of three possible size parameters

        half_light_radius
        sigma
        fwhm

    and an optional `flux` parameter [default `flux = 1`].

    Example:
        
        >>> gauss_obj = Gaussian(flux=3., sigma=1.)
        >>> gauss_obj.getHalfLightRadius()
        1.1774100225154747
        >>> gauss_obj = Gaussian(flux=3, half_light_radius=1.)
        >>> gauss_obj.getSigma()
        0.8493218002880191

    Attempting to initialize with more than one size parameter is ambiguous, and will raise a
    TypeError exception.

    Methods
    -------
    The Gaussian is a GSObject, and inherits all of the GSObject methods (draw(), drawShoot(),
    applyShear() etc.) and operator bindings.
    """
    
    # Initialization parameters of the object, with type information, to indicate
    # which attributes are allowed / required in a config file for this object.
    # _req_params are required
    # _opt_params are optional
    # _single_params are a list of sets for which exactly one in the list is required.
    # _takes_rng indicates whether the constructor should be given the current rng.
    _req_params = {}
    _opt_params = { "flux" : float }
    _single_params = [ { "sigma" : float, "half_light_radius" : float, "fwhm" : float } ]
    _takes_rng = False
    
    # --- Public Class methods ---
    def __init__(self, half_light_radius=None, sigma=None, fwhm=None, flux=1.):
        # Initialize the SBProfile
        GSObject.__init__(
            self, galsim.SBGaussian(
                sigma=sigma, half_light_radius=half_light_radius, fwhm=fwhm, flux=flux))
 
    def getSigma(self):
        """Return the sigma scale length for this Gaussian profile.
        """
        return self.SBProfile.getSigma()
    
    def getFWHM(self):
        """Return the FWHM for this Gaussian profile.
        """
        return self.SBProfile.getSigma() * 2.3548200450309493 # factor = 2 sqrt[2ln(2)]
 
    def getHalfLightRadius(self):
        """Return the half light radius for this Gaussian profile.
        """
        return self.SBProfile.getSigma() * 1.1774100225154747 # factor = sqrt[2ln(2)]


class Moffat(GSObject):
    """A class describing Moffat PSF profiles.  Has an SBMoffat in the SBProfile attribute.

    For more details of the Moffat Surface Brightness profile, please see the SBMoffat
    documentation produced by doxygen, or refer to 
    http://home.fnal.gov/~neilsen/notebook/astroPSF/astroPSF.html.

    Initialization
    --------------
    A Moffat is initialized with a slope parameter beta, one (and only one) of three possible size
    parameters

        scale_radius
        half_light_radius
        fwhm

    an optional truncation radius parameter `trunc` [default `trunc = 0.`, indicating no truncation]
    and a `flux` parameter [default `flux = 1`].

    Example:
    
        >>> moffat_obj = Moffat(beta=3., scale_radius=3., flux=0.5)
        >>> moffat_obj.getHalfLightRadius()
        1.9307827587167474
        >>> moffat_obj = Moffat(beta=3., half_light_radius=1., flux=0.5)
        >>> moffat_obj.getScaleRadius()
        1.5537739740300376

    Attempting to initialize with more than one size parameter is ambiguous, and will raise a
    TypeError exception.

    Methods
    -------
    The Moffat is a GSObject, and inherits all of the GSObject methods (draw(), drawShoot(),
    applyShear() etc.) and operator bindings.
    """

    # Initialization parameters of the object, with type information
    _req_params = { "beta" : float }
    _opt_params = { "trunc" : float , "flux" : float }
    _single_params = [ { "scale_radius" : float, "half_light_radius" : float, "fwhm" : float } ]
    _takes_rng = False

    # --- Public Class methods ---
    def __init__(self, beta, scale_radius=None, half_light_radius=None,  fwhm=None, trunc=0.,
                 flux=1.):
        GSObject.__init__(
            self, galsim.SBMoffat(
                beta, scale_radius=scale_radius, half_light_radius=half_light_radius, fwhm=fwhm,
                trunc=trunc, flux=flux))

    def getBeta(self):
        """Return the beta parameter for this Moffat profile.
        """
        return self.SBProfile.getBeta()

    def getScaleRadius(self):
        """Return the scale radius for this Moffat profile.
        """
        return self.SBProfile.getScaleRadius()
        
    def getFWHM(self):
        """Return the FWHM for this Moffat profile.
        """
        return self.SBProfile.getFWHM()

    def getHalfLightRadius(self):
        """Return the half light radius for this Moffat profile.
        """
        return self.SBProfile.getHalfLightRadius()


class AtmosphericPSF(GSObject):
    """Base class for long exposure Kolmogorov PSF.  Currently deprecated: use Kolmogorov.

    Initialization
    --------------
    Example:    

        >>> atmospheric_psf = galsim.AtmosphericPSF(lam_over_r0, interpolant=None, oversampling=1.5)
    
    Initializes atmospheric_psf as a galsim.AtmosphericPSF() instance.  This class is currently
    deprecated in favour of the newer Kolmogorov class which does not require grid FFTs.  However,
    it is retained as a placeholder for a future AtmosphericPSF which will model the turbulent
    atmosphere stochastically.

    @param lam_over_r0     lambda / r0 in the physical units adopted for apparent sizes (user 
                           responsible for consistency), where r0 is the Fried parameter.  The FWHM
                           of the Kolmogorov PSF is ~0.976 lambda/r0 (e.g., Racine 1996, PASP 699, 
                           108). Typical  values for the Fried parameter are on the order of 10cm 
                           for most observatories and up to 20cm for excellent sites.  The values 
                           are usually quoted at lambda = 500nm and r0 depends on wavelength as
                           [r0 ~ lambda^(-6/5)].
    @param fwhm            FWHM of the Kolmogorov PSF.
                           Either `fwhm` or `lam_over_r0` (and only one) must be specified.
    @param interpolant     Either an Interpolant2d (or Interpolant) instance or a string indicating
                           which interpolant should be used.  Options are 'nearest', 'sinc', 
                           'linear', 'cubic', 'quintic', or 'lanczosN' where N should be the 
                           integer order to use. [default `interpolant = galsim.Quintic()`]
    @param oversampling    Optional oversampling factor for the SBInterpolatedImage table 
                           [default `oversampling = 1.5`], setting `oversampling < 1` will produce 
                           aliasing in the PSF (not good).
    @param flux            Total flux of the profile [default `flux=1.`]
    
    Methods
    -------
    The AtmosphericPSF is a GSObject, and inherits all of the GSObject methods (draw(), drawShoot(),
    applyShear() etc.) and operator bindings.

    """

    # Initialization parameters of the object, with type information
    _req_params = {}
    _opt_params = { "oversampling" : float , "interpolant" : str , "flux" : float }
    _single_params = [ { "lam_over_r0" : float , "fwhm" : float } ]
    _takes_rng = False

    # --- Public Class methods ---
    def __init__(self, lam_over_r0=None, fwhm=None, interpolant=None, oversampling=1.5, flux=1.):

        # The FWHM of the Kolmogorov PSF is ~0.976 lambda/r0 (e.g., Racine 1996, PASP 699, 108).
        if lam_over_r0 is None :
            if fwhm is not None :
                lam_over_r0 = fwhm / 0.976
            else:
                raise TypeError("Either lam_over_r0 or fwhm must be specified for AtmosphericPSF")
        else :
            if fwhm is None:
                fwhm = 0.976 * lam_over_r0
            else:
                raise TypeError(
                        "Only one of lam_over_r0 and fwhm may be specified for AtmosphericPSF")
        # Set the lookup table sample rate via FWHM / 2 / oversampling (BARNEY: is this enough??)
        dx_lookup = .5 * fwhm / oversampling

        # Fold at 10 times the FWHM
        stepk_kolmogorov = np.pi / (10. * fwhm)

        # Odd array to center the interpolant on the centroid. Might want to pad this later to
        # make a nice size array for FFT, but for typical seeing, arrays will be very small.
        npix = 1 + 2 * (np.ceil(np.pi / stepk_kolmogorov)).astype(int)
        atmoimage = galsim.atmosphere.kolmogorov_psf_image(
            array_shape=(npix, npix), dx=dx_lookup, lam_over_r0=lam_over_r0, flux=flux)
        
        # Run checks on the interpolant and build default if None
        if interpolant is None:
            quintic = galsim.Quintic(tol=1e-4)
            self.interpolant = galsim.InterpolantXY(quintic)
        else:
            self.interpolant = galsim.utilities.convert_interpolant_to_2d(interpolant)

        # Then initialize the SBProfile
        GSObject.__init__(
            self, galsim.SBInterpolatedImage(atmoimage, xInterp=self.interpolant, dx=dx_lookup))

        # The above procedure ends up with a larger image than we really need, which
        # means that the default stepK value will be smaller than we need.  
        # Thus, we call the function calculateStepK() to refine the value.
        self.SBProfile.calculateStepK()
        self.SBProfile.calculateMaxK()

    def getHalfLightRadius(self):
        # TODO: This seems like it would not be impossible to calculate
        raise NotImplementedError("Half light radius calculation not yet implemented for "+
                                  "Atmospheric PSF objects (could be though).")


class Airy(GSObject):
    """A class describing Airy PSF profiles.  Has an SBAiry in the SBProfile attribute.

    For more details of the Airy Surface Brightness profile, please see the SBAiry documentation
    produced by doxygen, or refer to http://en.wikipedia.org/wiki/Airy_disc.

    Initialization
    --------------
    An Airy can be initialized using one size parameter `lam_over_diam`, an optional `obscuration`
    parameter [default `obscuration=0.`] and an optional flux parameter [default `flux = 1.`].  The
    half light radius or FWHM can subsequently be calculated using the getHalfLightRadius() method
    or getFWHM(), respectively, if `obscuration = 0.`

    Example:
    
        >>> airy_obj = Airy(flux=3., lam_over_diam=2.)
        >>> airy_obj.getHalfLightRadius()
        1.0696642954485294

    Attempting to initialize with more than one size parameter is ambiguous, and will raise a
    TypeError exception.

    Methods
    -------
    The Airy is a GSObject, and inherits all of the GSObject methods (draw(), drawShoot(), 
    applyShear() etc.) and operator bindings.
    """
    
    # Initialization parameters of the object, with type information
    _req_params = { "lam_over_diam" : float }
    _opt_params = { "flux" : float , "obscuration" : float }
    _single_params = []
    _takes_rng = False

    # --- Public Class methods ---
    def __init__(self, lam_over_diam, obscuration=0., flux=1.):
        GSObject.__init__(
            self, galsim.SBAiry(lam_over_diam=lam_over_diam, obscuration=obscuration, flux=flux))

    def getHalfLightRadius(self):
        """Return the half light radius of this Airy profile (only supported for 
        obscuration = 0.).
        """
        if self.SBProfile.getObscuration() == 0.:
            # For an unobscured Airy, we have the following factor which can be derived using the
            # integral result given in the Wikipedia page (http://en.wikipedia.org/wiki/Airy_disk),
            # solved for half total flux using the free online tool Wolfram Alpha.
            # At www.wolframalpha.com:
            # Type "Solve[BesselJ0(x)^2+BesselJ1(x)^2=1/2]" ... and divide the result by pi
            return self.SBProfile.getLamOverD() * 0.5348321477242647
        else:
            # In principle can find the half light radius as a function of lam_over_diam and
            # obscuration too, but it will be much more involved...!
            raise NotImplementedError("Half light radius calculation not implemented for Airy "+
                                      "objects with non-zero obscuration.")

    def getFWHM(self):
        """Return the FWHM of this Airy profile (only supported for obscuration = 0.).
        """
        # As above, likewise, FWHM only easy to define for unobscured Airy
        if self.SBProfile.getObscuration() == 0.:
            return self.SBProfile.getLamOverD() * 1.028993969962188;
        else:
            # In principle can find the FWHM as a function of lam_over_diam and obscuration too,
            # but it will be much more involved...!
            raise NotImplementedError("FWHM calculation not implemented for Airy "+
                                      "objects with non-zero obscuration.")

    def getLamOverD(self):
        """Return the lam_over_diam parameter of this Airy profile.
        """
        return self.SBProfile.getLamOverD()


class Kolmogorov(GSObject):
    """A class describing Kolmogorov PSF profiles.  Has an SBKolmogorov in the SBProfile attribute.
       
    Represents a long exposure Kolmogorov PSF.  For more information, refer to 
    http://en.wikipedia.org/wiki/Atmospheric_seeing#The_Kolmogorov_model_of_turbulence.

    Initialization
    --------------
    
    A Kolmogorov is initialized with one (and only one) of three possible size parameters

        lam_over_r0
        half_light_radius
        fwhm

    and an optional `flux` parameter [default `flux = 1`].

    Example:

        >>> psf = galsim.Kolmogorov(lam_over_r0=3., flux=1.)

    Initializes psf as a galsim.Kolmogorov() instance.

    @param lam_over_r0        lambda / r0 in the physical units adopted (user responsible for 
                              consistency), where r0 is the Fried parameter. The FWHM of the
                              Kolmogorov PSF is ~0.976 lambda/r0 (e.g., Racine 1996, PASP 699, 108).
                              Typical values for the Fried parameter are on the order of 10cm for
                              most observatories and up to 20cm for excellent sites. The values are
                              usually quoted at lambda = 500nm and r0 depends on wavelength as
                              [r0 ~ lambda^(-6/5)].
    @param fwhm               FWHM of the Kolmogorov PSF.
    @param half_light_radius  Half-light radius of the Kolmogorov PSF.
                              One of `lam_over_r0`, `fwhm` and `half_light_radius` (and only one) 
                              must be specified.
    @param flux               Optional flux value [default `flux = 1.`].
    
    Methods
    -------
    The Kolmogorov is a GSObject, and inherits all of the GSObject methods (draw(), drawShoot(), 
    applyShear() etc.) and operator bindings.

    """
    
    # The FWHM of the Kolmogorov PSF is ~0.976 lambda/r0 (e.g., Racine 1996, PASP 699, 108).
    # In SBKolmogorov.cpp we refine this factor to 0.975865
    _fwhm_factor = 0.975865
    # Similarly, SBKolmogorov calculates the relation between lambda/r0 and half-light radius
    _hlr_factor = 0.554811

    # Initialization parameters of the object, with type information
    _req_params = {}
    _opt_params = { "flux" : float }
    _single_params = [ { "lam_over_r0" : float, "fwhm" : float, "half_light_radius" : float } ]
    _takes_rng = False

    # --- Public Class methods ---
    def __init__(self, lam_over_r0=None, fwhm=None, half_light_radius=None, flux=1.):

        if fwhm is not None :
            if lam_over_r0 is not None or half_light_radius is not None:
                raise TypeError(
                        "Only one of lam_over_r0, fwhm, and half_light_radius may be " +
                        "specified for Kolmogorov")
            else:
                lam_over_r0 = fwhm / Kolmogorov._fwhm_factor
        elif half_light_radius is not None:
            if lam_over_r0 is not None:
                raise TypeError(
                        "Only one of lam_over_r0, fwhm, and half_light_radius may be " +
                        "specified for Kolmogorov")
            else:
                lam_over_r0 = half_light_radius / Kolmogorov._hlr_factor
        elif lam_over_r0 is None:
                raise TypeError(
                        "One of lam_over_r0, fwhm, or half_light_radius must be " +
                        "specified for Kolmogorov")

        GSObject.__init__(self, galsim.SBKolmogorov(lam_over_r0=lam_over_r0, flux=flux))

    def getLamOverR0(self):
        """Return the `lam_over_r0` parameter of this Kolmogorov profile.
        """
        return self.SBProfile.getLamOverR0()
    
    def getFWHM(self):
        """Return the FWHM of this Kolmogorov profile.
        """
        return self.SBProfile.getLamOverR0() * Kolmogorov._fwhm_factor

    def getHalfLightRadius(self):
        """Return the half light radius of this Kolmogorov profile.
        """
        return self.SBProfile.getLamOverR0() * Kolmogorov._hlr_factor


class OpticalPSF(GSObject):
    """A class describing aberrated PSFs due to telescope optics.  Has an SBInterpolatedImage in the
    SBProfile attribute.

    Input aberration coefficients are assumed to be supplied in units of incident light wavelength,
    and correspond to the conventions adopted here:
    http://en.wikipedia.org/wiki/Optical_aberration#Zernike_model_of_aberrations

    Initialization
    --------------
    
        >>> optical_psf = galsim.OpticalPSF(lam_over_diam, defocus=0., astig1=0., astig2=0.,
                                            coma1=0., coma2=0., spher=0., circular_pupil=True,
                                            obscuration=0., interpolant=None, oversampling=1.5,
                                            pad_factor=1.5)

    Initializes optical_psf as a galsim.OpticalPSF() instance.

    @param lam_over_diam   lambda / telescope diameter in the physical units adopted for dx 
                           (user responsible for consistency).
    @param defocus         Defocus in units of incident light wavelength.
    @param astig1          First component of astigmatism (like e1) in units of incident light
                           wavelength.
    @param astig2          Second component of astigmatism (like e2) in units of incident light
                           wavelength.
    @param coma1           Coma along x in units of incident light wavelength.
    @param coma2           Coma along y in units of incident light wavelength.
    @param spher           Spherical aberration in units of incident light wavelength.
    @param circular_pupil  Adopt a circular pupil? Alternative is square.
    @param obscuration     Linear dimension of central obscuration as fraction of pupil linear 
                           dimension, [0., 1.) [default `obscuration = 0.`].
    @param interpolant     Either an Interpolant2d (or Interpolant) instance or a string indicating
                           which interpolant should be used.  Options are 'nearest', 'sinc', 
                           'linear', 'cubic', 'quintic', or 'lanczosN' where N should be the 
                           integer order to use. [default `interpolant = galsim.Quintic()`]
    @param oversampling    Optional oversampling factor for the SBInterpolatedImage table 
                           [default `oversampling = 1.5`], setting oversampling < 1 will produce 
                           aliasing in the PSF (not good).
    @param pad_factor      Additional multiple by which to zero-pad the PSF image to avoid folding
                           compared to what would be employed for a simple galsim.Airy 
                           [default `pad_factor = 1.5`].  Note that `pad_factor` may need to be 
                           increased for stronger aberrations, i.e. those larger than order unity.
    @param flux            Total flux of the profile [default `flux=1.`].
     
    Methods
    -------
    The OpticalPSF is a GSObject, and inherits all of the GSObject methods (draw(), drawShoot(), 
    applyShear() etc.) and operator bindings.
    """

    # Initialization parameters of the object, with type information
    _req_params = { "lam_over_diam" : float }
    _opt_params = {
        "defocus" : float ,
        "astig1" : float ,
        "astig2" : float ,
        "coma1" : float ,
        "coma2" : float ,
        "spher" : float ,
        "circular_pupil" : bool ,
        "obscuration" : float ,
        "oversampling" : float ,
        "pad_factor" : float ,
        "interpolant" : str ,
        "flux" : float }
    _single_params = []
    _takes_rng = False

    # --- Public Class methods ---
    def __init__(self, lam_over_diam, defocus=0.,
                 astig1=0., astig2=0., coma1=0., coma2=0., spher=0.,
                 circular_pupil=True, obscuration=0., interpolant=None, oversampling=1.5,
                 pad_factor=1.5, flux=1.):

        # Currently we load optics, noise etc in galsim/__init__.py, but this might change (???)
        import galsim.optics
        
        # Choose dx for lookup table using Nyquist for optical aperture and the specified
        # oversampling factor
        dx_lookup = .5 * lam_over_diam / oversampling
        
        # Use a similar prescription as SBAiry to set Airy stepK and thus reference unpadded image
        # size in physical units
        stepk_airy = min(
            ALIAS_THRESHOLD * .5 * np.pi**3 * (1. - obscuration) / lam_over_diam,
            np.pi / 5. / lam_over_diam)
        
        # Boost Airy image size by a user-specifed pad_factor to allow for larger, aberrated PSFs,
        # also make npix always *odd* so that opticalPSF lookup table array is correctly centred:
        npix = 1 + 2 * (np.ceil(pad_factor * (np.pi / stepk_airy) / dx_lookup)).astype(int)
        
        # Make the psf image using this dx and array shape
        optimage = galsim.optics.psf_image(
            lam_over_diam=lam_over_diam, dx=dx_lookup, array_shape=(npix, npix), defocus=defocus,
            astig1=astig1, astig2=astig2, coma1=coma1, coma2=coma2, spher=spher,
            circular_pupil=circular_pupil, obscuration=obscuration, flux=flux)
        
        # If interpolant not specified on input, use a Quintic interpolant
        if interpolant is None:
            quintic = galsim.Quintic(tol=1e-4)
            self.interpolant = galsim.InterpolantXY(quintic)
        else:
            self.interpolant = galsim.utilities.convert_interpolant_to_2d(interpolant)

        # Initialize the SBProfile
        GSObject.__init__(
            self, galsim.SBInterpolatedImage(optimage, xInterp=self.interpolant, dx=dx_lookup))

        # The above procedure ends up with a larger image than we really need, which
        # means that the default stepK value will be smaller than we need.  
        # Thus, we call the function calculateStepK() to refine the value.
        self.SBProfile.calculateStepK()
        self.SBProfile.calculateMaxK()

class InterpolatedImage(GSObject):
    """A class describing non-parametric objects specified using an Image, which can be interpolated
    for the purpose of carrying out transformations.

    The input Image and an interpolant are used to create an SBInterpolatedImage.  The
    InterpolatedImage class is useful if you have a non-parametric description of an object as an
    Image, that you wish to manipulate / transform using GSObject methods such as applyShear(),
    applyMagnification(), applyShift(), etc.  The input Image can be any BaseImage (i.e., Image,
    ImageView, or ConstImageView).

    The constructor needs to know how the Image was drawn: is it an Image of flux or of surface
    brightness?  Since our default for drawing Images using draw() and drawShoot() is that
    `normalization == 'flux'` (i.e., sum of pixel values equals the object flux), the default for 
    the InterpolatedImage class is to assume the same flux normalization.  However, the user can 
    specify 'surface brightness' normalization if desired, or alternatively, can instead specify 
    the desired flux for the object.

    If the input Image has a scale associated with it, then there is no need to specify an input
    scale `dx`.

    If no interpolant is specified then by default a quintic interpolant is used.  The user also has
    to specify how much zero-padding to include around an input image; by default, a value of 4 is
    used.  Note that both the interpolant and the `pad_factor` determine the accuracy of
    interpolation on the Image when carrying out operations such as shifting, shearing, dilating,
    and rotating.  For some details of the typical accuracy of interpolants used in GalSim as a
    function of the amount of padding, see table 1 in devel/modules/finterp.pdf in the GalSim
    repository.  A quick summary is that for precise calculations (~1% accuracy or better),
    nearest-neighbor and linear interpolants should not be used; cubic, quintic, and Lanczos with
    n=3 are acceptable with >4x padding; and higher-order Lanczos is okay even with just 2x padding.
    There is a tradeoff between speed and accuracy, and from this perspective, the quintic
    interpolant with 4x padding seems optimal (errors <0.001), though for precise tests of shears
    even greater accuracy is needed, so either 6x padding should be used, or a higher order Lanczos
    interpolant should be used (modified to conserve flux).  The user is given complete freedom to
    choose interpolants and pad factors, and no warnings are raised when the code is modified to
    choose some combination that is known to give significant error.

    The user can choose to have the image padding use zero (default), Gaussian random noise of some
    variance, or a Gaussian but correlated noise field that is specified either as an ImageCorrFunc,
    an Image (from which a noise correlation function is derived), or a string (interpreted as a
    filename containing an image to use for deriving the noise correlation function).  The user can
    also pass in a random number generator to be used for noise generation.

    By default, the InterpolatedImage recalculates the Fourier-space step and number of points to
    use for further manipulations, rather than using the most conservative possibility.  For typical
    objects representing galaxies and PSFs this can easily make the difference between several
    seconds (conservative) and 0.04s (recalculated).  However, the user can turn off this option.

    Initialization
    --------------
    
        >>> interpolated_image = galsim.InterpolatedImage(image, interpolant = None,
                                                          normalization = 'f', dx = None,
                                                          flux = None, pad_factor = 0.,
                                                          noise_pad = 0., rng = None,
                                                          calculate_stepk = True,
                                                          calculate_maxk = True)

    Initializes interpolated_image as a galsim.InterpolatedImage() instance.

    For comparison of the case of padding with noise or zero when the image itself includes noise,
    compare `im1` and `im2` from the following code snippet (which can be executed from the
    examples/ directory):

        image = galsim.fits.read('data/147246.0_150.416558_1.998697_masknoise.fits')
        int_im1 = galsim.InterpolatedImage(image)
        int_im2 = galsim.InterpolatedImage(image, noise_pad='../tests/blankimg.fits')
        im1 = galsim.ImageF(1000,1000)
        im2 = galsim.ImageF(1000,1000)
        im1 = int_im1.draw(im1)
        im2 = int_im2.draw(im2)

    Examination of these two images clearly shows how padding with a correlated noise field that is
    similar to the one in the real data leads to a more reasonable appearance for the result when
    re-drawn at a different size.

    @param image           The Image from which to construct the object.
                           This may be either an Image (or ImageView) instance or a string
                           indicating a fits file from which to read the image.
    @param interpolant     Either an Interpolant2d (or Interpolant) instance or a string indicating
                           which interpolant should be used.  Options are 'nearest', 'sinc', 
                           'linear', 'cubic', 'quintic', or 'lanczosN' where N should be the 
                           integer order to use. (Default `interpolant = galsim.Quintic()`)
    @param normalization   Two options for specifying the normalization of the input Image:
                              "flux" or "f" means that the sum of the pixels is normalized
                                  to be equal to the total flux.
                              "surface brightness" or "sb" means that the pixels sample
                                  the surface brightness distribution at each location.
                              (Default `normalization = "flux"`)
    @param dx              If provided, use this as the pixel scale for the Image; this will
                           override the pixel scale stored by the provided Image, in any.  If `dx`
                           is `None`, then take the provided image's pixel scale.
                           (Default `dx = None`.)
    @param flux            Optionally specify a total flux for the object, which overrides the
                           implied flux normalization from the Image itself.
    @param pad_factor      Factor by which to pad the Image when creating the SBInterpolatedImage;
                           `pad_factor <= 0` results in the use of the default value, 4.
                           (Default `pad_factor = 0`.)
    @param noise_pad       Noise properties to use when padding the original image with
                           noise.  This can be specified in several ways:
                               (a) as a float, which is interpreted as being a variance to use when
                                   padding with uncorrelated Gaussian noise; 
                               (b) as a galsim.ImageCorrFunc, which contains information about the
                                   desired noise power spectrum; 
                               (c) as a galsim.Image of a noise field, which is used to calculate
                                   the desired noise power spectrum; or
                               (d) as a string which is interpreted as a filename containing an
                                   example noise field with the proper noise power spectrum.
                           (Default `noise_pad = 0.`, i.e., pad with zeros.)
    @param rng             If padding by noise, the user can optionally supply the random noise
                           generator to use for drawing random numbers as `rng` (may be any kind of
                           `galsim.BaseDeviate` object).
                           If `rng=None`, one will be automatically created, using the time as a
                           seed. (Default `rng = None`)
    @param calculate_stepk Specify whether to perform an internal determination of the extent of 
                           the object being represented by the InterpolatedImage; often this is 
                           useful in choosing an optimal value for the stepsize in the Fourier 
                           space lookup table. (Default `calculate_stepk = True`)
    @param calculate_maxk  Specify whether to perform an internal determination of the highest 
                           spatial frequency needed to accurately render the object being 
                           represented by the InterpolatedImage; often this is useful in choosing 
                           an optimal value for the extent of the Fourier space lookup table.
                           (Default `calculate_maxk = True`)
    @param use_cache       Specify whether to cache noise_pad read in from a file to save having
                           to build an ImageCorrFunc repeatedly from the same image.
                           (Default `use_cache = True`)

    Methods
    -------
    The InterpolatedImage is a GSObject, and inherits all of the GSObject methods (draw(),
    drawShoot(), applyShear() etc.) and operator bindings.
    """

    # Initialization parameters of the object, with type information
    _req_params = { 'image' : str }
    _opt_params = {
        'interpolant' : str ,
        'normalization' : str ,
        'dx' : float ,
        'flux' : float ,
        'pad_factor' : float ,
        'noise_pad' : str ,
        'calculate_stepk' : bool ,
        'calculate_maxk' : bool
    }
    _single_params = []
    _takes_rng = True
    _cache_noise_pad = {}

    # --- Public Class methods ---
    def __init__(self, image, interpolant = None, normalization = 'flux', dx = None, flux = None,
                 pad_factor = 0., noise_pad = 0., rng = None, calculate_stepk=True,
                 calculate_maxk=True, use_cache=True):
        # first try to read the image as a file.  If it's not either a string or a valid
        # pyfits hdu or hdulist, then an exception will be raised, which we ignore and move on.
        try:
            image = galsim.fits.read(image)
        except:
            pass

        # make sure image is really an image and has a float type
        if not isinstance(image, galsim.BaseImageF) and not isinstance(image, galsim.BaseImageD):
            raise ValueError("Supplied image is not an image of floats or doubles!")

        # it must have well-defined bounds, otherwise seg fault in SBInterpolatedImage constructor
        if not image.getBounds().isDefined():
            raise ValueError("Supplied image does not have bounds defined!")

        # check what normalization was specified for the image: is it an image of surface
        # brightness, or flux?
        if not normalization.lower() in ("flux", "f", "surface brightness", "sb"):
            raise ValueError(("Invalid normalization requested: '%s'. Expecting one of 'flux', "+
                              "'f', 'surface brightness', or 'sb'.") % normalization)

<<<<<<< HEAD
        # set up the interpolant if none was provided by user, or check that the user-provided one
        # is of a valid type
        if interpolant == None:
            lan5 = galsim.Quintic(tol=1e-4)
            self.interpolant = galsim.InterpolantXY(lan5)
        elif isinstance(interpolant, galsim.Interpolant2d):
            self.interpolant = interpolant
        elif isinstance(interpolant, galsim.Interpolant):
            self.interpolant = galsim.InterpolantXY(interpolant)
=======
        if interpolant is None:
            self.interpolant = galsim.InterpolantXY(galsim.Quintic(tol=1e-4))
>>>>>>> 409a7abf
        else:
            self.interpolant = galsim.utilities.convert_interpolant_to_2d(interpolant)

        # Check for input dx, and check whether Image already has one set.  At the end of this
        # code block, either an exception will have been raised, or the input image will have a
        # valid scale set.
        if dx is None:
            dx = image.getScale()
            if dx == 0:
                raise ValueError("No information given with Image or keywords about pixel scale!")
        else:
            if type(dx) != float:
                dx = float(dx)
            # Don't change the original image.  Make a new view if we need to set the scale.
            image = image.view()
            image.setScale(dx)
            if dx == 0.0:
                raise ValueError("dx may not be 0.0")

        # Set up the GaussianDeviate if not provided one, or check that the user-provided one is
        # of a valid type.
        if rng == None:
            gaussian_deviate = galsim.GaussianDeviate()
        elif isinstance(rng,galsim.GaussianDeviate):
            gaussian_deviate = rng
        elif isinstance(rng,galsim.BaseDeviate):
            # If it's another kind of BaseDeviate, we can convert
            gaussian_deviate = galsim.GaussianDeviate(rng)
        else:
            raise TypeError("rng provided to InterpolatedImage constructor is not a BaseDeviate")

        # now decide about noise padding
        # First, see if the input is consistent with a float.
        # i.e. it could be an int, or a str that converts to a number.
        try:
            noise_pad = float(noise_pad)
        except:
            pass
        if isinstance(noise_pad, float):
            if noise_pad < 0.:
                raise ValueError("Noise variance cannot be negative!")
            elif noise_pad == 0.:
                pad_image = None
            else:
                # figure out proper size for padded image
                padded_size = image.getPaddedSize(pad_factor)
                if isinstance(image, galsim.BaseImageF): 
                    pad_image = galsim.ImageF(padded_size, padded_size)
                if isinstance(image, galsim.BaseImageD):
                    pad_image = galsim.ImageD(padded_size, padded_size)

                # Note: make sure the sigma is properly set to sqrt(noise_pad).
                gaussian_deviate.setSigma(np.sqrt(noise_pad))
                gaussian_deviate.applyTo(pad_image.view())                
        else:
            if isinstance(noise_pad, galsim.ImageCorrFunc):
                cf = noise_pad
            elif isinstance(noise_pad,galsim.BaseImageF) or isinstance(noise_pad,galsim.BaseImageD):
                cf = galsim.ImageCorrFunc(noise_pad)
            elif use_cache and noise_pad in InterpolatedImage._cache_noise_pad:
                cf = InterpolatedImage._cache_noise_pad[noise_pad]
            elif isinstance(noise_pad, str):
                try:
                    cf = galsim.ImageCorrFunc(galsim.fits.read(noise_pad))
                except:
                    raise RuntimeError("Can't read in Image to define correlated noise " +
                                       "field for noise padding from specified file!")
                if use_cache: 
                    InterpolatedImage._cache_noise_pad[noise_pad] = cf
            else:
                raise ValueError("Input noise_pad must be a float/int, an ImageCorrFunc, " +
                                 "Image, or filename containing an image to use to make an " +
                                 "ImageCorrFunc!")
            # figure out proper size for padded image
            padded_size = image.getPaddedSize(pad_factor)
            if isinstance(image, galsim.BaseImageF): 
                pad_image = galsim.ImageF(padded_size, padded_size)
            if isinstance(image, galsim.BaseImageD):
                pad_image = galsim.ImageD(padded_size, padded_size)
            cf.applyNoiseTo(pad_image, dev=gaussian_deviate)

        # Make the SBInterpolatedImage out of the image.
        sbinterpolatedimage = galsim.SBInterpolatedImage(image,
                                                         xInterp=self.interpolant,
                                                         dx=dx,
                                                         pad_factor=pad_factor,
                                                         pad_image=pad_image)

        # GalSim cannot automatically know what stepK and maxK are appropriate for the 
        # input image.  So it is usually worth it to do a manual calculation here.
        if calculate_stepk:
            sbinterpolatedimage.calculateStepK()
        if calculate_maxk:
            sbinterpolatedimage.calculateMaxK()

        # If the user specified a flux, then set to that flux value.
        if flux != None:
            if type(flux) != flux:
                flux = float(flux)
            sbinterpolatedimage.setFlux(flux)
        # If the user specified a flux normalization for the input Image, then since
        # SBInterpolatedImage works in terms of surface brightness, have to rescale the values to
        # get proper normalization.
        elif flux is None and normalization.lower() in ['flux','f'] and dx != 1.:
            sbinterpolatedimage.scaleFlux(1./(dx**2))
        # If the input Image normalization is 'sb' then since that is the SBInterpolated default
        # assumption, no rescaling is needed.

        # Initialize the SBProfile
        GSObject.__init__(self, sbinterpolatedimage)


class Pixel(GSObject):
    """A class describing pixels.  Has an SBBox in the SBProfile attribute.

    This class is typically used to represent a Pixel response function, and therefore is only
    needed when drawing images using Fourier transform or real-space convolution (with the draw
    method), not when using photon-shooting (with the drawShoot method).

    Initialization
    --------------
    A Pixel is initialized with an x dimension width `xw`, an optional y dimension width (if
    unspecifed `yw=xw` is assumed) and an optional flux parameter [default `flux = 1.`].

    Methods
    -------
    The Pixel is a GSObject, and inherits all of the GSObject methods (draw(), drawShoot(), 
    applyShear() etc.) and operator bindings.
    """

    # Initialization parameters of the object, with type information
    _req_params = { "xw" : float }
    _opt_params = { "yw" : float , "flux" : float }
    _single_params = []
    _takes_rng = False

    # --- Public Class methods ---
    def __init__(self, xw, yw=None, flux=1.):
        if yw is None:
            yw = xw
        GSObject.__init__(self, galsim.SBBox(xw=xw, yw=yw, flux=flux))

    def getXWidth(self):
        """Return the width of the pixel in the x dimension.
        """
        return self.SBProfile.getXWidth()

    def getYWidth(self):
        """Return the width of the pixel in the y dimension.
        """
        return self.SBProfile.getYWidth()


class Sersic(GSObject):
    """A class describing Sersic profile objects.  Has an SBSersic in the SBProfile attribute.

    For more details of the Sersic Surface Brightness profile, please see the SBSersic documentation
    produced by doxygen, or refer to http://en.wikipedia.org/wiki/Sersic_profile.

    Initialization
    --------------
    A Sersic is initialized with `n`, the Sersic index of the profile, and the half light radius 
    size parameter `half_light_radius`.  A `flux` parameter is optional [default `flux = 1.`].

    Example:

        >>> sersic_obj = Sersic(n=3.5, half_light_radius=2.5, flux=40.)
        >>> sersic_obj.getHalfLightRadius()
        2.5
        >>> sersic_obj.getN()
        3.5

    Methods
    -------
    The Sersic is a GSObject, and inherits all of the GSObject methods (draw(), drawShoot(),
    applyShear() etc.) and operator bindings.
    """

    # Initialization parameters of the object, with type information
    _req_params = { "n" : float , "half_light_radius" : float }
    _opt_params = { "flux" : float }
    _single_params = []
    _takes_rng = False

    # --- Public Class methods ---
    def __init__(self, n, half_light_radius, flux=1.):
        GSObject.__init__(
            self, galsim.SBSersic(n, half_light_radius=half_light_radius, flux=flux))

    def getN(self):
        """Return the Sersic index `n` for this profile.
        """
        return self.SBProfile.getN()

    def getHalfLightRadius(self):
        """Return the half light radius for this Sersic profile.
        """
        return self.SBProfile.getHalfLightRadius()


class Exponential(GSObject):
    """A class describing exponential profile objects.  Has an SBExponential in the SBProfile 
    attribute.

    For more details of the Exponential Surface Brightness profile, please see the SBExponential
    documentation produced by doxygen.

    Initialization
    --------------
    An Exponential can be initialized using one (and only one) of two possible size parameters

        half_light_radius
        scale_radius

    and an optional `flux` parameter [default `flux = 1.`].

    Example:

        >>> exp_obj = Exponential(flux=3., scale_radius=5.)
        >>> exp_obj.getHalfLightRadius()
        8.391734950083302
        >>> exp_obj = Exponential(flux=3., half_light_radius=1.)
        >>> exp_obj.getScaleRadius()
        0.5958243473776976

    Attempting to initialize with more than one size parameter is ambiguous, and will raise a
    TypeError exception.

    Methods
    -------
    The Exponential is a GSObject, and inherits all of the GSObject methods (draw(), drawShoot(),
    applyShear() etc.) and operator bindings.
    """

    # Initialization parameters of the object, with type information
    _req_params = {}
    _opt_params = { "flux" : float }
    _single_params = [ { "scale_radius" : float , "half_light_radius" : float } ]
    _takes_rng = False

    # --- Public Class methods ---
    def __init__(self, half_light_radius=None, scale_radius=None, flux=1.):
        GSObject.__init__(
            self, galsim.SBExponential(
                half_light_radius=half_light_radius, scale_radius=scale_radius, flux=flux))

    def getScaleRadius(self):
        """Return the scale radius for this Exponential profile.
        """
        return self.SBProfile.getScaleRadius()

    def getHalfLightRadius(self):
        """Return the half light radius for this Exponential profile.
        """
        # Factor not analytic, but can be calculated by iterative solution of equation:
        #  (re / r0) = ln[(re / r0) + 1] + ln(2)
        return self.SBProfile.getScaleRadius() * 1.6783469900166605


class DeVaucouleurs(GSObject):
    """A class describing DeVaucouleurs profile objects.  Has an SBDeVaucouleurs in the SBProfile 
    attribute.

    For more details of the DeVaucouleurs Surface Brightness profile, please see the
    SBDeVaucouleurs documentation produced by doxygen, or refer to 
    http://en.wikipedia.org/wiki/De_Vaucouleurs'_law.

    Initialization
    --------------
    A DeVaucouleurs is initialized with the half light radius size parameter `half_light_radius` and
    an optional `flux` parameter [default `flux = 1.`].

    Example:

        >>> dvc_obj = DeVaucouleurs(half_light_radius=2.5, flux=40.)
        >>> dvc_obj.getHalfLightRadius()
        2.5
        >>> dvc_obj.getFlux()
        40.0

    Methods
    -------
    The DeVaucouleurs is a GSObject, and inherits all of the GSObject methods (draw(), drawShoot(),
    applyShear() etc.) and operator bindings.
    """

    # Initialization parameters of the object, with type information
    _req_params = { "half_light_radius" : float }
    _opt_params = { "flux" : float }
    _single_params = []
    _takes_rng = False

    # --- Public Class methods ---
    def __init__(self, half_light_radius=None, flux=1.):
        GSObject.__init__(
            self, galsim.SBDeVaucouleurs(half_light_radius=half_light_radius, flux=flux))

    def getHalfLightRadius(self):
        """Return the half light radius for this DeVaucouleurs profile.
        """
        return self.SBProfile.getHalfLightRadius()

     
class RealGalaxy(GSObject):
    """A class describing real galaxies from some training dataset.  Has an SBConvolve in the
    SBProfile attribute.

    This class uses a catalog describing galaxies in some training data (for more details, see the
    RealGalaxyCatalog documentation) to read in data about realistic galaxies that can be used for
    simulations based on those galaxies.  Also included in the class is additional information that
    might be needed to make or interpret the simulations, e.g., the noise properties of the training
    data.

    The GSObject drawShoot method is unavailable for RealGalaxy instances.

    Initialization
    --------------
    
        real_galaxy = galsim.RealGalaxy(real_galaxy_catalog, index=None, id=None, random=False, 
                                        rng=None, interpolant=None, flux=None, noise_pad=False)

    This initializes real_galaxy with three SBInterpolatedImage objects (one for the deconvolved
    galaxy, and saved versions of the original HST image and PSF). Note that there are multiple
    keywords for choosing a galaxy; exactly one must be set.  In future we may add more such
    options, e.g., to choose at random but accounting for the non-constant weight factors
    (probabilities for objects to make it into the training sample).  Like other GSObjects, the
    RealGalaxy contains an SBProfile attribute which is an SBConvolve representing the deconvolved
    HST galaxy.

    @param real_galaxy_catalog  A RealGalaxyCatalog object with basic information about where to
                                find the data, etc.
    @param index                Index of the desired galaxy in the catalog.
    @param id                   Object ID for the desired galaxy in the catalog.
    @param random               If true, then just select a completely random galaxy from the
                                catalog.
    @param rng                  A random number generator to use for selecting a random galaxy 
                                (may be any kind of BaseDeviate or None)
    @param interpolant          Either an Interpolant2d (or Interpolant) instance or a string 
                                indicating which interpolant should be used.  Options are 
                                'nearest', 'sinc', 'linear', 'cubic', 'quintic', or 'lanczosN' 
                                where N should be the integer order to use. [default 
                                `interpolant = galsim.Lanczos(5)'].
    @param flux                 Total flux, if None then original flux in galaxy is adopted without
                                change [default `flux = None`].
    @param noise_pad            When creating the SBProfile attribute for this GSObject, pad the
                                SBInterpolated image with zeros, or with noise of a level specified
                                in the training dataset?  There are several options here: 
                                    Use `noise_pad = False` if you wish to pad with zeros.
                                    Use `noise_pad = True` if you wish to pad with uncorrelated
                                        noise of the proper variance.
                                    Set `noise_pad` equal to a galsim.ImageCorrFunc, an Image, or a
                                        filename for a file containing an Image of an example noise
                                        field that will be used to calculate the noise power
                                        spectrum and generate noise in the padding region.
                                [default `noise_pad = False`]

    Methods
    -------
    The RealGalaxy is a GSObject, and inherits all of the GSObject methods (draw(), applyShear(), 
    etc. except drawShoot() which is unavailable), and operator bindings.
    """

    # Initialization parameters of the object, with type information
    _req_params = {}
<<<<<<< HEAD
    _opt_params = { "flux" : float , "noise_pad" : str }
=======
    _opt_params = { "interpolant" : str , "flux" : float }
>>>>>>> 409a7abf
    _single_params = [ { "index" : int , "id" : str } ]
    _takes_rng = True

    # --- Public Class methods ---
    def __init__(self, real_galaxy_catalog, index=None, id=None, random=False,
                 rng=None, interpolant=None, flux=None, noise_pad=False):

        import pyfits

        # Code block below will be for galaxy selection; not all are currently implemented.  Each
        # option must return an index within the real_galaxy_catalog.        
        if index != None:
            if (id != None or random == True):
                raise AttributeError('Too many methods for selecting a galaxy!')
            use_index = index
        elif id != None:
            if (random == True):
                raise AttributeError('Too many methods for selecting a galaxy!')
            use_index = real_galaxy_catalog._get_index_for_id(id)
        elif random == True:
            if rng is None:
                uniform_deviate = galsim.UniformDeviate()
            elif isinstance(rng, galsim.UniformDeviate):
                uniform_deviate = rng
            elif isinstance(rng, galsim.BaseDeviate):
                uniform_deviate = galsim.UniformDeviate(rng)
            else:
                raise TypeError("The rng provided to RealGalaxy constructor is not a BaseDeviate")
            use_index = int(real_galaxy_catalog.nobjects * uniform_deviate()) 
        else:
            raise AttributeError('No method specified for selecting a galaxy!')

        # read in the galaxy, PSF images; for now, rely on pyfits to make I/O errors. Should
        # consider exporting this code into fits.py in some function that takes a filename and HDU,
        # and returns an ImageView

        gal_image = real_galaxy_catalog.getGal(use_index)
        PSF_image = real_galaxy_catalog.getPSF(use_index)

        # choose proper interpolant
        if interpolant is None:
            lan5 = galsim.Lanczos(5, conserve_flux=True, tol=1.e-4) # copied from Shera.py!
            self.interpolant = galsim.InterpolantXY(lan5)
        else:
            self.interpolant = galsim.utilities.convert_interpolant_to_2d(interpolant)

        # read in data about galaxy from FITS binary table; store as normal attributes of RealGalaxy

        # save any other relevant information as instance attributes
        self.catalog_file = real_galaxy_catalog.file_name
        self.index = use_index
        self.pixel_scale = float(real_galaxy_catalog.pixel_scale[use_index])

        # handle noise-padding options
        try:
            noise_pad = galsim.config.value._GetBoolValue(noise_pad,'')
        except:
            pass
        if noise_pad:
            self.pad_variance= float(real_galaxy_catalog.variance[use_index])

            # Check, is it "True" or something else?  If True, we use Gaussian uncorrelated noise
            # using the stored variance in the catalog.  Otherwise, if it's an ImageCorrFunc we use
            # it directly; if it's an Image of some sort we use it to make an ImageCorrFunc; if it's
            # a string, we read in the image from file and make an ImageCorrFunc.
            if type(noise_pad) is not bool:
                if isinstance(noise_pad, galsim.ImageCorrFunc):
                    cf = noise_pad
                elif isinstance(noise_pad,galsim.BaseImageF) or isinstance(noise_pad,galsim.BaseImageD):
                    cf = galsim.ImageCorrFunc(noise_pad)
                elif isinstance(noise_pad, str):
                    try:
                        tmp_im = galsim.fits.read(noise_pad)
                        # this small patch may have different overall variance, so rescale while
                        # preserving the correlation structure
                        tmp_im *= np.sqrt(self.pad_variance/np.var(tmp_im.array))
                        cf = galsim.ImageCorrFunc(tmp_im)
                    except:
                        raise RuntimeError("Can't read in Image to define correlated noise " +
                                           "field for noise padding from specified file!")
                else:
                    raise RuntimeError("noise_pad must be either a bool, ImageCorrFunc, Image, "+
                                       "or a filename for reading in an Image")
                     
            # Set up the GaussianDeviate if not provided one, or check that the user-provided one
            # is of a valid type.
            if rng == None:
                gaussian_deviate = galsim.GaussianDeviate()
            elif isinstance(rng,galsim.GaussianDeviate):
                gaussian_deviate = rng
            elif isinstance(rng,galsim.BaseDeviate):
                # If it's another kind of BaseDeviate, we can convert
                gaussian_deviate = galsim.GaussianDeviate(rng)
            else:
                raise TypeError("rng provided to InterpolatedImage constructor is not a BaseDeviate")
            gaussian_deviate.setSigma(np.sqrt(self.pad_variance))

            padded_size = gal_image.getPaddedSize(4.)
            if isinstance(gal_image, galsim.BaseImageF):
                pad_image = galsim.ImageF(padded_size, padded_size)
            if isinstance(gal_image, galsim.BaseImageD):
                pad_image = galsim.ImageD(padded_size, padded_size)
            # populate padding image with noise field
            if type(noise_pad) is bool:
                gaussian_deviate.applyTo(pad_image.view())
            else:
                cf.applyNoiseTo(pad_image, dev=gaussian_deviate)
            # Now make the SBInterpolatedImage for the original object and the PSF
            self.original_image = galsim.SBInterpolatedImage(
                gal_image, xInterp=self.interpolant, dx=self.pixel_scale,
                pad_image=pad_image)
        else:
            self.pad_variance=0.
            self.original_image = galsim.SBInterpolatedImage(
                gal_image, xInterp=self.interpolant, dx=self.pixel_scale)

        # also make the original PSF image
        self.original_PSF = galsim.SBInterpolatedImage(
            PSF_image, xInterp=self.interpolant, dx=self.pixel_scale)
        
        if flux != None:
            self.original_image.setFlux(flux)
            self.original_image.__class__ = galsim.SBTransform # correctly reflect SBProfile change
        self.original_PSF.setFlux(1.0)
        self.original_PSF.__class__ = galsim.SBTransform # correctly reflect SBProfile change

        # Calculate the PSF "deconvolution" kernel
        psf_inv = galsim.SBDeconvolve(self.original_PSF)
        # Initialize the SBProfile attribute
        GSObject.__init__(self, galsim.SBConvolve([self.original_image, psf_inv]))

    def getHalfLightRadius(self):
        raise NotImplementedError("Half light radius calculation not implemented for RealGalaxy "
                                   +"objects.")

#
# --- Compound GSObject classes: Add and Convolve ---

class Add(GSObject):
    """A class for adding 2 or more GSObjects.  Has an SBAdd in the SBProfile attribute.

    The Add class is used to represent the sum of multiple GSObjects.  For example, it might be used
    to represent a multiple-component galaxy as the sum of an Exponential and a DeVaucouleurs, or to
    represent a PSF as the sum of multiple Gaussians.

    Methods
    -------
    The Add is a GSObject, and inherits all of the GSObject methods (draw(), drawShoot(),
    applyShear() etc.) and operator bindings.
    """
    
    # --- Public Class methods ---
    def __init__(self, *args):

        if len(args) == 0:
            # No arguments. Could initialize with an empty list but draw then segfaults. Raise an
            # exception instead.
            raise ValueError("Add must be initialized with at least one GSObject.")
        elif len(args) == 1:
            # 1 argument.  Should be either a GSObject or a list of GSObjects
            if isinstance(args[0], GSObject):
                SBList = [args[0].SBProfile]
            elif isinstance(args[0], list):
                SBList = []
                for obj in args[0]:
                    if isinstance(obj, GSObject):
                        SBList.append(obj.SBProfile)
                    else:
                        raise TypeError("Input list must contain only GSObjects.")
            else:
                raise TypeError("Single input argument must be a GSObject or list of them.")
            GSObject.__init__(self, galsim.SBAdd(SBList))
        elif len(args) >= 2:
            # >= 2 arguments.  Convert to a list of SBProfiles
            SBList = [obj.SBProfile for obj in args]
            GSObject.__init__(self, galsim.SBAdd(SBList))

class Convolve(GSObject):
    """A class for convolving 2 or more GSObjects.  Has an SBConvolve in the SBProfile attribute.

    The objects to be convolved may be provided either as multiple unnamed arguments (e.g. 
    `Convolve(psf, gal, pix)`) or as a list (e.g. `Convolve([psf, gal, pix])`).  Any number of 
    objects may be provided using either syntax.  (Even 0 or 1, although that doesn't really make 
    much sense.)
   
    The convolution will normally be done using discrete Fourier transforms of each of the component
    profiles, multiplying them together, and then transforming back to real space.
   
    There is also an option to do the convolution as integrals in real space.  To do this, use the 
    optional keyword argument `real_space = True`.  Currently, the real-space integration is only 
    enabled for convolving 2 profiles.  (Aside from the trivial implementaion for 1 profile.)  If 
    you try to use it for more than 2 profiles, an exception will be raised.
    
    The real-space convolution is normally slower than the DFT convolution.  The exception is if
    both component profiles have hard edges, e.g. a truncated Moffat with a Pixel.  In that case,
    the highest frequency `maxK` for each component is quite large since the ringing dies off fairly
    slowly.  So it can be quicker to use real-space convolution instead.  Also, real-space 
    convolution tends to be more accurate in this case as well.

    If you do not specify either `real_space = True` or `False` explicitly, then we check if there 
    are 2 profiles, both of which have hard edges.  In this case, we automatically use real-space 
    convolution.  In all other cases, the default is not to use real-space convolution.
    """
                    
    # --- Public Class methods ---
    def __init__(self, *args, **kwargs):

        # First check for number of arguments != 0
        if len(args) == 0:
            # No arguments. Could initialize with an empty list but draw then segfaults. Raise an
            # exception instead.
            raise ValueError("Convolve must be initialized with at least one GSObject.")
        elif len(args) == 1:
            if isinstance(args[0], GSObject):
                SBList = [args[0].SBProfile]
            elif isinstance(args[0], list):
                SBList=[]
                for obj in args[0]:
                    if isinstance(obj, GSObject):
                        SBList.append(obj.SBProfile)
                    else:
                        raise TypeError("Input list must contain only GSObjects.")
            else:
                raise TypeError("Single input argument must be a GSObject or list of them.")
        elif len(args) >= 2:
            # >= 2 arguments.  Convert to a list of SBProfiles
            SBList = []
            for obj in args:
                if isinstance(obj, GSObject):
                    SBList.append(obj.SBProfile)
                else:
                    raise TypeError("Input args must contain only GSObjects.")

        # Having built the list of SBProfiles or thrown exceptions if necessary, see now whether
        # to perform real space convolution...

        # Check kwargs
        # The only kwarg we're looking for is real_space, which can be True or False
        # (default if omitted is None), which specifies whether to do the convolution
        # as an integral in real space rather than as a product in fourier space.
        # If the parameter is omitted (or explicitly given as None I guess), then
        # we will usually do the fourier method.  However, if there are 2 components
        # _and_ both of them have hard edges, then we use real-space convolution.
        real_space = kwargs.pop("real_space", None)
        if kwargs:
            raise TypeError(
                "Convolve constructor got unexpected keyword argument(s): %s"%kwargs.keys())

        # If 1 argument, check if it is a list:
        if len(args) == 1 and isinstance(args[0], list):
            args = args[0]

        hard_edge = True
        for obj in args:
            if not obj.hasHardEdges():
                hard_edge = False

        if real_space is None:
            # Figure out if it makes more sense to use real-space convolution.
            if len(args) == 2:
                real_space = hard_edge
            elif len(args) == 1:
                real_space = obj.isAnalyticX()
            else:
                real_space = False
        
        # Warn if doing DFT convolution for objects with hard edges.
        if not real_space and hard_edge:
            import warnings
            if len(args) == 2:
                msg = """
                Doing convolution of 2 objects, both with hard edges.
                This might be more accurate and/or faster using real_space=True"""
            else:
                msg = """
                Doing convolution where all objects have hard edges.
                There might be some inaccuracies due to ringing in k-space."""
            warnings.warn(msg)

        if real_space:
            # Can't do real space if nobj > 2
            if len(args) > 2:
                import warnings
                msg = """
                Real-space convolution of more than 2 objects is not implemented.
                Switching to DFT method."""
                warnings.warn(msg)
                real_space = False

            # Also can't do real space if any object is not analytic, so check for that.
            else:
                for obj in args:
                    if not obj.isAnalyticX():
                        import warnings
                        msg = """
                        A component to be convolved is not analytic in real space.
                        Cannot use real space convolution.
                        Switching to DFT method."""
                        warnings.warn(msg)
                        real_space = False
                        break

        # Then finally initialize the SBProfile using the objects' SBProfiles in SBList
        GSObject.__init__(self, galsim.SBConvolve(SBList, real_space=real_space))


class Deconvolve(GSObject):
    """Base class for defining the python interface to the SBDeconvolve C++ class.

    The Deconvolve class represents a deconvolution kernel.  Note that the Deconvolve class, or
    compound objects (Add, Convolve) that include a Deconvolve as one of the components, cannot be
    photon-shot using the drawShoot method.
    """
    # --- Public Class methods ---
    def __init__(self, farg):
        if isinstance(farg, GSObject):
            self.farg = farg
            GSObject.__init__(self, galsim.SBDeconvolve(self.farg.SBProfile))
        else:
            raise TypeError("Argument farg must be a GSObject.")

<|MERGE_RESOLUTION|>--- conflicted
+++ resolved
@@ -1515,20 +1515,10 @@
             raise ValueError(("Invalid normalization requested: '%s'. Expecting one of 'flux', "+
                               "'f', 'surface brightness', or 'sb'.") % normalization)
 
-<<<<<<< HEAD
         # set up the interpolant if none was provided by user, or check that the user-provided one
         # is of a valid type
-        if interpolant == None:
-            lan5 = galsim.Quintic(tol=1e-4)
-            self.interpolant = galsim.InterpolantXY(lan5)
-        elif isinstance(interpolant, galsim.Interpolant2d):
-            self.interpolant = interpolant
-        elif isinstance(interpolant, galsim.Interpolant):
-            self.interpolant = galsim.InterpolantXY(interpolant)
-=======
         if interpolant is None:
             self.interpolant = galsim.InterpolantXY(galsim.Quintic(tol=1e-4))
->>>>>>> 409a7abf
         else:
             self.interpolant = galsim.utilities.convert_interpolant_to_2d(interpolant)
 
@@ -1893,11 +1883,7 @@
 
     # Initialization parameters of the object, with type information
     _req_params = {}
-<<<<<<< HEAD
-    _opt_params = { "flux" : float , "noise_pad" : str }
-=======
-    _opt_params = { "interpolant" : str , "flux" : float }
->>>>>>> 409a7abf
+    _opt_params = { "interpolant" : str , "flux" : float , "noise_pad" : str }
     _single_params = [ { "index" : int , "id" : str } ]
     _takes_rng = True
 
