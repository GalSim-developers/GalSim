# Copyright (c) 2012-2015 by the GalSim developers team on GitHub
# https://github.com/GalSim-developers
#
# This file is part of GalSim: The modular galaxy image simulation toolkit.
# https://github.com/GalSim-developers/GalSim
#
# GalSim is free software: redistribution and use in source and binary forms,
# with or without modification, are permitted provided that the following
# conditions are met:
#
# 1. Redistributions of source code must retain the above copyright notice, this
#    list of conditions, and the disclaimer given in the accompanying LICENSE
#    file.
# 2. Redistributions in binary form must reproduce the above copyright notice,
#    this list of conditions, and the disclaimer given in the documentation
#    and/or other materials provided with the distribution.
#
"""
The main driver program for making images of galaxies whose parameters are specified
in a configuration file.
"""

import sys
<<<<<<< HEAD
import json
import yaml
import logging
import copy
=======
import os
import logging
import copy
import pprint
>>>>>>> cf439526

# The only wrinkle about letting this executable be called galsim is that we want to
# make sure that `import galsim` doesn't import itself.  We want it to import the real
# galsim module of course.  So the solution is to get rid of the current directory
# from python's default search path
temp = sys.path[0]
sys.path = sys.path[1:]
import galsim
# Now put it back in case anyone else relies on this feature.
sys.path = [temp] + sys.path

def MergeConfig(config1, config2, logger=None):
    """
    Merge config2 into config1 such that it has all the information from either config1 or 
    config2 including places where both input dicts have some of a field defined.
    e.g. config1 has image.pixel_scale, and config2 has image.noise.
            Then the returned dict will have both.
    For real conflicts (the same value in both cases), config1's value takes precedence
    """
    for (key, value) in config2.items():
        if not key in config1:
            # If this key isn't in config1 yet, just add it
            config1[key] = copy.deepcopy(value)
        elif isinstance(value,dict) and isinstance(config1[key],dict):
            # If they both have a key, first check if the values are dicts
            # If they are, just recurse this process and merge those dicts.
            MergeConfig(config1[key],value)
        else:
            # Otherwise config1 takes precedence
            if logger:
                logger.info("Not merging key %s from the base config, since the later "
                            "one takes precedence",key)
            pass

def parse_args():
    """Handle the command line arguments using either argparse (if available) or optparse.
    """

    # Short description strings common to both parsing mechanisms
    version_str = "GalSim Version %s"%galsim.version
    description = "galsim: configuration file parser for %s.  "%version_str 
    description += "See https://github.com/GalSim-developers/GalSim/wiki/Config-Documentation "
    description += "for documentation about using this program."
    epilog = "Works with both YAML and JSON markup formats."
    
    try:
        import argparse
        
        # Build the parser and add arguments
        parser = argparse.ArgumentParser(description=description, add_help=True, epilog=epilog)
        parser.add_argument('config_file', type=str, nargs='?', help='the configuration file')
        parser.add_argument(
            'variables', type=str, nargs='*',
            help='additional variables or modifications to variables in the config file. ' +
            'e.g. galsim foo.yaml output.nproc=-1 gal.rotate="{type : Random}"')
        parser.add_argument(
            '-v', '--verbosity', type=int, action='store', default=1, choices=(0, 1, 2, 3),
            help='integer verbosity level: min=0, max=3 [default=1]')
        parser.add_argument(
            '-l', '--log_file', type=str, action='store', default=None,
            help='filename for storing logging output [default is to stream to stdout]')
        parser.add_argument(
            '-f', '--file_type', type=str, action='store', choices=('yaml','json'),
            default=None,
            help=('type of config_file: yaml or json are currently supported. ' +
                  '[default is to automatically determine the type from the extension]'))
        parser.add_argument(
            '-m', '--module', type=str, action='append', default=None, 
            help='python module to import before parsing config file')
        parser.add_argument(
            '-p', '--profile', action='store_const', default=False, const=True,
            help='output profiling information at the end of the run')
        parser.add_argument(
            '-n', '--njobs', type=int, action='store', default=1, 
            help='set the total number of jobs that this run is a part of. ' + 
            'Used in conjunction with -j (--job)')
        parser.add_argument(
            '-j', '--job', type=int, action='store', default=1,
            help='set the job number for this particular run. Must be in (1 .. njobs). ' +
            'Used in conjunction with -n (--njobs)')
        parser.add_argument(
            '--version', action='store_const', default=False, const=True,
            help='show the version of GalSim')
        args = parser.parse_args()

        if args.config_file == None:
            if args.version:
                print version_str
            else:
                parser.print_help()
            sys.exit()
        elif args.version:
            print version_str

    except ImportError:
        # Use optparse instead
        import optparse

        # Usage string not automatically generated for optparse, so generate it
        usage = """usage: galsim [-h] [-v {0,1,2,3}] [-l LOG_FILE] [-f {yaml,json}] [-m MODULE]
              [--version] config_file [variables ...]"""
        # Build the parser
        parser = optparse.OptionParser(usage=usage, epilog=epilog, description=description)
        # optparse only allows string choices, so take verbosity as a string and make it int later
        parser.add_option(
            '-v', '--verbosity', type="choice", action='store', choices=('0', '1', '2', '3'),
            default='1', help='integer verbosity level: min=0, max=3 [default=1]')
        parser.add_option(
            '-l', '--log_file', type=str, action='store', default=None,
            help='filename for storing logging output [default is to stream to stdout]')
        parser.add_option(
            '-f', '--file_type', type="choice", action='store', choices=('yaml','json'),
            default=None,
            help=('type of config_file: yaml or json are currently supported. ' +
                  '[default is to automatically determine the type from the extension]'))
        parser.add_option(
            '-m', '--module', type=str, action='append', default=None, 
            help='python module to import before parsing config file')
        parser.add_option(
            '-n', '--njobs', type=int, action='store', default=1, 
            help='set the total number of jobs that this run is a part of. ' + 
            'Used in conjunction with -j (--job)')
        parser.add_option(
            '-j', '--job', type=int, action='store', default=1,
            help='set the job number for this particular run. Must be in (1 .. njobs). ' +
            'Used in conjunction with -n (--njobs)')
        parser.add_option(
            '-p', '--profile', action='store_const', default=False, const=True,
            help='output profiling information at the end of the run')
        parser.add_option(
            '--version', action='store_const', default=False, const=True,
            help='show the version of GalSim')
        (args, posargs) = parser.parse_args()

        # Remembering to convert to an integer type
        args.verbosity = int(args.verbosity) 

        # Store the positional arguments in the args object as well:
        if len(posargs) == 0:
            if args.version:
                print version_str
            else:
                parser.print_help()
            sys.exit()
        else:
            args.config_file = posargs[0]
            args.variables = posargs[1:]
            if args.version:
                print version_str

    # Return the args
    return args

def ParseVariables(variables, logger):
    new_params = {}
    for v in variables:
        logger.debug('Parsing additional variable: %s',v)
        if '=' not in v:
            raise ValueError('Improper variable specification.  Use field.item=value.')
        key, value = v.split('=',1)
        # Try to evaluate the value string to allow people to input things like
        # gal.rotate='{type : Rotate}'
        # But if it fails (particularly with json), just assign the value as a string.
        try:
            try:
                import yaml
                value = yaml.load(value)
            except ImportError:
                # Don't require yaml.  json usually works for these.
                import json
                value = json.loads(value)
        except:
            logger.debug('Unable to parse %s.  Treating it as a string.'%value)
        new_params[key] = value

    return new_params


def AddModules(config, modules):
    if modules:
        if 'modules' not in config:
            config['modules'] = modules
        else:
            config['modules'].extend(modules)

def main():
    args = parse_args()

    if args.njobs < 1:
        raise ValueError("Invalid number of jobs %d"%args.njobs)
    if args.job < 1:
        raise ValueError("Invalid job number %d.  Must be >= 1"%args.job)
    if args.job > args.njobs:
        raise ValueError("Invalid job number %d.  Must be <= njobs (%d)"%(args.job,args.njobs))

    # Parse the integer verbosity level from the command line args into a logging_level string
    logging_levels = { 0: logging.CRITICAL, 
                       1: logging.WARNING,
                       2: logging.INFO,
                       3: logging.DEBUG }
    logging_level = logging_levels[args.verbosity]

    # If requested, load the profiler
    if args.profile:
        import cProfile, pstats, StringIO
        pr = cProfile.Profile()
        pr.enable()

    # Setup logging to go to sys.stdout or (if requested) to an output file
    if args.log_file is None:
        logging.basicConfig(format="%(message)s", level=logging_level, stream=sys.stdout)
    else:
        logging.basicConfig(format="%(message)s", level=logging_level, filename=args.log_file)
    logger = logging.getLogger('galsim')

    logger.warn('Using config file %s', args.config_file)
    base_config, all_config = galsim.config.ReadConfig(args.config_file, args.file_type, logger)
    logger.debug('Successfully read in config file.')

    # Set the root value in base_config
    if 'root' not in base_config:
        base_config['root'] = os.path.splitext(args.config_file)[0]

    # Process each config document
    for config in all_config:

        # Merge the base_config information into this config file.
        MergeConfig(config,base_config)

        # Update with the command-line variables:
        new_params = ParseVariables(args.variables, logger)

<<<<<<< HEAD
        # Add modules to the config['modules'] list
        AddModules(config, args.module)

        # Profiling doesn't work well with multiple processes.  We'll need to separately
        # enable profiling withing the workers and output when the process ends.  Set
        # config['profile'] = True to enable this.
        if args.profile:
            config['profile'] = True

        import pprint
=======
>>>>>>> cf439526
        logger.debug("Process config dict: \n%s", pprint.pformat(config))

        # Process the configuration
        galsim.config.Process(config, logger, njobs=args.njobs, job=args.job, new_params=new_params)

    if args.profile:
        # cf. example code here: https://docs.python.org/2/library/profile.html
        pr.disable()
        s = StringIO.StringIO()
        sortby = 'tottime'
        ps = pstats.Stats(pr, stream=s).sort_stats(sortby).reverse_order()
        ps.print_stats()
        logger.error(s.getvalue)
 

if __name__ == "__main__":
    main()<|MERGE_RESOLUTION|>--- conflicted
+++ resolved
@@ -21,17 +21,10 @@
 """
 
 import sys
-<<<<<<< HEAD
-import json
-import yaml
-import logging
-import copy
-=======
 import os
 import logging
 import copy
 import pprint
->>>>>>> cf439526
 
 # The only wrinkle about letting this executable be called galsim is that we want to
 # make sure that `import galsim` doesn't import itself.  We want it to import the real
@@ -264,7 +257,6 @@
         # Update with the command-line variables:
         new_params = ParseVariables(args.variables, logger)
 
-<<<<<<< HEAD
         # Add modules to the config['modules'] list
         AddModules(config, args.module)
 
@@ -274,9 +266,6 @@
         if args.profile:
             config['profile'] = True
 
-        import pprint
-=======
->>>>>>> cf439526
         logger.debug("Process config dict: \n%s", pprint.pformat(config))
 
         # Process the configuration
