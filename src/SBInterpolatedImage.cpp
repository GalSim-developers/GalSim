// -*- c++ -*-
/*
 * Copyright 2012, 2013 The GalSim developers:
 * https://github.com/GalSim-developers
 *
 * This file is part of GalSim: The modular galaxy image simulation toolkit.
 *
 * GalSim is free software: you can redistribute it and/or modify
 * it under the terms of the GNU General Public License as published by
 * the Free Software Foundation, either version 3 of the License, or
 * (at your option) any later version.
 *
 * GalSim is distributed in the hope that it will be useful,
 * but WITHOUT ANY WARRANTY; without even the implied warranty of
 * MERCHANTABILITY or FITNESS FOR A PARTICULAR PURPOSE.  See the
 * GNU General Public License for more details.
 *
 * You should have received a copy of the GNU General Public License
 * along with GalSim.  If not, see <http://www.gnu.org/licenses/>
 */

//#define DEBUGLOGGING

#include <algorithm>
#include "SBInterpolatedImage.h"
#include "SBInterpolatedImageImpl.h"

#ifdef DEBUGLOGGING
#include <fstream>
//std::ostream* dbgout = new std::ofstream("debug.out");
std::ostream* dbgout = &std::cout;
int verbose_level = 2;
#endif

namespace galsim {

    template <typename T> 
    SBInterpolatedImage::SBInterpolatedImage(
        const BaseImage<T>& image,
        boost::shared_ptr<Interpolant2d> xInterp, boost::shared_ptr<Interpolant2d> kInterp,
        double dx, double pad_factor, boost::shared_ptr<Image<T> > pad_image) :
        SBProfile(new SBInterpolatedImageImpl(image,xInterp,kInterp,dx,pad_factor,pad_image)) {}

    SBInterpolatedImage::SBInterpolatedImage(
        const MultipleImageHelper& multi, const std::vector<double>& weights,
        boost::shared_ptr<Interpolant2d> xInterp, boost::shared_ptr<Interpolant2d> kInterp) :
        SBProfile(new SBInterpolatedImageImpl(multi,weights,xInterp,kInterp)) {}

    SBInterpolatedImage::SBInterpolatedImage(const SBInterpolatedImage& rhs) : SBProfile(rhs) {}

    SBInterpolatedImage::~SBInterpolatedImage() {}

    void SBInterpolatedImage::calculateStepK() const 
    { 
        assert(dynamic_cast<const SBInterpolatedImageImpl*>(_pimpl.get()));
        return static_cast<const SBInterpolatedImageImpl&>(*_pimpl).calculateStepK(); 
    }

    void SBInterpolatedImage::calculateMaxK() const 
    {
        assert(dynamic_cast<const SBInterpolatedImageImpl*>(_pimpl.get()));
        return static_cast<const SBInterpolatedImageImpl&>(*_pimpl).calculateMaxK(); 
    }

    template <class T>
    MultipleImageHelper::MultipleImageHelper(
        const std::vector<boost::shared_ptr<BaseImage<T> > >& images,
        double dx, double pad_factor) :
        _pimpl(new MultipleImageHelperImpl)
    {
        if (images.size() == 0) 
            throw std::runtime_error("No images passed into MultipleImageHelper");

        _pimpl->Ninitial = std::max( images[0]->getYMax()-images[0]->getYMin()+1,
                                     images[0]->getXMax()-images[0]->getXMin()+1 );
        for (size_t i=1; i<images.size(); ++i) {
            int Ni = std::max( images[i]->getYMax()-images[i]->getYMin()+1,
                               images[i]->getXMax()-images[i]->getXMin()+1 );
            if (Ni > _pimpl->Ninitial) _pimpl->Ninitial = Ni;
        }
        _pimpl->Ninitial = _pimpl->Ninitial + (_pimpl->Ninitial+1)%2;
        assert(_pimpl->Ninitial%2==1);
        assert(_pimpl->Ninitial>=3);

        if (dx<=0.) {
            _pimpl->dx = images[0]->getScale();
            for (size_t i=1; i<images.size(); ++i) {
                double dxi = images[i]->getScale();
                if (dxi != _pimpl->dx) throw std::runtime_error(
                    "No dx given to MultipleImageHelper, "
                    "and images do not all have the same scale.");
            }
        } else {
            _pimpl->dx = dx;
        }

        if (pad_factor <= 0.) pad_factor = sbp::oversample_x;
        // NB: don't need floor, since rhs is positive, so floor is superfluous.
        _pimpl->Nk = goodFFTSize(int(pad_factor*_pimpl->Ninitial));

        double dx2 = _pimpl->dx*_pimpl->dx;
        double dx3 = _pimpl->dx*dx2;

            
        // fill data from images, shifting to center the image in the table
        _pimpl->vx.resize(images.size());
        _pimpl->vk.resize(images.size());
        _pimpl->flux.resize(images.size());
        _pimpl->xflux.resize(images.size());
        _pimpl->yflux.resize(images.size());
        for (size_t i=0; i<images.size(); ++i) {
            dbg<<"Image "<<i<<std::endl;
            double sum = 0.;
            double sumx = 0.;
            double sumy = 0.;
            _pimpl->vx[i].reset(new XTable(_pimpl->Nk, _pimpl->dx));

            const BaseImage<T>& img = *images[i];
            int xStart = -((img.getXMax()-img.getXMin()+1)/2);
            int y = -((img.getYMax()-img.getYMin()+1)/2);
            dbg<<"xStart = "<<xStart<<", yStart = "<<y<<std::endl;
            for (int iy = img.getYMin(); iy<= img.getYMax(); ++iy, ++y) {
                int x = xStart;
                for (int ix = img.getXMin(); ix<= img.getXMax(); ++ix, ++x) {
                    double value = img(ix,iy);
                    _pimpl->vx[i]->xSet(x, y, value);
                    sum += value;
                    sumx += value*x;
                    sumy += value*y;
                    xxdbg<<"ix,iy,x,y = "<<ix<<','<<iy<<','<<x<<','<<y<<std::endl;
                    xxdbg<<"value = "<<value<<", sums = "<<sum<<','<<sumx<<','<<sumy<<std::endl;
                }
            }
            _pimpl->flux[i] = sum * dx2;
            _pimpl->xflux[i] = sumx * dx3;
            _pimpl->yflux[i] = sumy * dx3;
            dbg<<"flux = "<<_pimpl->flux[i]<<
                ", xflux = "<<_pimpl->xflux[i]<<", yflux = "<<_pimpl->yflux[i]<<std::endl;
        }
    }

    template <class T>
    MultipleImageHelper::MultipleImageHelper(const BaseImage<T>& image, double dx, 
        double pad_factor, boost::shared_ptr<Image<T> > pad_image) :
        _pimpl(new MultipleImageHelperImpl)
    {
        dbg<<"Start MultipleImageHelper constructor for one image\n";
        dbg<<"image bounds = "<<image.getBounds()<<std::endl;

        if (dx<=0.) _pimpl->dx = image.getScale();
        else _pimpl->dx = dx;
        dbg<<"image scale = "<<image.getScale()<<std::endl;
        dbg<<"dx = "<<_pimpl->dx<<std::endl;

        dbg<<"pad_factor = "<<pad_factor<<std::endl;
        _pimpl->Ninitial = std::max( image.getYMax()-image.getYMin()+1,
                                    image.getXMax()-image.getXMin()+1 );
        _pimpl->Ninitial = _pimpl->Ninitial + (_pimpl->Ninitial+1)%2;
        _pimpl->Nk = image.getPaddedSize(pad_factor);
        dbg<<"Ninitial = "<<_pimpl->Ninitial<<std::endl;
        assert(_pimpl->Ninitial%2==1);
        assert(_pimpl->Ninitial>=3);
        dbg<<"Nk = "<<_pimpl->Nk<<std::endl;

        double dx2 = _pimpl->dx*_pimpl->dx;
        double dx3 = _pimpl->dx*dx2;

        // fill data from images, shifting to center the image in the table
        _pimpl->vx.resize(1);
        _pimpl->vk.resize(1);
        _pimpl->flux.resize(1);
        _pimpl->xflux.resize(1);
        _pimpl->yflux.resize(1);
        _pimpl->vx[0].reset(new XTable(_pimpl->Nk, _pimpl->dx));

        if (pad_image.get()) {
            // Start by copying the pad_image
            // make sure images are same size (but don't worry if bounds are not same)
            if ((1+pad_image->getXMax()-pad_image->getXMin() != _pimpl->Nk) ||
                (1+pad_image->getYMax()-pad_image->getYMin() != _pimpl->Nk)) {
                char err_buff[500];
                sprintf(err_buff,"Supplied image of noise for padding is wrong size: "
                        "received %d by %d, expected %d by %d\n",
                        1+pad_image->getXMax()-pad_image->getXMin(),
                        1+pad_image->getYMax()-pad_image->getYMin(),
                        _pimpl->Nk,_pimpl->Nk);
                throw std::runtime_error(err_buff);
            }
            dbg<<"Copying pad_image\n";
            int xStart = -((pad_image->getXMax()-pad_image->getXMin()+1)/2);
            int y = -((pad_image->getYMax()-pad_image->getYMin()+1)/2);
            dbg<<"xStart = "<<xStart<<", yStart = "<<y<<std::endl;
            for (int iy = pad_image->getYMin(); iy<=pad_image->getYMax(); ++iy, ++y) {
                int x = xStart;
                for (int ix = pad_image->getXMin(); ix<=pad_image->getXMax(); ++ix, ++x) {
                    _pimpl->vx[0]->xSet(x, y, (*pad_image)(ix,iy));
                }
            }
        }

        // Copy the given image to the center
        int xStart = -((image.getXMax()-image.getXMin()+1)/2);
        int y = -((image.getYMax()-image.getYMin()+1)/2);
        dbg<<"xStart = "<<xStart<<", yStart = "<<y<<std::endl;
        for (int iy = image.getYMin(); iy<= image.getYMax(); iy++, y++) {
            int x = xStart;
            for (int ix = image.getXMin(); ix<= image.getXMax(); ix++, x++) {
                _pimpl->vx[0]->xSet(x, y, image(ix,iy));
            }
        }

        // Accumulate the flux and centroid on a square region of size Ninitial x Ninitial
        // (This isn't precisely the same as what was in the original image, since the
        // padding can have some flux, so we do it this way to be consistent with how
        // we use it later.)
        double sum = 0.;
        double sumx = 0.;
        double sumy = 0.;
        const int Nino2 = _pimpl->Ninitial/2;
        for (int y = -Nino2; y<=Nino2; ++y) {
            for (int x = -Nino2; x<=Nino2; ++x) {
                double value = _pimpl->vx[0]->xval(x, y);
                sum += value;
                sumx += value*x;
                sumy += value*y;
            }
        }
        _pimpl->flux[0] = sum * dx2;
        _pimpl->xflux[0] = sumx * dx3;
        _pimpl->yflux[0] = sumy * dx3;
        dbg<<"flux = "<<_pimpl->flux[0]<<
            ", xflux = "<<_pimpl->xflux[0]<<", yflux = "<<_pimpl->yflux[0]<<std::endl;
        dbg<<"vx[0].size = "<<_pimpl->vx[0]->getN()<<", scale = "<<_pimpl->vx[0]->getDx()<<std::endl;
    }

    boost::shared_ptr<KTable> MultipleImageHelper::getKTable(int i) const 
    {
        if (!_pimpl->vk[i].get()) _pimpl->vk[i] = _pimpl->vx[i]->transform();
        return _pimpl->vk[i];
    }

    template <typename T>
    SBInterpolatedImage::SBInterpolatedImageImpl::SBInterpolatedImageImpl(
        const BaseImage<T>& image, 
        boost::shared_ptr<Interpolant2d> xInterp, boost::shared_ptr<Interpolant2d> kInterp,
        double dx, double pad_factor, boost::shared_ptr<Image<T> > pad_image) :
        _multi(image,dx,pad_factor,pad_image), _wts(1,1.), _xInterp(xInterp), _kInterp(kInterp),
        _readyToShoot(false)
    { initialize(); }

    SBInterpolatedImage::SBInterpolatedImageImpl::SBInterpolatedImageImpl(
        const MultipleImageHelper& multi, const std::vector<double>& weights,
        boost::shared_ptr<Interpolant2d> xInterp, boost::shared_ptr<Interpolant2d> kInterp) :
        _multi(multi), _wts(weights), _xInterp(xInterp), _kInterp(kInterp), _readyToShoot(false) 
    {
        assert(weights.size() == multi.size());
        initialize(); 
    }

    void SBInterpolatedImage::SBInterpolatedImageImpl::initialize()
    {
        dbg<<"SBInterpolate initialize\n";
        if (!_xInterp.get()) _xInterp = sbp::defaultXInterpolant2d;
        if (!_kInterp.get()) _kInterp = sbp::defaultKInterpolant2d;

        dbg<<"N = "<<_multi.getNin()<<", xrange = "<<_xInterp->xrange();
        dbg<<", scale = "<<_multi.getScale()<<std::endl;

        if (_multi.size() == 1 && _wts[0] == 1.) {
            _xtab = _multi.getXTable(0);
        } else {
            _xtab.reset(new XTable(*_multi.getXTable(0)));
            *_xtab *= _wts[0];
            for (size_t i=1; i<_multi.size(); ++i) 
                _xtab->accumulate(*_multi.getXTable(i), _wts[i]);
        }
        dbg<<"xtab size = "<<_xtab->getN()<<", scale = "<<_xtab->getDx()<<std::endl;

        // Calculate stepK:
        // 
        // The amount of flux missed in a circle of radius pi/stepk should be at 
        // most alias_threshold of the flux.
        //
        // We add the size of the image and the size of the interpolant in quadrature.
        // (Note: Since this isn't a radial profile, R isn't really a radius, but rather 
        //        the size of the square box that is enclosing all the flux.)
        double R = _multi.getNin()/2. * _multi.getScale();
        // Add xInterp range in quadrature just like convolution:
        double R2 = _xInterp->xrange() * _multi.getScale();
        dbg<<"R(image) = "<<R<<", R(interpolant) = "<<R2<<std::endl;
        R = sqrt(R*R + R2*R2);
        dbg<<"=> R = "<<R<<std::endl;
        _stepk = M_PI / R;
        dbg<<"stepk = "<<_stepk<<std::endl;

        // Calculate maxk:
        //
        // Set maxK to the value where the FT is down to maxk_threshold
        //
        // Notice that interpolant other than sinc may make max frequency higher than
        // the Nyquist frequency of the initial image.
        //
        // Also, since we used kvalue_accuracy for the threshold of _xInterp
        // (at least for the default quintic interpolant) rather than maxk_threshold,
        // this will probably be larger than we really need.
        // We could modify the urange method of Interpolant to take a threshold value
        // at that point, rather than just use the constructor's value, but it's 
        // probably not worth it.  It will probably be very rare that the final maxK
        // value of the FFT will be due to an SBInterpolatedImage.  Usually, this will
        // be convolved by a PSF that will have a smaller maxK.
        _maxk = _xInterp->urange() * 2.*M_PI / _multi.getScale(); 
        dbg<<"maxk = "<<_maxk<<std::endl;

        _flux = calculateFlux();
        dbg<<"flux = "<<getFlux()<<std::endl;
    }

    SBInterpolatedImage::SBInterpolatedImageImpl::~SBInterpolatedImageImpl() {}

    double SBInterpolatedImage::SBInterpolatedImageImpl::calculateFlux() const 
    {
        double flux = 0.;
        for (size_t i=0; i<_multi.size(); ++i) flux += _wts[i] * _multi.getFlux(i);
        dbg<<"flux = "<<flux<<std::endl;
        return flux;
    }

    Position<double> SBInterpolatedImage::SBInterpolatedImageImpl::centroid() const 
    {
        double x = 0., y=0.;
        for (size_t i=0; i<_multi.size(); ++i) {
            x += _wts[i] * _multi.getXFlux(i);
            y += _wts[i] * _multi.getYFlux(i);
        }
        double flux = getFlux();
        x /= flux;  y /= flux;
        return Position<double>(x,y);
    }

    void SBInterpolatedImage::SBInterpolatedImageImpl::checkK() const 
    {
        // Conduct FFT
        if (_ktab.get()) return;
        if (_multi.size() == 1 && _wts[0] == 1.) {
            _ktab = _multi.getKTable(0);
        } else {
            _ktab.reset(new KTable(*_multi.getKTable(0)));
            *_ktab *= _wts[0];
            for (size_t i=1; i<_multi.size(); ++i)
                _ktab->accumulate(*_multi.getKTable(i), _wts[i]);
        }
        dbg<<"Built ktab\n";
        dbg<<"ktab size = "<<_ktab->getN()<<", scale = "<<_ktab->getDk()<<std::endl;
    }

    double SBInterpolatedImage::SBInterpolatedImageImpl::xValue(const Position<double>& p) const 
    { return _xtab->interpolate(p.x, p.y, *_xInterp); }

    std::complex<double> SBInterpolatedImage::SBInterpolatedImageImpl::kValue(
        const Position<double>& k) const 
    {
        const double TWOPI = 2.*M_PI;

        // Don't bother if the desired k value is cut off by the x interpolant:
        double ux = k.x*_multi.getScale()/TWOPI;
        if (std::abs(ux) > _xInterp->urange()) return std::complex<double>(0.,0.);
        double uy = k.y*_multi.getScale()/TWOPI;
        if (std::abs(uy) > _xInterp->urange()) return std::complex<double>(0.,0.);
        double xKernelTransform = _xInterp->uval(ux, uy);

        checkK();
        return xKernelTransform * _ktab->interpolate(k.x, k.y, *_kInterp);
    }

    void SBInterpolatedImage::SBInterpolatedImageImpl::fillXValue(
        tmv::MatrixView<double> val,
        double x0, double dx, int ix_zero,
        double y0, double dy, int iy_zero) const
    {
        dbg<<"SBInterpolatedImage fillXValue\n";
        dbg<<"x = "<<x0<<" + ix * "<<dx<<", ix_zero = "<<ix_zero<<std::endl;
        dbg<<"y = "<<y0<<" + iy * "<<dy<<", iy_zero = "<<iy_zero<<std::endl;
        assert(val.stepi() == 1);
        const int m = val.colsize();
        const int n = val.rowsize();

        if (dynamic_cast<const InterpolantXY*> (_xInterp.get())) {
            // If the interpolant is separable, the XTable interpolation routine
            // will go faster if we make y iteration the inner loop.
            typedef tmv::VIt<double,tmv::Unknown,tmv::NonConj> RMIt;
            for (int i=0;i<m;++i,x0+=dx) {
                double y = y0;
                RMIt valit = val.row(i).begin();
                for (int j=0;j<n;++j,y+=dy) *valit++ = _xtab->interpolate(x0, y, *_xInterp); 
            }
        } else {
            // Otherwise, just do the values in storage order
            typedef tmv::VIt<double,1,tmv::NonConj> CMIt;
            for (int j=0;j<n;++j,y0+=dy) {
                double x = x0;
                CMIt valit = val.col(j).begin();
                for (int i=0;i<m;++i,x+=dx) *valit++ = _xtab->interpolate(x, y0, *_xInterp); 
            }
        }
    }

    void SBInterpolatedImage::SBInterpolatedImageImpl::fillKValue(
        tmv::MatrixView<std::complex<double> > val,
        double x0, double dx, int ix_zero,
        double y0, double dy, int iy_zero) const
    {
        dbg<<"SBInterpolatedImage fillKValue\n";
        dbg<<"x = "<<x0<<" + ix * "<<dx<<", ix_zero = "<<ix_zero<<std::endl;
        dbg<<"y = "<<y0<<" + iy * "<<dy<<", iy_zero = "<<iy_zero<<std::endl;
        assert(val.stepi() == 1);
        const int m = val.colsize();
        const int n = val.rowsize();
        checkK();

        // Assign zeros for range that has |u| > maxu
        const double uscale = _multi.getScale() / (2.*M_PI);
        const double maxu = _xInterp->urange()/uscale;
        int i1 = std::max( int((-maxu-x0)/dx) , 0 );
        int i2 = std::min( int((maxu-x0)/dx)+1 , m );
        int j1 = std::max( int((-maxu-y0)/dy) , 0 );
        int j2 = std::min( int((maxu-y0)/dy)+1 , n );
        val.colRange(0,j1).setZero();
        val.subMatrix(0,i1,j1,j2).setZero();
        val.subMatrix(i2,m,j1,j2).setZero();
        val.colRange(j2,n).setZero();
        x0 += i1*dx;
        y0 += j1*dy;
        xdbg<<"maxu = "<<maxu<<std::endl;
        xdbg<<"i1,i2 = "<<i1<<','<<i2<<std::endl;
        xdbg<<"j1,j2 = "<<j1<<','<<j2<<std::endl;

        // For the rest of the range, calculate ux, uy values
        tmv::Vector<double> ux(i2-i1);
        typedef tmv::VIt<double,1,tmv::NonConj> It;
        It uxit = ux.begin();
        double x = x0;
        for (int i=i1;i<i2;++i,x+=dx) *uxit++ = x * uscale;
            
        tmv::Vector<double> uy(j2-j1);
        It uyit = uy.begin();
        double y = y0;
        for (int j=j1;j<j2;++j,y+=dy) *uyit++ = y * uscale;

        const InterpolantXY* kInterpXY = dynamic_cast<const InterpolantXY*>(_kInterp.get());
        if (kInterpXY) {
            // Again, the KTable interpolation routine will go faster if we make y iteration 
            // the inner loop.
            typedef tmv::VIt<std::complex<double>,tmv::Unknown,tmv::NonConj> RMIt;

            const InterpolantXY* xInterpXY = dynamic_cast<const InterpolantXY*>(_xInterp.get());
            if (xInterpXY) {
                // Then the uval's are separable.  Go ahead and pre-calculate them.
                It uxit = ux.begin();
                for (int i=i1;i<i2;++i,++uxit) *uxit = xInterpXY->uval1d(*uxit);
                It uyit = uy.begin();
                for (int j=j1;j<j2;++j,++uyit) *uyit = xInterpXY->uval1d(*uyit);

                uxit = ux.begin();
                for (int i=i1;i<i2;++i,x0+=dx,++uxit) {
                    double y = y0;
                    uyit = uy.begin();
                    RMIt valit(val.row(i).begin().getP(),val.stepj());
                    for (int j=j1;j<j2;++j,y+=dy) {
                        *valit++ = *uxit * *uyit++ * _ktab->interpolate(x0, y, *kInterpXY);
                    }
                }
            } else {
                It uxit = ux.begin();
                for (int i=i1;i<i2;++i,x0+=dx,++uxit) {
                    double y = y0;
                    It uyit = uy.begin();
                    RMIt valit(val.row(i).begin().getP(),val.stepj());
                    for (int j=j1;j<j2;++j,y+=dy) {
                        double xKernelTransform = _xInterp->uval(*uxit, *uyit++);
                        *valit++ = xKernelTransform * _ktab->interpolate(x0, y, *kInterpXY);
                    }
                }
            }
        } else {
            const InterpolantXY* xInterpXY = dynamic_cast<const InterpolantXY*>(_xInterp.get());
            if (xInterpXY) {
                It uxit = ux.begin();
                for (int i=i1;i<i2;++i,++uxit) *uxit = xInterpXY->uval1d(*uxit);
                It uyit = uy.begin();
                for (int j=j1;j<j2;++j,++uyit) *uyit = xInterpXY->uval1d(*uyit);

                typedef tmv::VIt<std::complex<double>,1,tmv::NonConj> CIt;
                CIt valit(val.linearView().begin().getP(),1);
                uyit = uy.begin();
                for (int j=j1;j<j2;++j,y0+=dy,++uyit) {
                    double x = x0;
                    uxit = ux.begin();
                    for (int i=i1;i<i2;++i,x+=dx) {
                        *valit++ = *uxit++ * *uyit * _ktab->interpolate(x, y0, *_kInterp);
                    }
                }
            } else {
                typedef tmv::VIt<std::complex<double>,1,tmv::NonConj> CIt;
                CIt valit(val.linearView().begin().getP(),1);
                It uyit = uy.begin();
                for (int j=j1;j<j2;++j,y0+=dy,++uyit) {
                    double x = x0;
                    It uxit = ux.begin();
                    for (int i=i1;i<i2;++i,x+=dx) {
                        double xKernelTransform = _xInterp->uval(*uxit++, *uyit);
                        *valit++ = xKernelTransform * _ktab->interpolate(x, y0, *_kInterp);
                    }
                }
            }
        }
    }

    void SBInterpolatedImage::SBInterpolatedImageImpl::fillXValue(
        tmv::MatrixView<double> val,
        double x0, double dx, double dxy,
        double y0, double dy, double dyx) const
    {
        dbg<<"SBInterpolatedImage fillXValue\n";
        dbg<<"x = "<<x0<<" + ix * "<<dx<<" + iy * "<<dxy<<std::endl;
        dbg<<"y = "<<y0<<" + ix * "<<dyx<<" + iy * "<<dy<<std::endl;
        assert(val.stepi() == 1);
        assert(val.canLinearize());
        const int m = val.colsize();
        const int n = val.rowsize();
        typedef tmv::VIt<double,1,tmv::NonConj> It;

        It valit = val.linearView().begin();
        for (int j=0;j<n;++j,x0+=dxy,y0+=dy) {
            double x = x0;
            double y = y0;
            for (int i=0;i<m;++i,x+=dx,y+=dyx) {
                *valit++ = _xtab->interpolate(x, y, *_xInterp); 
            }
        }
    }

    void SBInterpolatedImage::SBInterpolatedImageImpl::fillKValue(
        tmv::MatrixView<std::complex<double> > val,
        double x0, double dx, double dxy,
        double y0, double dy, double dyx) const
    {
        dbg<<"SBInterpolatedImage fillKValue\n";
        dbg<<"x = "<<x0<<" + ix * "<<dx<<" + iy * "<<dxy<<std::endl;
        dbg<<"y = "<<y0<<" + ix * "<<dyx<<" + iy * "<<dy<<std::endl;
        assert(val.stepi() == 1);
        assert(val.canLinearize());
        const int m = val.colsize();
        const int n = val.rowsize();
        typedef tmv::VIt<std::complex<double>,1,tmv::NonConj> It;
        checkK();

        const double uscale = _multi.getScale() / (2.*M_PI);
        double ux0 = x0 * uscale;
        double uy0 = y0 * uscale;
        double dux = dx * uscale;
        double duy = dy * uscale;
        double duxy = dxy * uscale;
        double duyx = dyx * uscale;
        const double maxu = _xInterp->urange();

        It valit(val.linearView().begin().getP(),1);
        for (int j=0;j<n;++j,x0+=dxy,y0+=dy,ux0+=duxy,uy0+=duy) {
            double x = x0;
            double y = y0;
            double ux = ux0;
            double uy = uy0;
            for (int i=0;i<m;++i,x+=dx,y+=dyx,ux+=dux,uy+=duyx) {
                if (std::abs(ux) > maxu || std::abs(uy) > maxu) {
                    *valit++ = 0.;
                } else {
                    double xKernelTransform = _xInterp->uval(ux, uy);
                    *valit++ = xKernelTransform * _ktab->interpolate(x, y, *_kInterp);
                }
            }
        }
    }

    // We provide an option to update the stepk value by directly calculating what
    // size region around the center encloses (1-alias_threshold) of the total flux.
    // This can be useful if you make the image bigger than you need to, just to be
    // safe, but then want to use as large a stepk value as possible.
    void SBInterpolatedImage::SBInterpolatedImageImpl::calculateStepK() const
    {
        dbg<<"Start SBInterpolatedImage calculateStepK()\n";
        dbg<<"Current value of stepk = "<<_stepk<<std::endl;
        dbg<<"Find box that encloses "<<1.-sbp::alias_threshold<<" of the flux.\n";
        dbg<<"xtab size = "<<_xtab->getN()<<", scale = "<<_xtab->getDx()<<std::endl;
        //int N = _xtab->getN();
        double dx = _xtab->getDx();
        double dx2 = dx*dx;
        double fluxTot = getFlux()/dx2;
        dbg<<"fluxTot = "<<fluxTot<<std::endl;
        double flux = (*_xtab).xval(0,0);
        double thresh = (1.-sbp::alias_threshold) * fluxTot;
        dbg<<"thresh = "<<thresh<<std::endl;

        // d1 = 0 means that we haven't yet found the d that enclosed enough flux.
        // When we find a flux > thresh, we set d1 = d.
        // However, since the function can have negative regions, we need to keep 
        // going to make sure an oscillation doesn't bring us back below thresh.
        // When this happens, we set d1 to 0 again and look for a larger value that 
        // enclosed enough flux again.
        int d1 = 0; 
        const int Nino2 = _multi.getNin()/2;
        for (int d=1; d<=Nino2; ++d) {
            xdbg<<"d = "<<d<<std::endl;
            xdbg<<"d1 = "<<d1<<std::endl;
            xdbg<<"flux = "<<flux<<std::endl;
            // Add the left, right, top and bottom sides of box:
            for(int x = -d; x < d; ++x) {
                // Note: All 4 corners are added exactly once by including x=-d but omitting 
                // x=d from the loop.
                flux += _xtab->xval(x,-d);  // bottom
                flux += _xtab->xval(d,x);   // right
                flux += _xtab->xval(-x,d);  // top
                flux += _xtab->xval(-d,-x); // left
            }
            if (flux < thresh) {
                d1 = 0; // Mark that we haven't gotten to a good enclosing radius yet.
            } else {
                if (d1 == 0) d1 = d; // Mark this radius as a good one.
            }
        }
        dbg<<"Done: flux = "<<flux<<std::endl;
        // Should have added up to the total flux.
        assert( std::abs(flux - fluxTot) < 1.e-3 * std::abs(fluxTot) );
        if (d1 == 0) {
            dbg<<"No smaller radius found.  Keep current value of stepk\n";
            return;
        }
        // (Note: Since this isn't a radial profile, R isn't really a radius, but rather 
        //        the size of the square box that is enclosing (1-alias_thresh) of the flux.)
        double R = (d1+0.5) * dx;
        dbg<<"d = "<<d1<<" => R = "<<R<<std::endl;
        // Add xInterp range in quadrature just like convolution:
        double R2 = _xInterp->xrange() * _multi.getScale();
        dbg<<"R(image) = "<<R<<", R(interpolant) = "<<R2<<std::endl;
        R = sqrt(R*R + R2*R2);
        dbg<<"=> R = "<<R<<std::endl;
        _stepk = M_PI / R;
        dbg<<"stepk = "<<_stepk<<std::endl;
    }

    // The std library norm function uses abs to get a more accurate value.
    // We don't actually care about the slight accuracy gain, so we use a 
    // fast norm that just does x^2 + y^2
    inline double fast_norm(const std::complex<double>& z)
    { return real(z)*real(z) + imag(z)*imag(z); }

    void SBInterpolatedImage::SBInterpolatedImageImpl::calculateMaxK() const
    {
        dbg<<"Start SBInterpolatedImage calculateMaxK()\n";
        dbg<<"Current value of maxk = "<<_maxk<<std::endl;
        dbg<<"Find the smallest k such that all values outside of this are less than "
            <<sbp::maxk_threshold<<std::endl;
        checkK();
        dbg<<"ktab size = "<<_ktab->getN()<<", scale = "<<_ktab->getDk()<<std::endl;
        
        double dk = _ktab->getDk();

        // Among the elements with kval > thresh, find the one with the maximum ksq
        double thresh = sbp::maxk_threshold * getFlux();
        thresh *= thresh; // Since values will be |kval|^2.
        double maxk_ix = 0.;
        // When we get 5 rows in a row all below thresh, stop.
        int n_below_thresh = 0;
        int N = _ktab->getN();
        // Don't go past the current value of maxk
        if (N/2 * dk > _maxk) 
            N = int(_maxk*2./dk);
        // We take the k value to be maximum of kx and ky.  This is appropriate, because
        // this is how maxK() is eventually used -- it sets the size in k-space for both
        // kx and ky when drawing.  Since kx<0 is just the conjugate of the corresponding
        // point at (-kx,-ky), we only check the right half of the square.  i.e. the 
        // upper-right and lower-right quadrants.
        for(int ix=0; ix<=N/2; ++ix) {
            xdbg<<"Start search for ix = "<<ix<<std::endl;
            // Search along the two sides with either kx = ix or ky = ix.
            for(int iy=0; iy<=ix; ++iy) {
                // The right side of the square in the upper-right quadrant.
                double norm_kval = fast_norm(_ktab->kval2(ix,iy)); 
                xdbg<<"norm_kval at "<<ix<<','<<iy<<" = "<<norm_kval<<std::endl;
                if (norm_kval <= thresh && iy != ix) {
                    // The top side of the square in the upper-right quadrant.
                    norm_kval = fast_norm(_ktab->kval2(iy,ix));  
                    xdbg<<"norm_kval at "<<iy<<','<<ix<<" = "<<norm_kval<<std::endl;
                }
                if (norm_kval <= thresh && iy > 0) {
                    // The right side of the square in the lower-right quadrant.
                    // The ky argument is wrapped to positive values.
                    norm_kval = fast_norm(_ktab->kval2(ix,N-iy));  
                    xdbg<<"norm_kval at "<<ix<<','<<-iy<<" = "<<norm_kval<<std::endl;
                }
                if (norm_kval <= thresh && ix > 0) {
                    // The bottom side of the square in the lower-right quadrant.
                    // The ky argument is wrapped to positive values.
                    norm_kval = fast_norm(_ktab->kval2(iy,N-ix));  
                    xdbg<<"norm_kval at "<<iy<<','<<-ix<<" = "<<norm_kval<<std::endl;
                }
                if (norm_kval > thresh) {
                    xdbg<<"This one is above thresh\n";
                    // Mark this k value as being aboe the threshold.
                    maxk_ix = ix;
                    // Reset the count to 0
                    n_below_thresh = 0;
                    // Don't bother checking the rest of the pixels with this k value.
                    break;
                }
            }
            xdbg<<"Done ix = "<<ix<<".  Current count = "<<n_below_thresh<<std::endl;
            // If we get through 5 rows with nothing above the threshold, stop looking.
            if (++n_below_thresh == 5) break;
        }
        xdbg<<"Finished.  maxk_ix = "<<maxk_ix<<std::endl;
        // Add 1 to get the first row that is below the threshold.
        ++maxk_ix;
        // Scale by dk
        _maxk = maxk_ix*dk;
        dbg<<"new maxk = "<<_maxk<<std::endl;
    }

    void SBInterpolatedImage::SBInterpolatedImageImpl::checkReadyToShoot() const 
    {
        if (_readyToShoot) return;

        dbg<<"SBInterpolatedImage not ready to shoot.  Build _pt:\n";

        // Build the sets holding cumulative fluxes of all Pixels
        _positiveFlux = 0.;
        _negativeFlux = 0.;
        _pt.clear();
        for (int iy=-_multi.getNin()/2; iy<_multi.getNin()/2; ++iy) {
            double y = iy*_multi.getScale();
            for (int ix=-_multi.getNin()/2; ix<_multi.getNin()/2; ++ix) {
                double flux = _xtab->xval(ix,iy) * _multi.getScale()*_multi.getScale();
                if (flux==0.) continue;
                double x=ix*_multi.getScale();
                if (flux > 0.) {
                    _positiveFlux += flux;
                } else {
                    _negativeFlux += -flux;
                }
                _pt.push_back(Pixel(x,y,flux));
            }
        }
        _pt.buildTree();

        // The above just computes the positive and negative flux for the main image.
        // This is convolved by the interpolant, so we need to correct these values
        // in the same way that SBConvolve does:
        double p1 = _positiveFlux;
        double n1 = _negativeFlux;
        dbg<<"positiveFlux = "<<p1<<", negativeFlux = "<<n1<<std::endl;
        double p2 = _xInterp->getPositiveFlux();
        double n2 = _xInterp->getNegativeFlux();
        dbg<<"Interpolant has positiveFlux = "<<p2<<", negativeFlux = "<<n2<<std::endl;
        _positiveFlux = p1*p2 + n1*n2;
        _negativeFlux = p1*n2 + n1*p2;
        dbg<<"positiveFlux => "<<_positiveFlux<<", negativeFlux => "<<_negativeFlux<<std::endl;

        _readyToShoot = true;
    }

    // Photon-shooting 
    boost::shared_ptr<PhotonArray> SBInterpolatedImage::SBInterpolatedImageImpl::shoot(
        int N, UniformDeviate ud) const
    {
        dbg<<"InterpolatedImage shoot: N = "<<N<<std::endl;
        dbg<<"Target flux = "<<getFlux()<<std::endl;
        assert(N>=0);
        checkReadyToShoot();
        /* The pixel coordinates are stored by cumulative absolute flux in 
         * a C++ standard-libary set, so the inversion is done with a binary
         * search tree.  There are no doubt speed gains available from sorting the 
         * pixels by flux, and somehow weighting the tree search to the elements holding
         * the most flux.  But I'm doing it the simplest way right now.
         */
        assert(N>=0);

        boost::shared_ptr<PhotonArray> result(new PhotonArray(N));
        if (N<=0 || _pt.empty()) return result;
        double totalAbsFlux = _positiveFlux + _negativeFlux;
        double fluxPerPhoton = totalAbsFlux / N;
        dbg<<"posFlux = "<<_positiveFlux<<", negFlux = "<<_negativeFlux<<std::endl;
        dbg<<"totFlux = "<<_positiveFlux-_negativeFlux<<", totAbsFlux = "<<totalAbsFlux<<std::endl;
        dbg<<"fluxPerPhoton = "<<fluxPerPhoton<<std::endl;
        for (int i=0; i<N; ++i) {
            double unitRandom = ud();
            const Pixel* p = _pt.find(unitRandom);
            result->setPhoton(i, p->x, p->y, 
                              p->isPositive ? fluxPerPhoton : -fluxPerPhoton);
        }
        dbg<<"result->getTotalFlux = "<<result->getTotalFlux()<<std::endl;

        // Last step is to convolve with the interpolation kernel. 
        // Can skip if using a 2d delta function
        const InterpolantXY* xyPtr = dynamic_cast<const InterpolantXY*> (_xInterp.get());
        if ( !(xyPtr && dynamic_cast<const Delta*> (xyPtr->get1d()))) {
            boost::shared_ptr<PhotonArray> pa_interp = _xInterp->shoot(N, ud);
            pa_interp->scaleXY(_xtab->getDx());
            result->convolve(*pa_interp, ud);
        }

        dbg<<"InterpolatedImage Realized flux = "<<result->getTotalFlux()<<std::endl;
        return result;
    }

    // instantiate template functions for expected image types
    template SBInterpolatedImage::SBInterpolatedImage(
        const BaseImage<float>& image, boost::shared_ptr<Interpolant2d> xInterp,
        boost::shared_ptr<Interpolant2d> kInterp, double dx, double pad_factor,
        boost::shared_ptr<Image<float> > pad_image);
    template SBInterpolatedImage::SBInterpolatedImage(
        const BaseImage<double>& image, boost::shared_ptr<Interpolant2d> xInterp,
        boost::shared_ptr<Interpolant2d> kInterp, double dx, double pad_factor,
        boost::shared_ptr<Image<double> > pad_image);
    template SBInterpolatedImage::SBInterpolatedImage(
        const BaseImage<int32_t>& image, boost::shared_ptr<Interpolant2d> xInterp,
        boost::shared_ptr<Interpolant2d> kInterp, double dx, double pad_factor,
        boost::shared_ptr<Image<int32_t> > pad_image);
    template SBInterpolatedImage::SBInterpolatedImage(
        const BaseImage<int16_t>& image, boost::shared_ptr<Interpolant2d> xInterp,
        boost::shared_ptr<Interpolant2d> kInterp, double dx, double pad_factor,
        boost::shared_ptr<Image<int16_t> > pad_image);

    template MultipleImageHelper::MultipleImageHelper(
        const std::vector<boost::shared_ptr<BaseImage<float> > >& images,
        double dx, double pad_factor);
    template MultipleImageHelper::MultipleImageHelper(
        const std::vector<boost::shared_ptr<BaseImage<double> > >& images,
        double dx, double pad_factor);
    template MultipleImageHelper::MultipleImageHelper(
        const std::vector<boost::shared_ptr<BaseImage<int32_t> > >& images,
        double dx, double pad_factor);
    template MultipleImageHelper::MultipleImageHelper(
        const std::vector<boost::shared_ptr<BaseImage<int16_t> > >& images,
        double dx, double pad_factor);

    template MultipleImageHelper::MultipleImageHelper(
        const BaseImage<float>& image, double dx, double pad_factor,
        boost::shared_ptr<Image<float> > pad_image);
    template MultipleImageHelper::MultipleImageHelper(
        const BaseImage<double>& image, double dx, double pad_factor,
        boost::shared_ptr<Image<double> > pad_image);
    template MultipleImageHelper::MultipleImageHelper(
        const BaseImage<int32_t>& image, double dx, double pad_factor,
        boost::shared_ptr<Image<int32_t> > pad_image);
    template MultipleImageHelper::MultipleImageHelper(
        const BaseImage<int16_t>& image, double dx, double pad_factor,
        boost::shared_ptr<Image<int16_t> > pad_image);

    template SBInterpolatedImage::SBInterpolatedImageImpl::SBInterpolatedImageImpl(
        const BaseImage<float>& image, boost::shared_ptr<Interpolant2d> xInterp,
        boost::shared_ptr<Interpolant2d> kInterp, double dx, double pad_factor,
        boost::shared_ptr<Image<float> > pad_image);
    template SBInterpolatedImage::SBInterpolatedImageImpl::SBInterpolatedImageImpl(
        const BaseImage<double>& image, boost::shared_ptr<Interpolant2d> xInterp,
        boost::shared_ptr<Interpolant2d> kInterp, double dx, double pad_factor,
        boost::shared_ptr<Image<double> > pad_image);
    template SBInterpolatedImage::SBInterpolatedImageImpl::SBInterpolatedImageImpl(
        const BaseImage<int32_t>& image, boost::shared_ptr<Interpolant2d> xInterp,
        boost::shared_ptr<Interpolant2d> kInterp, double dx, double pad_factor,
        boost::shared_ptr<Image<int32_t> > pad_image);
    template SBInterpolatedImage::SBInterpolatedImageImpl::SBInterpolatedImageImpl(
        const BaseImage<int16_t>& image, boost::shared_ptr<Interpolant2d> xInterp,
        boost::shared_ptr<Interpolant2d> kInterp, double dx, double pad_factor,
<<<<<<< HEAD
        boost::shared_ptr<Image<int16_t> > pad_image);
=======
        boost::shared_ptr<Image<short> > pad_image);
>>>>>>> 5ddbc122
}
<|MERGE_RESOLUTION|>--- conflicted
+++ resolved
@@ -869,9 +869,5 @@
     template SBInterpolatedImage::SBInterpolatedImageImpl::SBInterpolatedImageImpl(
         const BaseImage<int16_t>& image, boost::shared_ptr<Interpolant2d> xInterp,
         boost::shared_ptr<Interpolant2d> kInterp, double dx, double pad_factor,
-<<<<<<< HEAD
         boost::shared_ptr<Image<int16_t> > pad_image);
-=======
-        boost::shared_ptr<Image<short> > pad_image);
->>>>>>> 5ddbc122
 }
