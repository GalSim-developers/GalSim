--- conflicted
+++ resolved
@@ -101,21 +101,10 @@
                     "data for non-evenly-spaced args, with interpolant %s."%interp)
 
         # Check that out of bounds arguments, or ones with some crazy shape, raise an exception:
-<<<<<<< HEAD
-        try:
-            np.testing.assert_raises(ValueError,table1,args1[0]-0.01)
-            np.testing.assert_raises(ValueError,table1,args1[-1]+0.01)
-            np.testing.assert_raises(ValueError,table2,args2[0]-0.01)
-            np.testing.assert_raises(ValueError,table2,args2[-1]+0.01)
-        except ImportError:
-            print('The assert_raises tests require nose')
-=======
-        assert_raises(RuntimeError,table1,args1[0]-0.01)
-        assert_raises(RuntimeError,table1,args1[-1]+0.01)
-        assert_raises(RuntimeError,table2,args2[0]-0.01)
-        assert_raises(RuntimeError,table2,args2[-1]+0.01)
-        assert_raises(ValueError,table1,np.zeros((3,3,3))+args1[0])
->>>>>>> 57a922cc
+        assert_raises(ValueError,table1,args1[0]-0.01)
+        assert_raises(ValueError,table1,args1[-1]+0.01)
+        assert_raises(ValueError,table2,args2[0]-0.01)
+        assert_raises(ValueError,table2,args2[-1]+0.01)
 
         # These shouldn't raise any exception:
         table1(args1[0]+0.01)
@@ -277,20 +266,8 @@
     # These should work without raising an exception
     np.testing.assert_almost_equal(table1(1.0 - 1.e-7), 1.0, decimal=6)
     np.testing.assert_almost_equal(table1(10.0 + 1.e-7), 10.0, decimal=6)
-    try:
-<<<<<<< HEAD
-        np.testing.assert_raises(ValueError, table1, 1.0-1.e5)
-        np.testing.assert_raises(ValueError, table1, 10.0+1.e5)
-    except ImportError:
-        print('The assert_raises tests require nose')
-=======
-        table1(1.0 - 1.e-7)
-        table1(10.0 + 1.e-7)
-    except:
-        raise ValueError("c++ LookupTable roundoff guard failed.")
-    assert_raises(RuntimeError, table1, 1.0-1.e5)
-    assert_raises(RuntimeError, table1, 10.0+1.e5)
->>>>>>> 57a922cc
+    assert_raises(ValueError, table1, 1.0-1.e5)
+    assert_raises(ValueError, table1, 10.0+1.e5)
 
 
 @timer
