# Copyright (c) 2012-2017 by the GalSim developers team on GitHub
# https://github.com/GalSim-developers
#
# This file is part of GalSim: The modular galaxy image simulation toolkit.
# https://github.com/GalSim-developers/GalSim
#
# GalSim is free software: redistribution and use in source and binary forms,
# with or without modification, are permitted provided that the following
# conditions are met:
#
# 1. Redistributions of source code must retain the above copyright notice, this
#    list of conditions, and the disclaimer given in the accompanying LICENSE
#    file.
# 2. Redistributions in binary form must reproduce the above copyright notice,
#    this list of conditions, and the disclaimer given in the documentation
#    and/or other materials provided with the distribution.
#

from __future__ import print_function
import numpy as np
import os
import sys
import math

from galsim_test_helpers import *

try:
    import galsim
except ImportError:
    path, filename = os.path.split(__file__)
    sys.path.append(os.path.abspath(os.path.join(path, "..")))
    import galsim


@timer
def test_float_value():
    """Test various ways to generate a float value
    """
    halo_mass = 1.e14
    halo_conc = 4
    halo_z = 0.3
    gal_z = 1.3
    config = {
        'input' : { 'catalog' : [
                        { 'dir' : 'config_input', 'file_name' : 'catalog.txt' },
                        { 'dir' : 'config_input', 'file_name' : 'catalog.fits' } ],
                    'dict' : [
                        { 'dir' : 'config_input', 'file_name' : 'dict.p' },
                        { 'dir' : 'config_input', 'file_name' : 'dict.json' },
                        { 'dir' : 'config_input', 'file_name' : 'dict.yaml' } ],
                    'nfw_halo' : { 'mass' : halo_mass, 'conc' : halo_conc, 'redshift' : halo_z },
                    'power_spectrum' : { 'e_power_function' : 'np.exp(-k**0.2)',
                                         'grid_spacing' : 10, 'interpolant' : 'linear' },
                  },

        'val1' : 9.9,
        'val2' : int(400),
        'str1' : '8.73',
        'str2' : '2.33e-9',
        'str3' : '6.e-9',
        'cat1' : { 'type' : 'Catalog' , 'col' : 0 },
        'cat2' : { 'type' : 'Catalog' , 'col' : 1 },
        'cat3' : { 'type' : 'Catalog' , 'num' : 1, 'col' : 'float1' },
        'cat4' : { 'type' : 'Catalog' , 'num' : 1, 'col' : 'float2' },
        'ran1' : { 'type' : 'Random', 'min' : 0.5, 'max' : 3 },
        'ran2' : { 'type' : 'Random', 'min' : -5, 'max' : 0 },
        'gauss1' : { 'type' : 'RandomGaussian', 'sigma' : 1 },
        'gauss2' : { 'type' : 'RandomGaussian', 'sigma' : 3, 'mean' : 4 },
        'gauss3' : { 'type' : 'RandomGaussian', 'sigma' : 1.5, 'min' : -2, 'max' : 2 },
        'gauss4' : { 'type' : 'RandomGaussian', 'sigma' : 0.5, 'min' : 0, 'max' : 0.8 },
        'gauss5' : { 'type' : 'RandomGaussian',
                     'sigma' : 0.3, 'mean' : 0.5, 'min' : 0, 'max' : 0.5 },
        'dist1' : { 'type' : 'RandomDistribution', 'function' : 'config_input/distribution.txt',
                    'interpolant' : 'linear' },
        'dist2' : { 'type' : 'RandomDistribution',
                    'x' : [ 0.0, 0.1, 0.2, 0.3, 0.4, 0.5, 0.6, 0.7, 0.8, 0.9, 1.0 ],
                    'f' : [ 0.1, 0.1, 0.1, 0.1, 0.2, 0.2, 0.2, 0.1, 0.1, 0.1, 0.1 ],
                    'interpolant' : 'linear' },
        'dist3' : { 'type' : 'RandomDistribution', 'function' : 'x*x',
                    'x_min' : 0., 'x_max' : 2.0 },
        'dev1' : { 'type' : 'RandomPoisson', 'mean' : 137 },
        'dev2' : { 'type' : 'RandomBinomial', 'N' : 17 },
        'dev3' : { 'type' : 'RandomBinomial', 'N' : 17, 'p' : 0.2 },
        'dev4' : { 'type' : 'RandomWeibull', 'a' : 1.7, 'b' : 4.3 },
        'dev5' : { 'type' : 'RandomGamma', 'k' : 1, 'theta' : 4 },
        'dev6' : { 'type' : 'RandomGamma', 'k' : 1.9, 'theta' : 4.1 },
        'dev7' : { 'type' : 'RandomChi2', 'n' : 17},
        'seq1' : { 'type' : 'Sequence' },
        'seq2' : { 'type' : 'Sequence', 'step' : 0.1 },
        'seq3' : { 'type' : 'Sequence', 'first' : 1.5, 'step' : 0.5 },
        'seq4' : { 'type' : 'Sequence', 'first' : 10, 'step' : -2 },
        'seq5' : { 'type' : 'Sequence', 'first' : 1, 'last' : 2.1, 'repeat' : 2 },
        'list1' : { 'type' : 'List', 'items' : [ 73, 8.9, 3.14 ] },
        'list2' : { 'type' : 'List',
                    'items' : [ 0.6, 1.8, 2.1, 3.7, 4.3, 5.5, 6.1, 7.0, 8.6, 9.3, 10.8, 11.2 ],
                    'index' : { 'type' : 'Sequence', 'first' : 10, 'step' : -3 } },
        'dict1' : { 'type' : 'Dict', 'key' : 'f' },
        'dict2' : { 'type' : 'Dict', 'num' : 1, 'key' : 'f' },
        'dict3' : { 'type' : 'Dict', 'num' : 2, 'key' : 'f' },
        'dict4' : { 'type' : 'Dict', 'num' : 2, 'key' : 'noise.models.1.gain' },
        'sum1' : { 'type' : 'Sum', 'items' : [ 72, '2.33', { 'type' : 'Dict', 'key' : 'f' } ] },
        'nfw' : { 'type' : 'NFWHaloMagnification' },
        'ps' : { 'type' : 'PowerSpectrumMagnification' },
        'no_type' : { 'value' : 34. },
        'bad_key' : { 'type' : 'RandomGaussian', 'sig' : 1 },
        'bad_value' : { 'type' : 'RandomGaussian', 'sigma' : 'not a number' },

        # Some items that would normally be set by the config processing
        'image_xsize' : 2000,
        'image_ysize' : 2000,
        'wcs' : galsim.PixelScale(0.1),
        'image_center' : galsim.PositionD(0,0),
    }

    test_yaml = True
    try:
        galsim.config.ProcessInput(config)
    except ImportError:
        # We don't require PyYAML as a dependency, so if this fails, just remove the YAML dict.
        del config['input']['dict'][2]
        galsim.config.ProcessInput(config)
        test_yaml = False

    # Test direct values
    val1 = galsim.config.ParseValue(config,'val1',config, float)[0]
    np.testing.assert_almost_equal(val1, 9.9)

    val2 = galsim.config.ParseValue(config,'val2',config, float)[0]
    np.testing.assert_almost_equal(val2, 400)

    # You can also give None as the value type, which just returns whatever is in the dict.
    val1b  = galsim.config.ParseValue(config,'val1',config, None)[0]
    val2b  = galsim.config.ParseValue(config,'val2',config, None)[0]
    np.testing.assert_almost_equal(val1b, 9.9)
    np.testing.assert_almost_equal(val2b, 400)

    # Test conversions from strings
    str1 = galsim.config.ParseValue(config,'str1',config, float)[0]
    np.testing.assert_almost_equal(str1, 8.73)

    str2 = galsim.config.ParseValue(config,'str2',config, float)[0]
    np.testing.assert_almost_equal(str2, 2.33e-9)

    str3 = galsim.config.ParseValue(config,'str3',config, float)[0]
    np.testing.assert_almost_equal(str3, 6.0e-9)

    # Test values read from a Catalog
    cat1 = []
    cat2 = []
    cat3 = []
    cat4 = []
    config['index_key'] = 'file_num'
    for k in range(5):
        config['file_num'] = k
        cat1.append(galsim.config.ParseValue(config,'cat1',config, float)[0])
        cat2.append(galsim.config.ParseValue(config,'cat2',config, float)[0])
        cat3.append(galsim.config.ParseValue(config,'cat3',config, float)[0])
        cat4.append(galsim.config.ParseValue(config,'cat4',config, float)[0])

    np.testing.assert_array_almost_equal(cat1, [ 1.234, 2.345, 3.456, 1.234, 2.345 ])
    np.testing.assert_array_almost_equal(cat2, [ 4.131, -900, 8000, 4.131, -900 ])
    np.testing.assert_array_almost_equal(cat3, [ 1.234, 2.345, 3.456, 1.234, 2.345 ])
    np.testing.assert_array_almost_equal(cat4, [ 4.131, -900, 8000, 4.131, -900 ])

    # Test values generated from a uniform deviate
    del config['index_key']
    rng = galsim.UniformDeviate(1234)
    config['rng'] = galsim.UniformDeviate(1234) # A second copy starting with the same seed.
    for k in range(6):
        config['obj_num'] = k  # The Random type doesn't use obj_num, but this keeps it
                               # from thinking "current" value is still current.
        ran1 = galsim.config.ParseValue(config,'ran1',config, float)[0]
        np.testing.assert_almost_equal(ran1, rng() * 2.5 + 0.5)

        ran2 = galsim.config.ParseValue(config,'ran2',config, float)[0]
        np.testing.assert_almost_equal(ran2, rng() * 5 - 5)

    # Test values generated from a Gaussian deviate
    for k in range(6):
        config['obj_num'] = k
        gauss1 = galsim.config.ParseValue(config,'gauss1',config, float)[0]
        gd = galsim.GaussianDeviate(rng,mean=0,sigma=1)
        np.testing.assert_almost_equal(gauss1, gd())

        gauss2 = galsim.config.ParseValue(config,'gauss2',config, float)[0]
        gd = galsim.GaussianDeviate(rng,mean=4,sigma=3)
        np.testing.assert_almost_equal(gauss2, gd())

        gauss3 = galsim.config.ParseValue(config,'gauss3',config, float)[0]
        gd = galsim.GaussianDeviate(rng,mean=0,sigma=1.5)
        gd_val = gd()
        while math.fabs(gd_val) > 2:
            gd_val = gd()
        np.testing.assert_almost_equal(gauss3, gd_val)

        gauss4 = galsim.config.ParseValue(config,'gauss4',config, float)[0]
        gd = galsim.GaussianDeviate(rng,mean=0,sigma=0.5)
        gd_val = math.fabs(gd())
        while gd_val > 0.8:
            gd_val = math.fabs(gd())
        np.testing.assert_almost_equal(gauss4, gd_val)

        gauss5 = galsim.config.ParseValue(config,'gauss5',config, float)[0]
        gd = galsim.GaussianDeviate(rng,mean=0.5,sigma=0.3)
        gd_val = gd()
        if gd_val > 0.5:
            gd_val = 1-gd_val
        while gd_val < 0:
            gd_val = gd()
            if gd_val > 0.5:
                gd_val = 1-gd_val
        np.testing.assert_almost_equal(gauss5, gd_val)

    # Test values generated from a distribution in a file
    dd=galsim.DistDeviate(rng,function='config_input/distribution.txt',interpolant='linear')
    for k in range(6):
        config['obj_num'] = k
        dist1 = galsim.config.ParseValue(config,'dist1',config, float)[0]
        np.testing.assert_almost_equal(dist1, dd())
    dd=galsim.DistDeviate(rng,function='config_input/distribution2.txt',interpolant='linear')
    for k in range(6):
        config['obj_num'] = k
        dist2 = galsim.config.ParseValue(config,'dist2',config, float)[0]
        np.testing.assert_almost_equal(dist2, dd())
    dd=galsim.DistDeviate(rng,function=lambda x: x*x,x_min=0.,x_max=2.)
    for k in range(6):
        config['obj_num'] = k
        dist3 = galsim.config.ParseValue(config,'dist3',config, float)[0]
        np.testing.assert_almost_equal(dist3, dd())

    # Test values generated from various other deviates
    for k in range(6):
        config['obj_num'] = k
        dev = galsim.PoissonDeviate(rng, mean=137)
        dev1 = galsim.config.ParseValue(config,'dev1',config, float)[0]
        np.testing.assert_almost_equal(dev1, dev())

        dev = galsim.BinomialDeviate(rng, N=17)
        dev2 = galsim.config.ParseValue(config,'dev2',config, float)[0]
        np.testing.assert_almost_equal(dev2, dev())

        dev = galsim.BinomialDeviate(rng, N=17, p=0.2)
        dev3 = galsim.config.ParseValue(config,'dev3',config, float)[0]
        np.testing.assert_almost_equal(dev3, dev())

        dev = galsim.WeibullDeviate(rng, a=1.7, b=4.3)
        dev4 = galsim.config.ParseValue(config,'dev4',config, float)[0]
        np.testing.assert_almost_equal(dev4, dev())

        dev = galsim.GammaDeviate(rng, k=1, theta=4)
        dev5 = galsim.config.ParseValue(config,'dev5',config, float)[0]
        np.testing.assert_almost_equal(dev5, dev())

        dev = galsim.GammaDeviate(rng, k=1.9, theta=4.1)
        dev6 = galsim.config.ParseValue(config,'dev6',config, float)[0]
        np.testing.assert_almost_equal(dev6, dev())

        dev = galsim.Chi2Deviate(rng, n=17)
        dev7 = galsim.config.ParseValue(config,'dev7',config, float)[0]
        np.testing.assert_almost_equal(dev7, dev())

    # Test values generated from a Sequence
    seq1 = []
    seq2 = []
    seq3 = []
    seq4 = []
    seq5 = []
    config['index_key'] = 'file_num'
    for k in range(6):
        config['file_num'] = k
        seq1.append(galsim.config.ParseValue(config,'seq1',config, float)[0])
    config['index_key'] = 'image_num'
    for k in range(6):
        config['image_num'] = k
        seq2.append(galsim.config.ParseValue(config,'seq2',config, float)[0])
    config['index_key'] = 'obj_num'
    for k in range(6):
        config['obj_num'] = k
        seq3.append(galsim.config.ParseValue(config,'seq3',config, float)[0])
    config['index_key'] = 'obj_num_in_file'
    config['start_obj_num'] = 10
    for k in range(6):
        config['obj_num'] = k+10
        seq4.append(galsim.config.ParseValue(config,'seq4',config, float)[0])
        seq5.append(galsim.config.ParseValue(config,'seq5',config, float)[0])
    del config['start_obj_num']

    np.testing.assert_array_almost_equal(seq1, [ 0, 1, 2, 3, 4, 5 ])
    np.testing.assert_array_almost_equal(seq2, [ 0, 0.1, 0.2, 0.3, 0.4, 0.5 ])
    np.testing.assert_array_almost_equal(seq3, [ 1.5, 2, 2.5, 3, 3.5, 4 ])
    np.testing.assert_array_almost_equal(seq4, [ 10, 8, 6, 4, 2, 0 ])
    np.testing.assert_array_almost_equal(seq5, [ 1, 1, 2, 2, 1, 1 ])

    # Test values taken from a List
    list1 = []
    list2 = []
    config['index_key'] = 'obj_num'
    for k in range(5):
        config['obj_num'] = k
        list1.append(galsim.config.ParseValue(config,'list1',config, float)[0])
        list2.append(galsim.config.ParseValue(config,'list2',config, float)[0])

    np.testing.assert_array_almost_equal(list1, [ 73, 8.9, 3.14, 73, 8.9 ])
    np.testing.assert_array_almost_equal(list2, [ 10.8, 7.0, 4.3, 1.8, 10.8 ])

    # Test values read from a Dict
    dict = []
    dict.append(galsim.config.ParseValue(config,'dict1',config, float)[0])
    dict.append(galsim.config.ParseValue(config,'dict2',config, float)[0])
    if test_yaml:
        dict.append(galsim.config.ParseValue(config,'dict3',config, float)[0])
        dict.append(galsim.config.ParseValue(config,'dict4',config, float)[0])
    else:
        dict.append(0.1)
        dict.append(1.9)
    np.testing.assert_array_almost_equal(dict, [ 23.17, -17.23, 0.1, 1.9 ])

    sum1 = galsim.config.ParseValue(config,'sum1',config, float)[0]
    np.testing.assert_almost_equal(sum1, 72 + 2.33 + 23.17)

    # Test NFWHaloMagnification
    galsim.config.SetupInputsForImage(config, None)
    try:
        # Raise an error because no world_pos
        np.testing.assert_raises(ValueError,galsim.config.ParseValue, config,'nfw',config, float)
        config['world_pos'] = galsim.PositionD(6,8)
        # Still raise an error because no redshift
        np.testing.assert_raises(ValueError,galsim.config.ParseValue, config,'nfw',config, float)
        # With this, it should work.
        config['gal'] = { 'redshift' : gal_z }
    except ImportError:
        pass
    nfw_halo = galsim.NFWHalo(mass=halo_mass, conc=halo_conc, redshift=halo_z)
    print("weak lensing mag = ",nfw_halo.getMagnification((6,8), gal_z))
    nfw1 = galsim.config.ParseValue(config,'nfw',config, float)[0]
    np.testing.assert_almost_equal(nfw1, nfw_halo.getMagnification((6,8), gal_z))

    # Too large magnification should max out at 25
    galsim.config.RemoveCurrent(config)
    config['world_pos'] = galsim.PositionD(0.1,0.3)
    print("strong lensing mag = ",nfw_halo.getMagnification((0.1,0.3), gal_z))
    galsim.config.RemoveCurrent(config)
    with CaptureLog() as cl:
        galsim.config.SetupInputsForImage(config, cl.logger)
        nfw2 = galsim.config.ParseValue(config, 'nfw', config, float)[0]
    print(cl.output)
    assert "Warning: NFWHalo mu = 249.374050 means strong lensing." in cl.output
    np.testing.assert_almost_equal(nfw2, 25.)

    # Or set a different maximum
    galsim.config.RemoveCurrent(config)
    config['nfw']['max_mu'] = 3000.
    del config['nfw']['_get']
    config['world_pos'] = galsim.PositionD(0.1,0.3)
    nfw3 = galsim.config.ParseValue(config,'nfw',config, float)[0]
    np.testing.assert_almost_equal(nfw3, nfw_halo.getMagnification((0.1,0.3), gal_z))

    # Also, if it goes negative, it should report the max_mu value.
    galsim.config.RemoveCurrent(config)
    config['world_pos'] = galsim.PositionD(0.1,0.2)
    print("very strong lensing mag = ",nfw_halo.getMagnification((0.1,0.2), gal_z))
    with CaptureLog() as cl:
        galsim.config.SetupInputsForImage(config, cl.logger)
        nfw4 = galsim.config.ParseValue(config, 'nfw', config, float)[0]
    print(cl.output)
    assert "Warning: NFWHalo mu = -163.631846 means strong lensing." in cl.output
    np.testing.assert_almost_equal(nfw4, 3000.)

    # Test PowerSpectrumMagnification
    ps = galsim.PowerSpectrum(e_power_function='np.exp(-k**0.2)')
    galsim.config.RemoveCurrent(config)
    config['rng'] = rng.duplicate()  # reset them back to be in sync
    ps.buildGrid(grid_spacing=10, ngrid=20, interpolant='linear', rng=rng)
    print("ps mag = ",ps.getMagnification((0.1,0.2)))
    galsim.config.SetupInputsForImage(config, None)
    ps1 = galsim.config.ParseValue(config,'ps',config, float)[0]
    np.testing.assert_almost_equal(ps1, ps.getMagnification((0.1,0.2)))

    # Beef up the amplitude to get strong lensing.
    ps = galsim.PowerSpectrum(e_power_function='500 * np.exp(-k**0.2)')
    ps.buildGrid(grid_spacing=10, ngrid=20, interpolant='linear', rng=rng)
    print("strong lensing mag = ",ps.getMagnification((0.1,0.2)))
    galsim.config.RemoveCurrent(config)
    del config['input_objs']
    config['input']['power_spectrum']['e_power_function'] = '500 * np.exp(-k**0.2)'
    with CaptureLog() as cl:
        galsim.config.SetupInputsForImage(config, logger=cl.logger)
        ps2a = galsim.config.ParseValue(config,'ps',config, float)[0]
    assert 'PowerSpectrum mu = -3.643856 means strong lensing. Using mu=25.000000' in cl.output
    np.testing.assert_almost_equal(ps2a, 25.)

    galsim.config.RemoveCurrent(config)
    # Need a different point that happens to have strong lensing, since the PS realization changed.
    config['world_pos'] = galsim.PositionD(3.1,24.2)
    with CaptureLog() as cl:
        galsim.config.SetupInputsForImage(config, cl.logger)
        ps2b = galsim.config.ParseValue(config, 'ps', config, float)[0]
    assert "Warning: PowerSpectrum mu = 29.287659 means strong lensing." in cl.output
    np.testing.assert_almost_equal(ps2b, 25.)

    # Out of bounds results in shear = 0, and a warning.
    galsim.config.RemoveCurrent(config)
    config['world_pos'] = galsim.PositionD(1000,2000)
    with CaptureLog() as cl:
        galsim.config.SetupInputsForImage(config, cl.logger)
        ps2c = galsim.config.ParseValue(config, 'ps', config, float)[0]
    print(cl.output)
    assert "Warning: position (1000.000000,2000.000000) not within the bounds" in cl.output
    np.testing.assert_almost_equal(ps2c, 1.)

    # Should raise an AttributeError if there is no type in the dict
    try:
        np.testing.assert_raises(AttributeError, galsim.config.ParseValue, config,
                                 'no_type', config, float)
        np.testing.assert_raises(AttributeError, galsim.config.ParseValue, config,
                                 'bad_key', config, float)
        np.testing.assert_raises(ValueError, galsim.config.ParseValue, config,
                                 'bad_value', config, float)
    except ImportError:
        pass


@timer
def test_int_value():
    """Test various ways to generate an int value
    """
    config = {
        'input' : { 'catalog' : [
                        { 'dir' : 'config_input', 'file_name' : 'catalog.txt' },
                        { 'dir' : 'config_input', 'file_name' : 'catalog.fits' } ],
                    'dict' : [
                        { 'dir' : 'config_input', 'file_name' : 'dict.p' },
                        { 'dir' : 'config_input', 'file_name' : 'dict.json' },
                        { 'dir' : 'config_input', 'file_name' : 'dict.yaml' } ] },

        'val1' : 9,
        'val2' : float(8.7),  # Reading as int will drop the fraction.
        'val3' : -400.8,      # Not floor - negatives will round up.
        'str1' : '8',
        'str2' : '-2',
        'cat1' : { 'type' : 'Catalog' , 'col' : 2 },
        'cat2' : { 'type' : 'Catalog' , 'col' : 3 },
        'cat3' : { 'type' : 'Catalog' , 'num' : 1, 'col' : 'int1' },
        'cat4' : { 'type' : 'Catalog' , 'num' : 1, 'col' : 'int2' },
        'ran1' : { 'type' : 'Random', 'min' : 0, 'max' : 3 },
        'ran2' : { 'type' : 'Random', 'min' : -5, 'max' : 10 },
        'dev1' : { 'type' : 'RandomPoisson', 'mean' : 137 },
        'dev2' : { 'type' : 'RandomBinomial', 'N' : 17 },
        'dev3' : { 'type' : 'RandomBinomial', 'N' : 17, 'p' : 0.2 },
        'seq1' : { 'type' : 'Sequence' },
        'seq2' : { 'type' : 'Sequence', 'step' : 3 },
        'seq3' : { 'type' : 'Sequence', 'first' : 1, 'step' : 5 },
        'seq4' : { 'type' : 'Sequence', 'first' : 10, 'step' : -2 },
        'seq5' : { 'type' : 'Sequence', 'first' : 1, 'last' : 2, 'repeat' : 2 },
        'seq_file' : { 'type' : 'Sequence', 'index_key' : 'file_num' },
        'seq_image' : { 'type' : 'Sequence', 'index_key' : 'image_num' },
        'seq_obj' : { 'type' : 'Sequence', 'index_key' : 'obj_num' },
        'seq_obj2' : { 'type' : 'Sequence', 'index_key' : 'obj_num_in_file' },
        'list1' : { 'type' : 'List', 'items' : [ 73, 8, 3 ] },
        'list2' : { 'type' : 'List',
                    'items' : [ 6, 8, 1, 7, 3, 5, 1, 0, 6, 3, 8, 2 ],
                    'index' : { 'type' : 'Sequence', 'first' : 10, 'step' : -3 } },
        'list3' : [ 1, 2, 3, 4 ],
        'list4' : [],
        'dict1' : { 'type' : 'Dict', 'key' : 'i' },
        'dict2' : { 'type' : 'Dict', 'num' : 1, 'key' : 'i' },
        'dict3' : { 'type' : 'Dict', 'num' : 2, 'key' : 'i' },
        'sum1' : { 'type' : 'Sum', 'items' : [ 72.3, '2', { 'type' : 'Dict', 'key' : 'i' } ] },
    }

    test_yaml = True
    try:
        galsim.config.ProcessInput(config)
    except ImportError:
        # We don't require PyYAML as a dependency, so if this fails, just remove the YAML dict.
        del config['input']['dict'][2]
        galsim.config.ProcessInput(config)
        test_yaml = False

    # Test direct values
    val1 = galsim.config.ParseValue(config,'val1',config, int)[0]
    np.testing.assert_equal(val1, 9)

    val2 = galsim.config.ParseValue(config,'val2',config, int)[0]
    np.testing.assert_equal(val2, 8)

    val3 = galsim.config.ParseValue(config,'val3',config, int)[0]
    np.testing.assert_equal(val3, -400)

    # Test conversions from strings
    str1 = galsim.config.ParseValue(config,'str1',config, int)[0]
    np.testing.assert_equal(str1, 8)

    str2 = galsim.config.ParseValue(config,'str2',config, int)[0]
    np.testing.assert_equal(str2, -2)

    # Test values read from a Catalog
    cat1 = []
    cat2 = []
    cat3 = []
    cat4 = []
    config['index_key'] = 'image_num'
    for k in range(5):
        config['image_num'] = k
        cat1.append(galsim.config.ParseValue(config,'cat1',config, int)[0])
        cat2.append(galsim.config.ParseValue(config,'cat2',config, int)[0])
        cat3.append(galsim.config.ParseValue(config,'cat3',config, int)[0])
        cat4.append(galsim.config.ParseValue(config,'cat4',config, int)[0])

    np.testing.assert_array_equal(cat1, [ 9, 0, -4, 9, 0 ])
    np.testing.assert_array_equal(cat2, [ -3, 8, 17, -3, 8 ])
    np.testing.assert_array_equal(cat3, [ 9, 0, -4, 9, 0 ])
    np.testing.assert_array_equal(cat4, [ -3, 8, 17, -3, 8 ])

    # Test values generated from a uniform deviate
    del config['index_key']
    rng = galsim.UniformDeviate(1234)
    config['rng'] = galsim.UniformDeviate(1234) # A second copy starting with the same seed.
    for k in range(6):
        config['obj_num'] = k
        ran1 = galsim.config.ParseValue(config,'ran1',config, int)[0]
        np.testing.assert_equal(ran1, int(math.floor(rng() * 4)))

        ran2 = galsim.config.ParseValue(config,'ran2',config, int)[0]
        np.testing.assert_equal(ran2, int(math.floor(rng() * 16))-5)

    # Test values generated from various other deviates
    for k in range(6):
        config['obj_num'] = k
        dev = galsim.PoissonDeviate(rng, mean=137)
        dev1 = galsim.config.ParseValue(config,'dev1',config, int)[0]
        np.testing.assert_almost_equal(dev1, dev())

        dev = galsim.BinomialDeviate(rng, N=17)
        dev2 = galsim.config.ParseValue(config,'dev2',config, int)[0]
        np.testing.assert_almost_equal(dev2, dev())

        dev = galsim.BinomialDeviate(rng, N=17, p=0.2)
        dev3 = galsim.config.ParseValue(config,'dev3',config, int)[0]
        np.testing.assert_almost_equal(dev3, dev())

    # Test values generated from a Sequence
    seq1 = []
    seq2 = []
    seq3 = []
    seq4 = []
    seq5 = []
    config['index_key'] = 'obj_num'
    for k in range(6):
        config['obj_num'] = k
        seq1.append(galsim.config.ParseValue(config,'seq1',config, int)[0])
        seq2.append(galsim.config.ParseValue(config,'seq2',config, int)[0])
        seq3.append(galsim.config.ParseValue(config,'seq3',config, int)[0])
        seq4.append(galsim.config.ParseValue(config,'seq4',config, int)[0])
        seq5.append(galsim.config.ParseValue(config,'seq5',config, int)[0])

    np.testing.assert_array_equal(seq1, [ 0, 1, 2, 3, 4, 5 ])
    np.testing.assert_array_equal(seq2, [ 0, 3, 6, 9, 12, 15 ])
    np.testing.assert_array_equal(seq3, [ 1, 6, 11, 16, 21, 26 ])
    np.testing.assert_array_equal(seq4, [ 10, 8, 6, 4, 2, 0 ])
    np.testing.assert_array_equal(seq5, [ 1, 1, 2, 2, 1, 1 ])

    # This is more like how the indexing actually happens in a regular config run:
    seq_file = []
    seq_image = []
    seq_obj = []
    seq_obj2 = []
    config['file_num'] = 0
    config['image_num'] = 0
    config['obj_num'] = 0
    for file_num in range(3):
        config['start_obj_num'] = config['obj_num']
        for image_num in range(2):
            for obj_num in range(5):
                seq_file.append(galsim.config.ParseValue(config,'seq_file',config, int)[0])
                seq_image.append(galsim.config.ParseValue(config,'seq_image',config, int)[0])
                seq_obj.append(galsim.config.ParseValue(config,'seq_obj',config, int)[0])
                seq_obj2.append(galsim.config.ParseValue(config,'seq_obj2',config, int)[0])
                config['obj_num'] += 1
            config['image_num'] += 1
        config['file_num'] += 1
    del config['start_obj_num']

    np.testing.assert_array_equal(seq_file, [ 0, 0, 0, 0, 0, 0, 0, 0, 0, 0,
                                              1, 1, 1, 1, 1, 1, 1, 1, 1, 1,
                                              2, 2, 2, 2, 2, 2, 2, 2, 2, 2 ])
    np.testing.assert_array_equal(seq_image, [ 0, 0, 0, 0, 0, 1, 1, 1, 1, 1,
                                               2, 2, 2, 2, 2, 3, 3, 3, 3, 3,
                                               4, 4, 4, 4, 4, 5, 5, 5, 5, 5 ])
    np.testing.assert_array_equal(seq_obj, [ 0,  1,  2,  3,  4,  5,  6,  7,  8,  9,
                                            10, 11, 12, 13, 14, 15, 16, 17, 18, 19,
                                            20, 21, 22, 23, 24, 25, 26, 27, 28, 29 ])
    np.testing.assert_array_equal(seq_obj2, [ 0, 1, 2, 3, 4, 5, 6, 7, 8, 9,
                                              0, 1, 2, 3, 4, 5, 6, 7, 8, 9,
                                              0, 1, 2, 3, 4, 5, 6, 7, 8, 9 ])

    # Test values taken from a List
    list1 = []
    list2 = []
    config['index_key'] = 'obj_num'
    for k in range(5):
        config['obj_num'] = k
        list1.append(galsim.config.ParseValue(config,'list1',config, int)[0])
        list2.append(galsim.config.ParseValue(config,'list2',config, int)[0])

    np.testing.assert_array_equal(list1, [ 73, 8, 3, 73, 8 ])
    np.testing.assert_array_equal(list2, [ 8, 0, 3, 8, 8 ])

    # Test a direct list in the config file.
    list3  = galsim.config.ParseValue(config,'list3',config, list)[0]
    list4  = galsim.config.ParseValue(config,'list4',config, list)[0]
    np.testing.assert_array_equal(list3, [ 1, 2, 3, 4 ])
    np.testing.assert_array_equal(list4, [])

    # You can also give None as the value type, which just returns whatever is in the dict.
    list3b  = galsim.config.ParseValue(config,'list3',config, None)[0]
    list4b  = galsim.config.ParseValue(config,'list4',config, None)[0]
    np.testing.assert_array_equal(list3b, [ 1, 2, 3, 4 ])
    np.testing.assert_array_equal(list4b, [])

    # Test values read from a Dict
    dict = []
    dict.append(galsim.config.ParseValue(config,'dict1',config, int)[0])
    dict.append(galsim.config.ParseValue(config,'dict2',config, int)[0])
    if test_yaml:
        dict.append(galsim.config.ParseValue(config,'dict3',config, int)[0])
    else:
        dict.append(1)
    np.testing.assert_array_equal(dict, [ 17, -23, 1 ])

    sum1 = galsim.config.ParseValue(config,'sum1', config, int)[0]
    np.testing.assert_almost_equal(sum1, 72 + 2 + 17)


@timer
def test_bool_value():
    """Test various ways to generate a bool value
    """
    config = {
        'input' : { 'catalog' : [
                        { 'dir' : 'config_input', 'file_name' : 'catalog.txt' },
                        { 'dir' : 'config_input', 'file_name' : 'catalog.fits' } ],
                    'dict' : [
                        { 'dir' : 'config_input', 'file_name' : 'dict.p' },
                        { 'dir' : 'config_input', 'file_name' : 'dict.json' },
                        { 'dir' : 'config_input', 'file_name' : 'dict.yaml' } ] },

        'val1' : True,
        'val2' : 1,
        'val3' : 0.0,
        'str1' : 'true',
        'str2' : '0',
        'str3' : 'yes',
        'str4' : 'No',
        'cat1' : { 'type' : 'Catalog' , 'col' : 4 },
        'cat2' : { 'type' : 'Catalog' , 'col' : 5 },
        'cat3' : { 'type' : 'Catalog' , 'num' : 1, 'col' : 'bool1' },
        'cat4' : { 'type' : 'Catalog' , 'num' : 1, 'col' : 'bool2' },
        'ran1' : { 'type' : 'Random' },
        'ran2' : { 'type' : 'Random', 'p' : 0.8 },
        'dev1' : { 'type' : 'RandomBinomial', 'N' : 1 },
        'dev2' : { 'type' : 'RandomBinomial', 'N' : 1, 'p' : 0.5 },
        'dev3' : { 'type' : 'RandomBinomial', 'p' : 0.2 },
        'seq1' : { 'type' : 'Sequence' },
        'seq2' : { 'type' : 'Sequence', 'first' : True, 'repeat' : 2 },
        'list1' : { 'type' : 'List', 'items' : [ 'yes', 'no', 'no' ] },
        'list2' : { 'type' : 'List',
                    'items' : [ 0, 1, 1, 1, 1, 0, 0, 1, 0, 1, 0, 0 ],
                    'index' : { 'type' : 'Sequence', 'first' : 10, 'step' : -3 } },
        'dict1' : { 'type' : 'Dict', 'key' : 'b' },
        'dict2' : { 'type' : 'Dict', 'num' : 1, 'key' : 'b' },
        'dict3' : { 'type' : 'Dict', 'num' : 2, 'key' : 'b' }
    }

    test_yaml = True
    try:
        galsim.config.ProcessInput(config)
    except ImportError:
        # We don't require PyYAML as a dependency, so if this fails, just remove the YAML dict.
        del config['input']['dict'][2]
        galsim.config.ProcessInput(config)
        test_yaml = False

    # Test direct values
    val1 = galsim.config.ParseValue(config,'val1',config, bool)[0]
    np.testing.assert_equal(val1, True)

    val2 = galsim.config.ParseValue(config,'val2',config, bool)[0]
    np.testing.assert_equal(val2, True)

    val3 = galsim.config.ParseValue(config,'val3',config, bool)[0]
    np.testing.assert_equal(val3, False)

    # Test conversions from strings
    str1 = galsim.config.ParseValue(config,'str1',config, bool)[0]
    np.testing.assert_equal(str1, True)

    str2 = galsim.config.ParseValue(config,'str2',config, bool)[0]
    np.testing.assert_equal(str2, False)

    str3 = galsim.config.ParseValue(config,'str3',config, bool)[0]
    np.testing.assert_equal(str3, True)

    str4 = galsim.config.ParseValue(config,'str4',config, bool)[0]
    np.testing.assert_equal(str4, False)

    # Test values read from a Catalog
    cat1 = []
    cat2 = []
    cat3 = []
    cat4 = []
    config['index_key'] = 'obj_num'
    for k in range(5):
        config['obj_num'] = k
        cat1.append(galsim.config.ParseValue(config,'cat1',config, bool)[0])
        cat2.append(galsim.config.ParseValue(config,'cat2',config, bool)[0])
        cat3.append(galsim.config.ParseValue(config,'cat3',config, bool)[0])
        cat4.append(galsim.config.ParseValue(config,'cat4',config, bool)[0])

    np.testing.assert_array_equal(cat1, [ 1, 0, 1, 1, 0 ])
    np.testing.assert_array_equal(cat2, [ 1, 0, 0, 1, 0 ])
    np.testing.assert_array_equal(cat3, [ 1, 0, 1, 1, 0 ])
    np.testing.assert_array_equal(cat4, [ 1, 0, 0, 1, 0 ])

    # Test values generated from a uniform deviate
    rng = galsim.UniformDeviate(1234)
    config['rng'] = galsim.UniformDeviate(1234) # A second copy starting with the same seed.
    for k in range(6):
        config['obj_num'] = k
        ran1 = galsim.config.ParseValue(config,'ran1',config, bool)[0]
        np.testing.assert_equal(ran1, rng() < 0.5)

    for k in range(6):
        config['obj_num'] = k
        ran1 = galsim.config.ParseValue(config,'ran2',config, bool)[0]
        np.testing.assert_equal(ran1, rng() < 0.8)

    # Test values generated from binomial deviate
    for k in range(6):
        config['obj_num'] = k
        dev = galsim.BinomialDeviate(rng, N=1)
        dev1 = galsim.config.ParseValue(config,'dev1',config, bool)[0]
        np.testing.assert_almost_equal(dev1, dev())

        dev = galsim.BinomialDeviate(rng, N=1, p=0.5)
        dev2 = galsim.config.ParseValue(config,'dev2',config, bool)[0]
        np.testing.assert_almost_equal(dev2, dev())

        dev = galsim.BinomialDeviate(rng, N=1, p=0.2)
        dev3 = galsim.config.ParseValue(config,'dev3',config, bool)[0]
        np.testing.assert_almost_equal(dev3, dev())

    # Test values generated from a Sequence
    seq1 = []
    seq2 = []
    config['index_key'] = 'obj_num'
    for k in range(6):
        config['obj_num'] = k
        seq1.append(galsim.config.ParseValue(config,'seq1',config, bool)[0])
        seq2.append(galsim.config.ParseValue(config,'seq2',config, bool)[0])

    np.testing.assert_array_equal(seq1, [ 0, 1, 0, 1, 0, 1 ])
    np.testing.assert_array_equal(seq2, [ 1, 1, 0, 0, 1, 1 ])

    # Test values taken from a List
    list1 = []
    list2 = []
    config['index_key'] = 'file_num'
    for k in range(5):
        config['file_num'] = k
        list1.append(galsim.config.ParseValue(config,'list1',config, bool)[0])
        list2.append(galsim.config.ParseValue(config,'list2',config, bool)[0])

    np.testing.assert_array_equal(list1, [ 1, 0, 0, 1, 0 ])
    np.testing.assert_array_equal(list2, [ 0, 1, 1, 1, 0 ])

    # Test values read from a Dict
    dict = []
    dict.append(galsim.config.ParseValue(config,'dict1',config, bool)[0])
    dict.append(galsim.config.ParseValue(config,'dict2',config, bool)[0])
    if test_yaml:
        dict.append(galsim.config.ParseValue(config,'dict3',config, bool)[0])
    else:
        dict.append(False)
    np.testing.assert_array_equal(dict, [ True, False, False ])


@timer
def test_str_value():
    """Test various ways to generate a str value
    """
    config = {
        'input' : { 'catalog' : [
                        { 'dir' : 'config_input', 'file_name' : 'catalog.txt' },
                        { 'dir' : 'config_input', 'file_name' : 'catalog.fits' } ],
                    'dict' : [
                        { 'dir' : 'config_input', 'file_name' : 'dict.p' },
                        { 'dir' : 'config_input', 'file_name' : 'dict.json' },
                        { 'dir' : 'config_input', 'file_name' : 'dict.yaml' } ] },

        'val1' : -93,
        'val2' : True,
        'val3' : 123.8,
        'str1' : "Norwegian",
        'str2' : u"Blue",
        'cat1' : { 'type' : 'Catalog' , 'col' : 6 },
        'cat2' : { 'type' : 'Catalog' , 'col' : 7 },
        'cat3' : { 'type' : 'Catalog' , 'num' : 1, 'col' : 'str1' },
        'cat4' : { 'type' : 'Catalog' , 'num' : 1, 'col' : 'str2' },
        'list1' : { 'type' : 'List', 'items' : [ 'Beautiful', 'plumage!', 'Ay?' ] },
        'file1' : { 'type' : 'NumberedFile', 'root' : 'file', 'num' : 5,
                    'ext' : '.fits.fz', 'digits' : 3 },
        'file2' : { 'type' : 'NumberedFile', 'root' : 'file', 'num' : 5 },
        'fs1' : { 'type' : 'FormattedStr',
                  'format' : 'realgal_type%02d_dilation%d.fits',
                  'items' : [
                      { 'type' : 'Sequence' , 'repeat' : 3 },
                      { 'type' : 'Sequence' , 'nitems' : 3 } ] },
        'fs2' : { 'type' : 'FormattedStr',
                  'format' : '%%%d %i %x %o%i %lf=%g=%e %hi%u %r%s %%',
                  'items' : [4, 5, 12, 9, 9, math.pi, math.pi, math.pi, 11, -11,
                             'Goodbye cruel world.', ', said Pink.'] },
        'dict1' : { 'type' : 'Dict', 'key' : 's' },
        'dict2' : { 'type' : 'Dict', 'num' : 1, 'key' : 's' },
        'dict3' : { 'type' : 'Dict', 'num' : 2, 'key' : 's' }
    }

    test_yaml = True
    try:
        galsim.config.ProcessInput(config)
    except ImportError:
        # We don't require PyYAML as a dependency, so if this fails, just remove the YAML dict.
        del config['input']['dict'][2]
        galsim.config.ProcessInput(config)
        test_yaml = False

    # Test direct values
    val1 = galsim.config.ParseValue(config,'val1',config, str)[0]
    np.testing.assert_equal(val1, '-93')

    val2 = galsim.config.ParseValue(config,'val2',config, str)[0]
    np.testing.assert_equal(val2, 'True')

    val3 = galsim.config.ParseValue(config,'val3',config, str)[0]
    np.testing.assert_equal(val3, '123.8')

    # Test conversions from strings
    str1 = galsim.config.ParseValue(config,'str1',config, str)[0]
    np.testing.assert_equal(str1, 'Norwegian')

    str2 = galsim.config.ParseValue(config,'str2',config, str)[0]
    np.testing.assert_equal(str2, 'Blue')

    # Test values read from a Catalog
    cat1 = []
    cat2 = []
    cat3 = []
    cat4 = []
    config['index_key'] = 'obj_num'
    for k in range(3):
        config['obj_num'] = k
        cat1.append(galsim.config.ParseValue(config,'cat1',config, str)[0])
        cat2.append(galsim.config.ParseValue(config,'cat2',config, str)[0])
        cat3.append(galsim.config.ParseValue(config,'cat3',config, str)[0])
        cat4.append(galsim.config.ParseValue(config,'cat4',config, str)[0])

    np.testing.assert_array_equal(cat1, ["He's", "bleedin'", "demised!"])
    # Note: white space in the input catalog always separates columns. ' and " don't work.
    np.testing.assert_array_equal(cat2, ['"ceased', '"bereft', '"kicked'])
    np.testing.assert_array_equal(cat3, ["He's", "bleedin'", "demised!"])
    np.testing.assert_array_equal(cat4, ['"ceased', '"bereft', '"kicked'])

    # Test values taken from a List
    list1 = []
    config['index_key'] = 'image_num'
    for k in range(5):
        config['image_num'] = k
        list1.append(galsim.config.ParseValue(config,'list1',config, str)[0])

    np.testing.assert_array_equal(list1, ['Beautiful', 'plumage!', 'Ay?', 'Beautiful', 'plumage!'])

    # Test values built using NumberedFile
    file1 = galsim.config.ParseValue(config,'file1',config, str)[0]
    np.testing.assert_equal(file1, 'file005.fits.fz')
    file2 = galsim.config.ParseValue(config,'file2',config, str)[0]
    np.testing.assert_equal(file2, 'file5')

    # Test value built from FormattedStr
    config['index_key'] = 'obj_num'
    for k in range(9):
        config['obj_num'] = k
        type = k / 3
        dil = k % 3
        fs1 = galsim.config.ParseValue(config,'fs1',config, str)[0]
        np.testing.assert_equal(fs1, 'realgal_type%02d_dilation%d.fits'%(type,dil))

    fs2 = galsim.config.ParseValue(config,'fs2',config, str)[0]
    np.testing.assert_equal(fs2,
        "%4 5 c 119 3.141593=3.14159=3.141593e+00 11-11 'Goodbye cruel world.', said Pink. %")

    # Test values read from a Dict
    dict = []
    dict.append(galsim.config.ParseValue(config,'dict1',config, str)[0])
    dict.append(galsim.config.ParseValue(config,'dict2',config, str)[0])
    if test_yaml:
        dict.append(galsim.config.ParseValue(config,'dict3',config, str)[0])
    else:
        dict.append('Brian')
    np.testing.assert_array_equal(dict, [ 'Life', 'of', 'Brian' ])


@timer
def test_angle_value():
    """Test various ways to generate an Angle value
    """
    config = {
        'input' : { 'catalog' : [
                        { 'dir' : 'config_input', 'file_name' : 'catalog.txt' },
                        { 'dir' : 'config_input', 'file_name' : 'catalog.fits' } ] },

        'val1' : 1.9 * galsim.radians,
        'val2' : -41 * galsim.degrees,
        'str1' : '0.73 radians',
        'str2' : '240 degrees',
        'str3' : '1.2 rad',
        'str4' : '45 deg',
        'str5' : '6 hrs',
        'str6' : '21 hour',
        'str7' : '-240 arcmin',
        'str8' : '1800 arcsec',
        'cat1' : { 'type' : 'Radians' ,
                   'theta' : { 'type' : 'Catalog' , 'col' : 10 } },
        'cat2' : { 'type' : 'Degrees' ,
                   'theta' : { 'type' : 'Catalog' , 'col' : 11 } },
        'cat3' : { 'type' : 'Radians' ,
                   'theta' : { 'type' : 'Catalog' , 'num' : 1, 'col' : 'angle1' } },
        'cat4' : { 'type' : 'Degrees' ,
                   'theta' : { 'type' : 'Catalog' , 'num' : 1, 'col' : 'angle2' } },
        'ran1' : { 'type' : 'Random' },
        'seq1' : { 'type' : 'Rad', 'theta' : { 'type' : 'Sequence' } },
        'seq2' : { 'type' : 'Deg', 'theta' : { 'type' : 'Sequence', 'first' : 45, 'step' : 80 } },
        'list1' : { 'type' : 'List',
                    'items' : [ 73 * galsim.arcmin,
                                8.9 * galsim.arcmin,
                                3.14 * galsim.arcmin ] },
        'sum1' : { 'type' : 'Sum', 'items' : [ 72 * galsim.degrees, '2.33 degrees' ] }
    }

    galsim.config.ProcessInput(config)

    # Test direct values
    val1 = galsim.config.ParseValue(config,'val1',config, galsim.Angle)[0]
    np.testing.assert_almost_equal(val1.rad, 1.9)

    val2 = galsim.config.ParseValue(config,'val2',config, galsim.Angle)[0]
    np.testing.assert_almost_equal(val2.rad, -41 * math.pi/180)

    val1b = galsim.config.ParseValue(config,'val1',config, None)[0]
    val2b = galsim.config.ParseValue(config,'val2',config, None)[0]
    np.testing.assert_almost_equal(val1b.rad, 1.9)
    np.testing.assert_almost_equal(val2b.rad, -41 * math.pi/180)

    # Test conversions from strings
    str1 = galsim.config.ParseValue(config,'str1',config, galsim.Angle)[0]
    np.testing.assert_almost_equal(str1.rad, 0.73)

    str2 = galsim.config.ParseValue(config,'str2',config, galsim.Angle)[0]
    np.testing.assert_almost_equal(str2 / galsim.degrees, 240)

    str3 = galsim.config.ParseValue(config,'str3',config, galsim.Angle)[0]
    np.testing.assert_almost_equal(str3.rad, 1.2)

    str4 = galsim.config.ParseValue(config,'str4',config, galsim.Angle)[0]
    np.testing.assert_almost_equal(str4.rad, math.pi/4)

    str5 = galsim.config.ParseValue(config,'str5',config, galsim.Angle)[0]
    np.testing.assert_almost_equal(str5.rad, math.pi/2)

    str6 = galsim.config.ParseValue(config,'str6',config, galsim.Angle)[0]
    np.testing.assert_almost_equal(str6.rad, 7*math.pi/4)

    str7 = galsim.config.ParseValue(config,'str7',config, galsim.Angle)[0]
    np.testing.assert_almost_equal(str7 / galsim.degrees, -4)

    str8 = galsim.config.ParseValue(config,'str8',config, galsim.Angle)[0]
    np.testing.assert_almost_equal(str8 / galsim.degrees, 0.5)

    # Test values read from a Catalog
    cat1 = []
    cat2 = []
    cat3 = []
    cat4 = []
    config['index_key'] = 'file_num'
    for k in range(5):
        config['file_num'] = k
        cat1.append(galsim.config.ParseValue(config,'cat1',config, galsim.Angle)[0].rad)
        cat2.append(galsim.config.ParseValue(config,'cat2',config, galsim.Angle)[0]/galsim.degrees)
        cat3.append(galsim.config.ParseValue(config,'cat3',config, galsim.Angle)[0].rad)
        cat4.append(galsim.config.ParseValue(config,'cat4',config, galsim.Angle)[0]/galsim.degrees)

    np.testing.assert_array_almost_equal(cat1, [ 1.2, 0.1, -0.9, 1.2, 0.1 ])
    np.testing.assert_array_almost_equal(cat2, [ 23, 15, 82, 23, 15 ])
    np.testing.assert_array_almost_equal(cat3, [ 1.2, 0.1, -0.9, 1.2, 0.1 ])
    np.testing.assert_array_almost_equal(cat4, [ 23, 15, 82, 23, 15 ])

    # Test values generated from a uniform deviate
    del config['index_key']
    rng = galsim.UniformDeviate(1234)
    config['rng'] = galsim.UniformDeviate(1234) # A second copy starting with the same seed.
    for k in range(6):
        config['obj_num'] = k
        ran1 = galsim.config.ParseValue(config,'ran1',config, galsim.Angle)[0]
        theta = rng() * 2 * math.pi
        np.testing.assert_almost_equal(ran1.rad, theta)

    # Test values generated from a Sequence
    seq1 = []
    seq2 = []
    config['index_key'] = 'obj_num'
    for k in range(6):
        config['obj_num'] = k
        seq1.append(galsim.config.ParseValue(config,'seq1',config, galsim.Angle)[0].rad)
        seq2.append(galsim.config.ParseValue(config,'seq2',config, galsim.Angle)[0]/galsim.degrees)

    np.testing.assert_array_almost_equal(seq1, [ 0, 1, 2, 3, 4, 5 ])
    np.testing.assert_array_almost_equal(seq2, [ 45, 125, 205, 285, 365, 445 ])

    # Test values taken from a List
    list1 = []
    config['index_key'] = 'obj_num'
    for k in range(5):
        config['obj_num'] = k
        list1.append(galsim.config.ParseValue(config,'list1',config, galsim.Angle)[0]/galsim.arcmin)

    np.testing.assert_array_almost_equal(list1, [ 73, 8.9, 3.14, 73, 8.9 ])

    sum1 = galsim.config.ParseValue(config,'sum1', config, galsim.Angle)[0]
    np.testing.assert_almost_equal(sum1 / galsim.degrees, 72 + 2.33)


@timer
def test_shear_value():
    """Test various ways to generate a Shear value
    """
    halo_mass = 1.e14
    halo_conc = 4
    halo_z = 0.3
    gal_z = 1.3
    config = {
        'val1' : galsim.Shear(g1=0.2, g2=0.3),
        'val2' : galsim.Shear(e1=0.1),
        's1' : { 'type' : 'E1E2', 'e1' : 0.5, 'e2' : -0.1 },
        's2' : { 'type' : 'EBeta', 'e' : 0.5, 'beta' : 0.1 * galsim.radians },
        's3' : { 'type' : 'G1G2', 'g1' : 0.5, 'g2' : -0.1 },
        's4' : { 'type' : 'GBeta', 'g' : 0.5, 'beta' : 0.1 * galsim.radians },
        's5' : { 'type' : 'Eta1Eta2', 'eta1' : 0.5, 'eta2' : -0.1 },
        's6' : { 'type' : 'EtaBeta', 'eta' : 0.5, 'beta' : 0.1 * galsim.radians },
        's7' : { 'type' : 'QBeta', 'q' : 0.5, 'beta' : 0.1 * galsim.radians },
        'list1' : { 'type' : 'List',
                    'items' : [ galsim.Shear(g1 = 0.2, g2 = -0.3),
                                galsim.Shear(g1 = -0.5, g2 = 0.2),
                                galsim.Shear(g1 = 0.1, g2 = 0.0) ] },
        'sum1' : { 'type' : 'Sum',
                  'items' : [ galsim.Shear(g1 = 0.2, g2 = -0.3),
                              galsim.Shear(g1 = -0.5, g2 = 0.2),
                              galsim.Shear(g1 = 0.1, g2 = 0.0) ] },
        'nfw' : { 'type' : 'NFWHaloShear' },
        'ps' : { 'type' : 'PowerSpectrumShear' },

        'input' : { 'nfw_halo' : { 'mass' : halo_mass, 'conc' : halo_conc, 'redshift' : halo_z },
                    'power_spectrum' : { 'e_power_function' : 'np.exp(-k**0.2)',
                                         'grid_spacing' : 10, 'interpolant' : 'linear',
                                         'ngrid' : 40, 'center' : '5,5' },
                  }
    }

    # Test direct values
    val1 = galsim.config.ParseValue(config,'val1',config, galsim.Shear)[0]
    np.testing.assert_almost_equal(val1.g1, 0.2)
    np.testing.assert_almost_equal(val1.g2, 0.3)

    val2 = galsim.config.ParseValue(config,'val2',config, galsim.Shear)[0]
    np.testing.assert_almost_equal(val2.e1, 0.1)
    np.testing.assert_almost_equal(val2.e2, 0.)

    # Test various direct types
    s1 = galsim.config.ParseValue(config,'s1',config, galsim.Shear)[0]
    np.testing.assert_almost_equal(s1.e1, 0.5)
    np.testing.assert_almost_equal(s1.e2, -0.1)

    s2 = galsim.config.ParseValue(config,'s2',config, galsim.Shear)[0]
<<<<<<< HEAD
    np.testing.assert_almost_equal(s2.getE(), 0.5)
    np.testing.assert_almost_equal(s2.getBeta().rad, 0.1)
=======
    np.testing.assert_almost_equal(s2.e, 0.5)
    np.testing.assert_almost_equal(s2.beta.rad, 0.1)
>>>>>>> d474bbce

    s3 = galsim.config.ParseValue(config,'s3',config, galsim.Shear)[0]
    np.testing.assert_almost_equal(s3.g1, 0.5)
    np.testing.assert_almost_equal(s3.g2, -0.1)

    s4 = galsim.config.ParseValue(config,'s4',config, galsim.Shear)[0]
<<<<<<< HEAD
    np.testing.assert_almost_equal(s4.getG(), 0.5)
    np.testing.assert_almost_equal(s4.getBeta().rad, 0.1)
=======
    np.testing.assert_almost_equal(s4.g, 0.5)
    np.testing.assert_almost_equal(s4.beta.rad, 0.1)
>>>>>>> d474bbce

    s5 = galsim.config.ParseValue(config,'s5',config, galsim.Shear)[0]
    eta = s5.eta
    e = s5.e
    eta1 = s5.e1 * eta/e
    eta2 = s5.e2 * eta/e
    np.testing.assert_almost_equal(eta1, 0.5)
    np.testing.assert_almost_equal(eta2, -0.1)

    s6 = galsim.config.ParseValue(config,'s6',config, galsim.Shear)[0]
<<<<<<< HEAD
    np.testing.assert_almost_equal(s6.getEta(), 0.5)
    np.testing.assert_almost_equal(s6.getBeta().rad, 0.1)
=======
    np.testing.assert_almost_equal(s6.eta, 0.5)
    np.testing.assert_almost_equal(s6.beta.rad, 0.1)
>>>>>>> d474bbce

    s7 = galsim.config.ParseValue(config,'s7',config, galsim.Shear)[0]
    g = s7.g
    q = (1-g)/(1+g)
    np.testing.assert_almost_equal(q, 0.5)
<<<<<<< HEAD
    np.testing.assert_almost_equal(s7.getBeta().rad, 0.1)
=======
    np.testing.assert_almost_equal(s7.beta.rad, 0.1)
>>>>>>> d474bbce

    # Test values taken from a List
    list1 = []
    config['index_key'] = 'obj_num'
    for k in range(5):
        config['obj_num'] = k
        list1.append(galsim.config.ParseValue(config,'list1',config, galsim.Shear)[0])

    np.testing.assert_almost_equal(list1[0].g1, 0.2)
    np.testing.assert_almost_equal(list1[0].g2, -0.3)
    np.testing.assert_almost_equal(list1[1].g1, -0.5)
    np.testing.assert_almost_equal(list1[1].g2, 0.2)
    np.testing.assert_almost_equal(list1[2].g1, 0.1)
    np.testing.assert_almost_equal(list1[2].g2, 0.0)
    np.testing.assert_almost_equal(list1[3].g1, 0.2)
    np.testing.assert_almost_equal(list1[3].g2, -0.3)
    np.testing.assert_almost_equal(list1[4].g1, -0.5)
    np.testing.assert_almost_equal(list1[4].g2, 0.2)

    sum1 = galsim.config.ParseValue(config,'sum1', config, galsim.Shear)[0]
    s = galsim.Shear(g1=0.2, g2=-0.3)
    s += galsim.Shear(g1=-0.5, g2=0.2)
    s += galsim.Shear(g1=0.1, g2=0.0)
    np.testing.assert_almost_equal(sum1.g1, s.g1)
    np.testing.assert_almost_equal(sum1.g2, s.g2)

    # Test NFWHaloShear
    galsim.config.ProcessInput(config)
    galsim.config.SetupInputsForImage(config, None)
    try:
        # Raise an error because no world_pos
        np.testing.assert_raises(ValueError, galsim.config.ParseValue, config, 'nfw', config,
                                 galsim.Shear)
        config['world_pos'] = galsim.PositionD(6,8)
        # Still raise an error because no redshift
        np.testing.assert_raises(ValueError, galsim.config.ParseValue, config, 'nfw', config,
                                 galsim.Shear)
        # With this, it should work.
        config['gal'] = { 'redshift' : gal_z }
    except ImportError:
        pass
    nfw_halo = galsim.NFWHalo(mass=halo_mass, conc=halo_conc, redshift=halo_z)
    nfw1a = galsim.config.ParseValue(config,'nfw',config, galsim.Shear)[0]
    nfw1b = nfw_halo.getShear((6,8), gal_z)
    print('nfw1a = ',nfw1a)
    print('nfw1b = ',nfw1b)
    np.testing.assert_almost_equal(nfw1a.g1, nfw1b[0])
    np.testing.assert_almost_equal(nfw1a.g2, nfw1b[1])

    # If shear is larger than 1, it raises a warning and returns 0,0
    galsim.config.RemoveCurrent(config)
    config['world_pos'] = galsim.PositionD(0.1,0.2)
    print("strong lensing shear = ",nfw_halo.getShear((0.1,0.2), gal_z))
    with CaptureLog() as cl:
        galsim.config.SetupInputsForImage(config, cl.logger)
        nfw2a = galsim.config.ParseValue(config, 'nfw', config, galsim.Shear)[0]
    print(cl.output)
    assert "Warning: NFWHalo shear (g1=1.148773, g2=-1.531697) is invalid." in cl.output
    np.testing.assert_almost_equal((nfw2a.g1, nfw2a.g2), (0,0))

    # Test PowerSpectrumShear
    rng = galsim.BaseDeviate(1234)
    config['rng'] = rng.duplicate()
    ps = galsim.PowerSpectrum(e_power_function='np.exp(-k**0.2)')
    ps.buildGrid(grid_spacing=10, ngrid=40, center=galsim.PositionD(5,5), interpolant='linear',
                 rng=rng)
    config['image_xsize'] = config['image_ysize'] = 2000
    config['wcs'] = galsim.PixelScale(0.1)
    config['image_center'] = galsim.PositionD(0,0)
    galsim.config.SetupInputsForImage(config, None)
    ps1a = galsim.config.ParseValue(config,'ps',config, galsim.Shear)[0]
    ps1b = ps.getShear((0.1,0.2))
    print("ps shear= ",ps1b)
    np.testing.assert_almost_equal(ps1a.g1, ps1b[0])
    np.testing.assert_almost_equal(ps1a.g2, ps1b[1])

    # Beef up the amplitude to get strong lensing.
    ps = galsim.PowerSpectrum(e_power_function='500 * np.exp(-k**0.2)')
    ps.buildGrid(grid_spacing=10, ngrid=40, center=galsim.PositionD(5,5), interpolant='linear',
                 rng=rng)
    print("strong lensing shear = ",ps.getShear((0.1,0.2)))
    galsim.config.RemoveCurrent(config)
    del config['input_objs']
    config['input']['power_spectrum']['e_power_function'] = '500 * np.exp(-k**0.2)'
    galsim.config.SetupInputsForImage(config, None)
    ps2b = ps.getShear((0.1,0.2))
    print("ps shear= ",ps2b)
    with CaptureLog() as cl:
        galsim.config.SetupInputsForImage(config, logger=cl.logger)
        ps2a = galsim.config.ParseValue(config,'ps',config, galsim.Shear)[0]
    assert 'PowerSpectrum shear (g1=-1.626101, g2=0.287082) is invalid. Using shear = 0.' in cl.output
    np.testing.assert_almost_equal((ps2a.g1, ps2a.g2), (0,0))

    # Out of bounds results in shear = 0, and a warning.
    galsim.config.RemoveCurrent(config)
    config['world_pos'] = galsim.PositionD(1000,2000)
    with CaptureLog() as cl:
        galsim.config.SetupInputsForImage(config, cl.logger)
        ps2c = galsim.config.ParseValue(config, 'ps', config, galsim.Shear)[0]
    print(cl.output)
    assert "Warning: position (1000.000000,2000.000000) not within the bounds" in cl.output
    np.testing.assert_almost_equal((ps2c.g1, ps2c.g2), (0,0))


@timer
def test_pos_value():
    """Test various ways to generate a Position value
    """
    config = {
        'val1' : galsim.PositionD(0.1,0.2),
        'xy1' : { 'type' : 'XY', 'x' : 1.3, 'y' : 2.4 },
        'ran1' : { 'type' : 'RandomCircle', 'radius' : 3 },
        'ran2' : { 'type' : 'RandomCircle', 'radius' : 1, 'center' : galsim.PositionD(3,7) },
        'ran3' : { 'type' : 'RandomCircle', 'radius' : 3.1, 'center' : galsim.PositionD(0.2,-0.9),
                   'inner_radius' : 1.3 },
        'list1' : { 'type' : 'List',
                    'items' : [ galsim.PositionD(0.2, -0.3),
                                galsim.PositionD(-0.5, 0.2),
                                galsim.PositionD(0.1, 0.0) ] },
        'sum1' : { 'type' : 'Sum',
                   'items' : [ galsim.PositionD(0.2, -0.3),
                               galsim.PositionD(-0.5, 0.2),
                               galsim.PositionD(0.1, 0.0) ] },
        'radec' : { 'type' : 'RADec', 'ra' : 13.4 * galsim.hours, 'dec' : -0.3 * galsim.degrees },
    }

    # Test direct values
    val1 = galsim.config.ParseValue(config,'val1',config, galsim.PositionD)[0]
    np.testing.assert_almost_equal(val1.x, 0.1)
    np.testing.assert_almost_equal(val1.y, 0.2)

    xy1 = galsim.config.ParseValue(config,'xy1',config, galsim.PositionD)[0]
    np.testing.assert_almost_equal(xy1.x, 1.3)
    np.testing.assert_almost_equal(xy1.y, 2.4)

    # Test values generated in a random circle
    rng = galsim.UniformDeviate(1234)
    config['rng'] = galsim.UniformDeviate(1234) # A second copy starting with the same seed.
    config['index_key'] = 'image_num'
    for k in range(6):
        config['image_num'] = k
        ran1 = galsim.config.ParseValue(config,'ran1',config, galsim.PositionD)[0]
        # Emulate a do-while loop
        while True:
            x = (2*rng()-1) * 3
            y = (2*rng()-1) * 3
            rsq = x**2 + y**2
            if rsq <= 9: break
        np.testing.assert_almost_equal(ran1.x, x)
        np.testing.assert_almost_equal(ran1.y, y)

        ran2 = galsim.config.ParseValue(config,'ran2',config, galsim.PositionD)[0]
        while True:
            x = (2*rng()-1)
            y = (2*rng()-1)
            rsq = x**2 + y**2
            if rsq <= 1: break
        np.testing.assert_almost_equal(ran2.x, x+3)
        np.testing.assert_almost_equal(ran2.y, y+7)

        ran3 = galsim.config.ParseValue(config,'ran3',config, galsim.PositionD)[0]
        while True:
            x = (2*rng()-1) * 3.1
            y = (2*rng()-1) * 3.1
            rsq = x**2 + y**2
            if rsq >= 1.3**2 and rsq <= 3.1**2: break
        np.testing.assert_almost_equal(ran3.x, x+0.2)
        np.testing.assert_almost_equal(ran3.y, y-0.9)

    # Test values taken from a List
    list1 = []
    config['index_key'] = 'obj_num'
    for k in range(5):
        config['obj_num'] = k
        list1.append(galsim.config.ParseValue(config,'list1',config, galsim.PositionD)[0])

    np.testing.assert_almost_equal(list1[0].x, 0.2)
    np.testing.assert_almost_equal(list1[0].y, -0.3)
    np.testing.assert_almost_equal(list1[1].x, -0.5)
    np.testing.assert_almost_equal(list1[1].y, 0.2)
    np.testing.assert_almost_equal(list1[2].x, 0.1)
    np.testing.assert_almost_equal(list1[2].y, 0.0)
    np.testing.assert_almost_equal(list1[3].x, 0.2)
    np.testing.assert_almost_equal(list1[3].y, -0.3)
    np.testing.assert_almost_equal(list1[4].x, -0.5)
    np.testing.assert_almost_equal(list1[4].y, 0.2)

    sum1 = galsim.config.ParseValue(config,'sum1', config, galsim.PositionD)[0]
    np.testing.assert_almost_equal(sum1.x, 0.2 - 0.5 + 0.1)
    np.testing.assert_almost_equal(sum1.y, -0.3 + 0.2 + 0.0)

    radec = galsim.config.ParseValue(config,'radec',config, galsim.CelestialCoord)[0]
    np.testing.assert_almost_equal(radec.ra / galsim.hours, 13.4)
    np.testing.assert_almost_equal(radec.dec / galsim.degrees, -0.3)


@timer
def test_eval():
    """Test various ways that we evaluate a string as a function or value
    """
    config = {
        # The basic calculation
        'eval1' : { 'type' : 'Eval', 'str' : 'np.exp(-0.5 * 1.8**2)' },
        # Different ways to get variables
        'eval2' : { 'type' : 'Eval', 'str' : 'np.exp(-0.5 * x**2)', 'fx' : 1.8 },
        'eval3' : { 'type' : 'Eval', 'str' : 'np.exp(-y**2 / two) if maybe else 0.' },
        # Make sure to use all valid letter prefixes here...
        'eval_variables' : { 'fy' : 1.8, 'bmaybe' : True, 'itwo' : 2, 'shalf' : '0.5',
                             'atheta' : 1.8 * galsim.radians,
                             'ppos' : galsim.PositionD(1.8,0),
                             'ccoord' : galsim.CelestialCoord(1.8*galsim.radians,0*galsim.radians),
                             'gshear' : galsim.Shear(g1=0.5, g2=0),
                             'xlit_two' : 2,
                           },
        # Shorthand notation with $
        'eval4' : '$np.exp(-0.5 * y**2)',
        # math and numpy should also work
        'eval5' : '$numpy.exp(-0.5 * y**2)',
        'eval6' : '$math.exp(-0.5 * y**2)',
        # Use variables that are automatically defined
        'eval7' : '$np.exp(-0.5 * image_pos.x**2)',
        'eval8' : '$np.exp(-0.5 * world_pos.y**2)',
        'eval9' : '$np.exp(-0.5 * pixel_scale**2)',
        'eval10' : '$np.exp(-0.5 * (image_xsize / 100.)**2)',
        'eval11' : '$np.exp(-0.5 * (image_ysize / 200.)**2)',
        'eval12' : '$np.exp(-0.5 * (stamp_xsize / 20.)**2)',
        'eval13' : '$np.exp(-0.5 * (stamp_ysize / 20.)**2)',
        'eval14' : '$np.exp(-0.5 * (image_bounds.xmax / 100.)**2)',
        'eval15' : '$np.exp(-0.5 * ((image_center.y-0.5) / 100.)**2)',
        'eval16' : '$np.exp(-0.5 * wcs.scale**2)',
        # Shorthand notation with @
        'psf' : { 'type' : 'Gaussian', 'sigma' : 1.8 },
        'eval17' : '$np.exp(-@psf.sigma**2 / @eval_variables.itwo)',
        # A couple more to cover the other various letter prefixes.
        'eval18' : { 'type' : 'Eval', 'str' : 'np.exp(-eval(half) * theta.rad**lit_two)' },
        'eval19' : { 'type' : 'Eval', 'str' : 'np.exp(-shear.g1 * pos.x * coord.ra.rad)' },

        # These would be set by config in real runs, but just add them here for the tests.
        'image_pos' : galsim.PositionD(1.8,13),
        'world_pos' : galsim.PositionD(7.2,1.8),
        'pixel_scale' : 1.8,
        'image_xsize' : 180,
        'image_ysize' : 360,
        'stamp_xsize' : 36,
        'stamp_ysize' : 36,
        'image_bounds' : galsim.BoundsI(1,180,1,360),
        'image_center' : galsim.PositionD(90.5, 180.5),
        'wcs' : galsim.PixelScale(1.8),
    }

    true_val = np.exp(-0.5 * 1.8**2)  # All of these should equal this value.
    for i in range(1,20):
        test_val = galsim.config.ParseValue(config, 'eval%d'%i, config, float)[0]
        print('i = ',i, 'val = ',test_val,true_val)
        np.testing.assert_almost_equal(test_val, true_val)

    # Test the evaluation in RandomDistribution
    # Example config taken directly from Issue #776:
    config['shear'] = {
        'type': 'GBeta',
        'g': {
            'type': 'RandomDistribution',
            'function': "(1-x**2)**2 * np.exp( -0.5 * x**2 / 0.2**2 )",
            'x_min': 0.0,
            'x_max': 1.0,
        },
        'beta': {
            'type': 'Random'
        }
    }

    rng = galsim.UniformDeviate(1234)
    config['rng'] = galsim.UniformDeviate(1234)

    dd = galsim.DistDeviate(rng, function=lambda x: (1-x**2)**2 * np.exp(-0.5*x**2/0.2**2),
                            x_min=0., x_max=1.)
    for k in range(6):
        config['obj_num'] = k
        shear1 = galsim.config.ParseValue(config,'shear',config, galsim.Shear)[0]
        shear2 = galsim.Shear(beta=rng()*360.*galsim.degrees, g=dd()) # order matters here.
        print('k = ',k,'shear1 = ',shear1,'shear2 = ',shear2)
        np.testing.assert_almost_equal(shear1.g1, shear2.g1)
        np.testing.assert_almost_equal(shear1.g2, shear2.g2)

    # Should also work using numpy or math instead of np
    config['shear']['g']['function'] = "(1-x**2)**2 * numpy.exp( -0.5 * x**2 / 0.2**2 )"
    for k in range(6):
        config['obj_num'] = k
        shear1 = galsim.config.ParseValue(config,'shear',config, galsim.Shear)[0]
        shear2 = galsim.Shear(beta=rng()*360.*galsim.degrees, g=dd()) # order matters here.
        print('k = ',k,'shear1 = ',shear1,'shear2 = ',shear2)
        np.testing.assert_almost_equal(shear1.g1, shear2.g1)
        np.testing.assert_almost_equal(shear1.g2, shear2.g2)

    config['shear']['g']['function'] = "(1-x**2)**2 * math.exp( -0.5 * x**2 / 0.2**2 )"
    for k in range(6):
        config['obj_num'] = k
        shear1 = galsim.config.ParseValue(config,'shear',config, galsim.Shear)[0]
        shear2 = galsim.Shear(beta=rng()*360.*galsim.degrees, g=dd()) # order matters here.
        print('k = ',k,'shear1 = ',shear1,'shear2 = ',shear2)
        np.testing.assert_almost_equal(shear1.g1, shear2.g1)
        np.testing.assert_almost_equal(shear1.g2, shear2.g2)

    # PowerSpectrum evaluates e_power_function and b_power_function, so check those.
    config['input'] = {
        'power_spectrum' :  [
            {
                'e_power_function' : 'np.exp(-k**0.2)',
                'b_power_function' : 'np.exp(-k**1.2)',
                'grid_spacing' : 10
            },
            {
                'e_power_function' : 'numpy.exp(-k**0.2)',
                'b_power_function' : 'numpy.exp(-k**1.2)',
                'grid_spacing' : 10,
                'index' : { 'type' : 'Sequence', 'repeat' : 3 }
            },
            # math doesn't work for acting on k, since it is a numpy array, but
            # we can check that math.sqrt works.
            {
                'e_power_function' : 'np.exp(-k ** math.sqrt(0.04))',
                'b_power_function' : 'np.exp(-k ** math.log(math.exp(1.2)))',
                'grid_spacing' : 10,
                'variance' : 0.05,
            },
        ]
    }
    config['ps_shear'] = { 'type' : 'PowerSpectrumShear' }
    config['ps_mu'] = { 'type' : 'PowerSpectrumMagnification' }
    config['ps_shear1'] = { 'type' : 'PowerSpectrumShear', 'num' : 1 }
    config['ps_mu1'] = { 'type' : 'PowerSpectrumMagnification', 'num' : 1 }
    config['ps_shear2'] = { 'type' : 'PowerSpectrumShear', 'num' : 2 }
    config['ps_mu2'] = { 'type' : 'PowerSpectrumMagnification', 'num' : 2 }

    config['index_key'] = 'file_num'
    config['file_num'] = 0
    config['image'] = { 'random_seed' : 1234 }
    rng = galsim.BaseDeviate(1234)
    galsim.config.ProcessInput(config)
    galsim.config.SetupInputsForImage(config, None)
    ps = galsim.PowerSpectrum(e_power_function = lambda k: np.exp(-k**0.2),
                              b_power_function = lambda k: np.exp(-k**1.2))
    # ngrid is calculated from the image size by config, which was setup above.
    grid_spacing = 10.
    ngrid = int(math.ceil(config['image_ysize'] * config['pixel_scale'] / grid_spacing))
    center = config['wcs'].toWorld(config['image_center'])
    ps.buildGrid(grid_spacing=10, ngrid=ngrid, center=center, rng=rng)
    g1,g2,mu = ps.getLensing(pos = config['world_pos'])
    ps_shear = galsim.config.ParseValue(config, 'ps_shear', config, galsim.Shear)[0]
    ps_mu = galsim.config.ParseValue(config, 'ps_mu', config, float)[0]
    print('num = 0')
    print(g1,g2,mu)
    print(ps_shear,ps_mu)
    np.testing.assert_almost_equal(ps_shear.g1, g1)
    np.testing.assert_almost_equal(ps_shear.g2, g2)
    np.testing.assert_almost_equal(ps_mu, mu)

    # Check use of numpy in the evaluated string
    rng2 = galsim.BaseDeviate(1234 + 31415)
    ps.buildGrid(grid_spacing=10, ngrid=ngrid, center=center, rng=rng2)
    g1,g2,mu = ps.getLensing(pos = config['world_pos'])
    ps_shear = galsim.config.ParseValue(config, 'ps_shear1', config, galsim.Shear)[0]
    ps_mu = galsim.config.ParseValue(config, 'ps_mu1', config, float)[0]
    print('num = 1')
    print(g1,g2,mu)
    print(ps_shear,ps_mu)
    np.testing.assert_almost_equal(ps_shear.g1, g1)
    np.testing.assert_almost_equal(ps_shear.g2, g2)
    np.testing.assert_almost_equal(ps_mu, mu)

    # Check use of math in the evaluated string
    ps.buildGrid(grid_spacing=10, ngrid=ngrid, center=center, rng=rng, variance=0.05)
    g1,g2,mu = ps.getLensing(pos = config['world_pos'])
    ps_shear = galsim.config.ParseValue(config, 'ps_shear2', config, galsim.Shear)[0]
    ps_mu = galsim.config.ParseValue(config, 'ps_mu2', config, float)[0]
    print('num = 2')
    print(g1,g2,mu)
    print(ps_shear,ps_mu)
    np.testing.assert_almost_equal(ps_shear.g1, g1)
    np.testing.assert_almost_equal(ps_shear.g2, g2)
    np.testing.assert_almost_equal(ps_mu, mu)


if __name__ == "__main__":
    test_float_value()
    test_int_value()
    test_bool_value()
    test_str_value()
    test_angle_value()
    test_shear_value()
    test_pos_value()
    test_eval()<|MERGE_RESOLUTION|>--- conflicted
+++ resolved
@@ -1089,26 +1089,16 @@
     np.testing.assert_almost_equal(s1.e2, -0.1)
 
     s2 = galsim.config.ParseValue(config,'s2',config, galsim.Shear)[0]
-<<<<<<< HEAD
-    np.testing.assert_almost_equal(s2.getE(), 0.5)
-    np.testing.assert_almost_equal(s2.getBeta().rad, 0.1)
-=======
     np.testing.assert_almost_equal(s2.e, 0.5)
     np.testing.assert_almost_equal(s2.beta.rad, 0.1)
->>>>>>> d474bbce
 
     s3 = galsim.config.ParseValue(config,'s3',config, galsim.Shear)[0]
     np.testing.assert_almost_equal(s3.g1, 0.5)
     np.testing.assert_almost_equal(s3.g2, -0.1)
 
     s4 = galsim.config.ParseValue(config,'s4',config, galsim.Shear)[0]
-<<<<<<< HEAD
-    np.testing.assert_almost_equal(s4.getG(), 0.5)
-    np.testing.assert_almost_equal(s4.getBeta().rad, 0.1)
-=======
     np.testing.assert_almost_equal(s4.g, 0.5)
     np.testing.assert_almost_equal(s4.beta.rad, 0.1)
->>>>>>> d474bbce
 
     s5 = galsim.config.ParseValue(config,'s5',config, galsim.Shear)[0]
     eta = s5.eta
@@ -1119,23 +1109,14 @@
     np.testing.assert_almost_equal(eta2, -0.1)
 
     s6 = galsim.config.ParseValue(config,'s6',config, galsim.Shear)[0]
-<<<<<<< HEAD
-    np.testing.assert_almost_equal(s6.getEta(), 0.5)
-    np.testing.assert_almost_equal(s6.getBeta().rad, 0.1)
-=======
     np.testing.assert_almost_equal(s6.eta, 0.5)
     np.testing.assert_almost_equal(s6.beta.rad, 0.1)
->>>>>>> d474bbce
 
     s7 = galsim.config.ParseValue(config,'s7',config, galsim.Shear)[0]
     g = s7.g
     q = (1-g)/(1+g)
     np.testing.assert_almost_equal(q, 0.5)
-<<<<<<< HEAD
-    np.testing.assert_almost_equal(s7.getBeta().rad, 0.1)
-=======
     np.testing.assert_almost_equal(s7.beta.rad, 0.1)
->>>>>>> d474bbce
 
     # Test values taken from a List
     list1 = []
