--- conflicted
+++ resolved
@@ -85,40 +85,13 @@
     lam = 500.0
     r0_500 = 0.2
     screen_scale = 0.05
-<<<<<<< HEAD
-    screen_size = 100.0
-
-    # Theoretical pure Kolmogorov structure function (at 500 nm!):
-    D_kolm = lambda r: 6.8839 * (r/r0_500)**(5./3)
-
-    atm = galsim.AtmosphericScreen(screen_size=screen_size, screen_scale=screen_scale,
-                                   r0_500=r0_500, L0=L0, rng=rng)
-    phase = atm._tab2d.getVals()[:-1, :-1].copy()
-    phase *= 2 * np.pi / 500.0  # nm -> radians
-    im = galsim.Image(phase, scale=screen_scale)
-    D_sim = galsim.utilities.structure_function(im)
-
-    print("r   D_kolm   D_sim")
-    for r in [0.5, 2.0, 5.0]:  # Only check values far from the screen size and scale.
-        # We're only attempting to verify that we haven't missed a factor of 2 or pi or
-        # something like that here, so set the rtol below to be *very* forgiving.  Since the
-        # structure function varies quite quickly as r**(5./3), this is still a useful test.
-        # For the parameters above (including the random seed), D_kolm(r) and D_sim(r) are actually
-        # consistent at about the 15% level in the test below.  It's difficult to predict how
-        # consistent they *should* be though, since the simulated structure function estimate is
-        # sensitive to resolution and edge effects, as well as the particular realization of the
-        # field.
-        print(r, D_kolm(r), D_sim(r))
-        np.testing.assert_allclose(D_kolm(r), D_sim(r), rtol=0.5,
-                                   err_msg="Simulated structure function not close to prediction.")
-=======
 
     for L0 in L0s:
         screen = galsim.AtmosphericScreen(screen_size=screen_size, screen_scale=screen_scale,
                                           r0_500=r0_500, L0=L0, rng=rng)
         screen.instantiate()
         vk = galsim.VonKarman(lam=lam, r0=r0_500*(lam/500.0)**1.2, L0=L0)
-        phase = screen._tab2d.table.getVals()[:-1, :-1] * 2 * np.pi / 500.0  # nm -> radians
+        phase = screen._tab2d.getVals()[:-1, :-1] * 2 * np.pi / 500.0  # nm -> radians
 
         var = np.var(phase)
         # Conan 2008 eq 16
@@ -139,7 +112,6 @@
             np.testing.assert_allclose(
                     analytic_SF, simulated_SF, rtol=0.05,
                     err_msg="Simulated structure function not close to prediction.")
->>>>>>> 97522851
 
 
 @timer
@@ -809,13 +781,7 @@
     # Draw again for actual test
     psf.drawImage(method='phot', n_photons=1e3)
     t1 = time.time()
-<<<<<<< HEAD
-    #ps = pstats.Stats(pr).sort_stats('cumtime')
-    #ps.print_stats(20)
-    #print('t = ',t1-t0)
-=======
     print("Time for geometric approximation draw: {:6.4f}s".format(t1-t0))
->>>>>>> 97522851
     assert (t1-t0) < 0.1, "Photon-shooting took too long ({0} s).".format(t1-t0)
 
 @timer
@@ -823,12 +789,7 @@
     """Make sure that pending psfs don't leak memory.
     """
     import gc
-<<<<<<< HEAD
-    gc.collect()
-    atm = galsim.Atmosphere(screen_size=10.0, altitude=0, r0_500=0.15)
-=======
     atm = galsim.Atmosphere(screen_size=10.0, altitude=0, r0_500=0.15, suppress_warning=True)
->>>>>>> 97522851
 
     # First check that no PhaseScreenPSFs are known to the garbage collector
     assert not any([isinstance(it, galsim.phase_psf.PhaseScreenPSF) for it in gc.get_objects()])
