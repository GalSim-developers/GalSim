--- conflicted
+++ resolved
@@ -241,12 +241,7 @@
     exptime = 0.06
     rng = galsim.BaseDeviate(1234)
     atm = galsim.Atmosphere(screen_size=10.0, altitude=10.0, alpha=0.997, rng=rng)
-<<<<<<< HEAD
-    theta_x = [i * galsim.arcsec for i in range(NPSFs)]
-    theta_y = [i * galsim.arcsec for i in range(NPSFs)]
-=======
-    theta = [(i*galsim.arcsec, i*galsim.arcsec) for i in xrange(NPSFs)]
->>>>>>> de846efb
+    theta = [(i*galsim.arcsec, i*galsim.arcsec) for i in range(NPSFs)]
 
     kwargs = dict(lam=500.0, exptime=exptime, diam=4.0,
                   pupil_plane_size=6.0, pupil_plane_scale=6.0/192)
@@ -255,25 +250,15 @@
     import warnings
     with warnings.catch_warnings():
         warnings.simplefilter("ignore")
-<<<<<<< HEAD
-        psfs = atm.makePSF(theta_x=theta_x, theta_y=theta_y, **kwargs)
+        psfs = atm.makePSF(theta=theta, **kwargs)
     print('time for {0} PSFs in batch: {1:.2f} s'.format(NPSFs, time.time() - t1))
-=======
-        psfs = atm.makePSF(theta=theta, **kwargs)
-    print 'time for {0} PSFs in batch: {1:.2f} s'.format(NPSFs, time.time() - t1)
->>>>>>> de846efb
 
     t2 = time.time()
     more_psfs = []
     for th in theta:
         atm.reset()
-<<<<<<< HEAD
-        more_psfs.append(atm.makePSF(theta_x=tx, theta_y=ty, **kwargs))
+        more_psfs.append(atm.makePSF(theta=th, **kwargs))
     print('time for {0} PSFs in serial: {1:.2f} s'.format(NPSFs, time.time() - t2))
-=======
-        more_psfs.append(atm.makePSF(theta=th, **kwargs))
-    print 'time for {0} PSFs in serial: {1:.2f} s'.format(NPSFs, time.time() - t2)
->>>>>>> de846efb
 
     for psf1, psf2 in zip(psfs, more_psfs):
         np.testing.assert_array_equal(
