--- conflicted
+++ resolved
@@ -16,11 +16,8 @@
 #    and/or other materials provided with the distribution.
 #
 
-<<<<<<< HEAD
 import os
 import time
-=======
->>>>>>> 5ec7b641
 import numpy as np
 import os
 
