--- conflicted
+++ resolved
@@ -19,12 +19,7 @@
 import numpy as np
 
 import galsim
-<<<<<<< HEAD
 from galsim_test_helpers import timer, check_pickle, assert_raises, check_all_diff
-=======
-from galsim.zernike import Zernike, DoubleZernike
-from galsim_test_helpers import *
->>>>>>> 5ec7b641
 
 
 @timer
