--- conflicted
+++ resolved
@@ -343,17 +343,6 @@
         do_pickle(im3_view)
         do_pickle(im4_view)
 
-<<<<<<< HEAD
-=======
-        # Check the c++ classes directly too.
-        do_pickle(im1._image, lambda x: (x.array.tolist(), x.bounds))
-        do_pickle(im1_view._image, lambda x: (x.array.tolist(), x.bounds))
-        do_pickle(im2._image, lambda x: (x.array.tolist(), x.bounds))
-        do_pickle(im2_view._image, lambda x: (x.array.tolist(), x.bounds))
-        do_pickle(im2_cview._image, lambda x: (x.array.tolist(), x.bounds))
-        do_pickle(im3_view._image, lambda x: (x.array.tolist(), x.bounds))
-
->>>>>>> d474bbce
     # Also check picklability of Bounds, Position here.
     do_pickle(galsim.PositionI(2,3))
     do_pickle(galsim.PositionD(2.2,3.3))
