--- conflicted
+++ resolved
@@ -271,15 +271,9 @@
                 assert im2_view.imag(x,y) == 0
                 assert im2_cview.imag(x,y) == 0
 
-<<<<<<< HEAD
                 value3 = 10*x + y + 111
-                im1.addValue(x,y, value3-value2)
-                im2_view[x,y] += value3-value2
-=======
-                value3 = 10*x + y
                 im1.addValue(x,y, np.int64(value3-value2))
                 im2_view[x,y] += np.int64(value3-value2)
->>>>>>> 5ec7b641
                 assert im1[galsim.PositionI(x,y)] == value3
                 assert im1.view()[x,y] == value3
                 assert im1.view(make_const=True)[galsim.PositionI(x,y)] == value3
