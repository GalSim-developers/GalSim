--- conflicted
+++ resolved
@@ -1438,6 +1438,22 @@
             testimage.array.flatten(), np.array(dLookupTableResult), precision,
             err_msg='Wrong DistDeviate random number sequence generated when applied to image.')
 
+    # Test generate
+    d.seed(testseed)
+    test_array = np.empty(3)
+    d.generate(test_array)
+    np.testing.assert_array_almost_equal(
+            test_array, np.array(dLookupTableResult), precision,
+            err_msg='Wrong DistDeviate random number sequence from generate.')
+
+    # Test generate with a float32 array
+    d.seed(testseed)
+    test_array = np.empty(3, dtype=np.float32)
+    d.generate(test_array)
+    np.testing.assert_array_almost_equal(
+            test_array, np.array(dLookupTableResult), precisionF,
+            err_msg='Wrong DistDeviate random number sequence from generate.')
+
     # Test a case with nearly flat probabilities
     # x and p arrays with and without a small (epsilon) step
     dx_eps = np.arange(6)
@@ -1463,30 +1479,12 @@
             d1._inverse_cdf.getVals(), d2._inverse_cdf.getVals(), precision,
             err_msg='DistDeviate with near-flat probabilities incorrectly created '
                     'a monotonic version of the CDF')
-<<<<<<< HEAD
-
-    # Test generate
-    d.seed(testseed)
-    test_array = np.empty(3)
-    d.generate(test_array)
-    np.testing.assert_array_almost_equal(
-            test_array, np.array(dLookupTableResult), precision,
-            err_msg='Wrong DistDeviate random number sequence from generate.')
-
-    # Test generate with a float32 array
-    d.seed(testseed)
-    test_array = np.empty(3, dtype=np.float32)
-    d.generate(test_array)
-    np.testing.assert_array_almost_equal(
-            test_array, np.array(dLookupTableResult), precisionF,
-            err_msg='Wrong DistDeviate random number sequence from generate.')
-=======
+
     # And that they generate the same values
     ar1 = np.empty(100); d1.generate(ar1)
     ar2 = np.empty(100); d2.generate(ar2)
     np.testing.assert_array_almost_equal(ar1, ar2, precision,
             err_msg='Two DistDeviates with near-flat probabilities generated different values.')
->>>>>>> 97522851
 
     # Check picklability
     do_pickle(d, lambda x: (x(), x(), x(), x()))
