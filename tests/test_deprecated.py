--- conflicted
+++ resolved
@@ -736,8 +736,6 @@
     photon_array.pupil_u = 6.0
     np.testing.assert_array_equal(photon_array.pupil_u, 6.0)
 
-<<<<<<< HEAD
-=======
     # Check assignAt
     pa1 = galsim.PhotonArray(50)
     pa1.x = photon_array.x[:50]
@@ -769,7 +767,6 @@
     # Error if it doesn't fit.
     with assert_raises(ValueError):
         check_dep(pa2.assignAt, 90, pa1)
->>>>>>> ea0f82ba
 
 @timer
 def test_chromatic_flux():
