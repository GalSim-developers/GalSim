# Copyright (c) 2012-2017 by the GalSim developers team on GitHub
# https://github.com/GalSim-developers
#
# This file is part of GalSim: The modular galaxy image simulation toolkit.
# https://github.com/GalSim-developers/GalSim
#
# GalSim is free software: redistribution and use in source and binary forms,
# with or without modification, are permitted provided that the following
# conditions are met:
#
# 1. Redistributions of source code must retain the above copyright notice, this
#    list of conditions, and the disclaimer given in the accompanying LICENSE
#    file.
# 2. Redistributions in binary form must reproduce the above copyright notice,
#    this list of conditions, and the disclaimer given in the documentation
#    and/or other materials provided with the distribution.
#

from __future__ import print_function
import numpy as np
import os
import sys

from galsim_test_helpers import *

path, filename = os.path.split(__file__)
imgdir = os.path.join(path, "SBProfile_comparison_images") # Directory containing the reference
                                                           # images.

try:
    import galsim
except ImportError:
    sys.path.append(os.path.abspath(os.path.join(path, "..")))
    import galsim

# Some values to use in multiple tests below:
test_hlr = 1.8
test_fwhm = 1.8
test_sigma = 1.8
test_sersic_n = [1.5, 2.5, 4, -4]  # -4 means use explicit DeVauc rather than n=4
test_scale = [1.8, 0.05, 0.002, 0.002]
test_sersic_trunc = [0., 8.5]
test_flux = 1.8

test_spergel_nu = [-0.85, -0.5, 0.0, 0.85, 4.0]
test_spergel_scale = [20.0, 1.0, 1.0, 0.5, 0.5]

if __name__ != "__main__":
    # If doing a pytest run, we don't actually need to do all 4 sersic n values.
    # Two should be enough to notice if there is a problem, and the full list will be tested
    # when running python test_base.py to try to diagnose the problem.
    test_sersic_n = [1.5, -4]
    test_scale = [1.8, 0.002]

# These are the default GSParams used when unspecified.  We'll check that specifying
# these explicitly produces the same results.
default_params = galsim.GSParams(
        minimum_fft_size = 128,
        maximum_fft_size = 4096,
        folding_threshold = 5.e-3,
        maxk_threshold = 1.e-3,
        kvalue_accuracy = 1.e-5,
        xvalue_accuracy = 1.e-5,
        shoot_accuracy = 1.e-5,
        realspace_relerr = 1.e-4,
        realspace_abserr = 1.e-6,
        integration_relerr = 1.e-6,
        integration_abserr = 1.e-8)


@timer
def test_gaussian():
    """Test the generation of a specific Gaussian profile against a known result.
    """
    savedImg = galsim.fits.read(os.path.join(imgdir, "gauss_1.fits"))
    savedImg.setCenter(0,0)
    dx = 0.2
    myImg = galsim.ImageF(savedImg.bounds, scale=dx)
    myImg.setCenter(0,0)

    gauss = galsim.Gaussian(flux=1, sigma=1)
    # Reference images were made with old centering, which is equivalent to use_true_center=False.
    myImg = gauss.drawImage(myImg, scale=dx, method="sb", use_true_center=False)
    np.testing.assert_array_almost_equal(
            myImg.array, savedImg.array, 5,
            err_msg="Using GSObject Gaussian disagrees with expected result")
    np.testing.assert_almost_equal(
            myImg.array.sum(dtype=float) *dx**2, myImg.added_flux, 5,
            err_msg="Gaussian profile GSObject::draw returned wrong added_flux")

    # Check a non-square image
    print(myImg.bounds)
    recImg = galsim.ImageF(45,66)
    recImg.setCenter(0,0)
    recImg = gauss.drawImage(recImg, scale=dx, method="sb", use_true_center=False)
    np.testing.assert_array_almost_equal(
            recImg[savedImg.bounds].array, savedImg.array, 5,
            err_msg="Drawing Gaussian on non-square image disagrees with expected result")
    np.testing.assert_almost_equal(
            recImg.array.sum(dtype=float) *dx**2, recImg.added_flux, 5,
            err_msg="Gaussian profile GSObject::draw on non-square image returned wrong added_flux")

    # Check with default_params
    gauss = galsim.Gaussian(flux=1, sigma=1, gsparams=default_params)
    gauss.drawImage(myImg,scale=0.2, method="sb", use_true_center=False)
    np.testing.assert_array_almost_equal(
            myImg.array, savedImg.array, 5,
            err_msg="Using GSObject Gaussian with default_params disagrees with expected result")
    gauss = galsim.Gaussian(flux=1, sigma=1, gsparams=galsim.GSParams())
    gauss.drawImage(myImg,scale=0.2, method="sb", use_true_center=False)
    np.testing.assert_array_almost_equal(
            myImg.array, savedImg.array, 5,
            err_msg="Using GSObject Gaussian with GSParams() disagrees with expected result")

    # Use non-unity values.
    gauss = galsim.Gaussian(flux=1.7, sigma=2.3)
    check_basic(gauss, "Gaussian")

    # Test photon shooting.
    do_shoot(gauss,myImg,"Gaussian")

    # Test kvalues
    do_kvalue(gauss,myImg,"Gaussian")

    # Check picklability
    do_pickle(galsim.GSParams())  # Check GSParams explicitly here too.
    do_pickle(galsim.GSParams(
        minimum_fft_size = 12,
        maximum_fft_size = 40,
        folding_threshold = 1.e-1,
        maxk_threshold = 2.e-1,
        kvalue_accuracy = 3.e-1,
        xvalue_accuracy = 4.e-1,
        shoot_accuracy = 5.e-1,
        realspace_relerr = 6.e-1,
        realspace_abserr = 7.e-1,
        integration_relerr = 8.e-1,
        integration_abserr = 9.e-1))
    do_pickle(gauss, lambda x: x.drawImage(method='no_pixel'))
    do_pickle(gauss)
<<<<<<< HEAD
=======
    do_pickle(gauss._sbp)
>>>>>>> 6488d49a

    # Should raise an exception if >=2 radii are provided.
    try:
        np.testing.assert_raises(TypeError, galsim.Gaussian, sigma=3, half_light_radius=1, fwhm=2)
        np.testing.assert_raises(TypeError, galsim.Gaussian, half_light_radius=1, fwhm=2)
        np.testing.assert_raises(TypeError, galsim.Gaussian, sigma=3, fwhm=2)
        np.testing.assert_raises(TypeError, galsim.Gaussian, sigma=3, half_light_radius=1)
    except ImportError:
        pass

    # Finally, test the noise property for things that don't have any noise set.
    assert gauss.noise is None
    # And accessing the attribute from the class should indicate that it is a lazyproperty
    assert 'lazy_property' in str(galsim.GSObject.noise)


@timer
def test_gaussian_properties():
    """Test some basic properties of the Gaussian profile.
    """
    gauss = galsim.Gaussian(flux=test_flux, sigma=test_sigma)
    # Check that we are centered on (0, 0)
    cen = galsim.PositionD(0, 0)
    np.testing.assert_equal(gauss.centroid, cen)
    # Check Fourier properties
    np.testing.assert_almost_equal(gauss.maxk, 3.7169221888498383 / test_sigma)
    np.testing.assert_almost_equal(gauss.stepk, 0.533644625664 / test_sigma)
    np.testing.assert_almost_equal(gauss.kValue(cen), (1+0j) * test_flux)
    np.testing.assert_almost_equal(gauss.flux, test_flux)
    import math
    np.testing.assert_almost_equal(gauss.xValue(cen), 1./(2.*math.pi) * test_flux / test_sigma**2)
    np.testing.assert_almost_equal(gauss.xValue(cen), gauss.max_sb)
    # Check input flux vs output flux
    for inFlux in np.logspace(-2, 2, 10):
        gauss = galsim.Gaussian(flux=inFlux, sigma=2.)
        outFlux = gauss.flux
        np.testing.assert_almost_equal(outFlux, inFlux)


@timer
def test_gaussian_radii():
    """Test initialization of Gaussian with different types of radius specification.
    """
    import math
    # Test constructor using half-light-radius:
    test_gal = galsim.Gaussian(flux = 1., half_light_radius = test_hlr)
    hlr_sum = radial_integrate(test_gal, 0., test_hlr)
    print('hlr_sum = ',hlr_sum)
    np.testing.assert_almost_equal(
            hlr_sum, 0.5, decimal=4,
            err_msg="Error in Gaussian constructor with half-light radius")

    # test that fwhm provides correct FWHM
    got_fwhm = test_gal.fwhm
    test_fwhm_ratio = (test_gal.xValue(galsim.PositionD(.5 * got_fwhm, 0.)) /
                       test_gal.xValue(galsim.PositionD(0., 0.)))
    print('fwhm ratio = ', test_fwhm_ratio)
    np.testing.assert_almost_equal(
            test_fwhm_ratio, 0.5, decimal=4,
            err_msg="Error in FWHM for Gaussian initialized with half-light radius")

    # test that sigma property provides correct sigma
    got_sigma = test_gal.sigma
    test_sigma_ratio = (test_gal.xValue(galsim.PositionD(got_sigma, 0.)) /
                        test_gal.xValue(galsim.PositionD(0., 0.)))
    print('sigma ratio = ', test_sigma_ratio)
    np.testing.assert_almost_equal(
            test_sigma_ratio, math.exp(-0.5), decimal=4,
            err_msg="Error in sigma for Gaussian initialized with half-light radius")

    # Test constructor using sigma:
    test_gal = galsim.Gaussian(flux = 1., sigma = test_sigma)
    center = test_gal.xValue(galsim.PositionD(0,0))
    ratio = test_gal.xValue(galsim.PositionD(test_sigma,0)) / center
    print('sigma ratio = ',ratio)
    np.testing.assert_almost_equal(
            ratio, np.exp(-0.5), decimal=4,
            err_msg="Error in Gaussian constructor with sigma")

    # then test that image indeed has the correct HLR properties when radially integrated
    got_hlr = test_gal.half_light_radius
    hlr_sum = radial_integrate(test_gal, 0., got_hlr)
    print('hlr_sum (profile initialized with sigma) = ',hlr_sum)
    np.testing.assert_almost_equal(
            hlr_sum, 0.5, decimal=4,
            err_msg="Error in half light radius for Gaussian initialized with sigma.")

    # test that fwhm property provides correct FWHM
    got_fwhm = test_gal.fwhm
    test_fwhm_ratio = (test_gal.xValue(galsim.PositionD(.5 * got_fwhm, 0.)) /
                       test_gal.xValue(galsim.PositionD(0., 0.)))
    print('fwhm ratio = ', test_fwhm_ratio)
    np.testing.assert_almost_equal(
            test_fwhm_ratio, 0.5, decimal=4,
            err_msg="Error in FWHM for Gaussian initialized with sigma.")

    # Test constructor using FWHM:
    test_gal = galsim.Gaussian(flux = 1., fwhm = test_fwhm)
    center = test_gal.xValue(galsim.PositionD(0,0))
    ratio = test_gal.xValue(galsim.PositionD(test_fwhm/2.,0)) / center
    print('fwhm ratio = ',ratio)
    np.testing.assert_almost_equal(
            ratio, 0.5, decimal=4,
            err_msg="Error in Gaussian constructor with fwhm")

    # then test that image indeed has the correct HLR properties when radially integrated
    got_hlr = test_gal.half_light_radius
    hlr_sum = radial_integrate(test_gal, 0., got_hlr)
    print('hlr_sum (profile initialized with fwhm) = ',hlr_sum)
    np.testing.assert_almost_equal(
            hlr_sum, 0.5, decimal=4,
            err_msg="Error in half light radius for Gaussian initialized with FWHM.")

    # test that sigma property provides correct sigma
    got_sigma = test_gal.sigma
    test_sigma_ratio = (test_gal.xValue(galsim.PositionD(got_sigma, 0.)) /
                        test_gal.xValue(galsim.PositionD(0., 0.)))
    print('sigma ratio = ', test_sigma_ratio)
    np.testing.assert_almost_equal(
            test_sigma_ratio, math.exp(-0.5), decimal=4,
            err_msg="Error in sigma for Gaussian initialized with FWHM.")

    # Check that the properties don't work after modifying the original.
    # Note: I test all the modifiers here.  For the rest of the profile types, I'll
    # just confirm that it is true of shear.  I don't think that has any chance
    # of missing anything.
    test_gal_flux1 = test_gal * 3.
    try:
        np.testing.assert_raises(AttributeError, getattr, test_gal_flux1, "fwhm")
        np.testing.assert_raises(AttributeError, getattr, test_gal_flux1, "half_light_radius")
        np.testing.assert_raises(AttributeError, getattr, test_gal_flux1, "sigma")
    except ImportError:
        # assert_raises requires nose, which we don't want to force people to install.
        # So if they are running this without nose, we just skip these tests.
        pass

    test_gal_flux2 = test_gal.withFlux(3.)
    try:
        np.testing.assert_raises(AttributeError, getattr, test_gal_flux2, "fwhm")
        np.testing.assert_raises(AttributeError, getattr, test_gal_flux2, "half_light_radius")
        np.testing.assert_raises(AttributeError, getattr, test_gal_flux2, "sigma")
    except ImportError:
        pass

    test_gal_shear = test_gal.shear(g1=0.3, g2=0.1)
    try:
        np.testing.assert_raises(AttributeError, getattr, test_gal_shear, "fwhm")
        np.testing.assert_raises(AttributeError, getattr, test_gal_shear, "half_light_radius")
        np.testing.assert_raises(AttributeError, getattr, test_gal_shear, "sigma")
    except ImportError:
        pass

    test_gal_rot = test_gal.rotate(theta = 0.5 * galsim.radians)
    try:
        np.testing.assert_raises(AttributeError, getattr, test_gal_rot, "fwhm")
        np.testing.assert_raises(AttributeError, getattr, test_gal_rot, "half_light_radius")
        np.testing.assert_raises(AttributeError, getattr, test_gal_rot, "sigma")
    except ImportError:
        pass

    test_gal_shift = test_gal.shift(dx=0.11, dy=0.04)
    try:
        np.testing.assert_raises(AttributeError, getattr, test_gal_shift, "fwhm")
        np.testing.assert_raises(AttributeError, getattr, test_gal_shift, "half_light_radius")
        np.testing.assert_raises(AttributeError, getattr, test_gal_shift, "sigma")
    except ImportError:
        pass


@timer
def test_gaussian_flux_scaling():
    """Test flux scaling for Gaussian.
    """
    # decimal point to go to for parameter value comparisons
    param_decimal = 12

    # init with sigma and flux only (should be ok given last tests)
    obj = galsim.Gaussian(sigma=test_sigma, flux=test_flux)
    obj *= 2.
    np.testing.assert_almost_equal(
        obj.flux, test_flux * 2., decimal=param_decimal,
        err_msg="Flux param inconsistent after __imul__.")
    obj = galsim.Gaussian(sigma=test_sigma, flux=test_flux)
    obj /= 2.
    np.testing.assert_almost_equal(
        obj.flux, test_flux / 2., decimal=param_decimal,
        err_msg="Flux param inconsistent after __idiv__.")
    obj = galsim.Gaussian(sigma=test_sigma, flux=test_flux)
    obj2 = obj * 2.
    # First test that original obj is unharmed...
    np.testing.assert_almost_equal(
        obj.flux, test_flux, decimal=param_decimal,
        err_msg="Flux param inconsistent after __rmul__ (original).")
    # Then test new obj2 flux
    np.testing.assert_almost_equal(
        obj2.flux, test_flux * 2., decimal=param_decimal,
        err_msg="Flux param inconsistent after __rmul__ (result).")
    obj = galsim.Gaussian(sigma=test_sigma, flux=test_flux)
    obj2 = 2. * obj
    # First test that original obj is unharmed...
    np.testing.assert_almost_equal(
        obj.flux, test_flux, decimal=param_decimal,
        err_msg="Flux param inconsistent after __mul__ (original).")
    # Then test new obj2 flux
    np.testing.assert_almost_equal(
        obj2.flux, test_flux * 2., decimal=param_decimal,
        err_msg="Flux param inconsistent after __mul__ (result).")
    obj = galsim.Gaussian(sigma=test_sigma, flux=test_flux)
    obj2 = obj / 2.
    # First test that original obj is unharmed...
    np.testing.assert_almost_equal(
        obj.flux, test_flux, decimal=param_decimal,
        err_msg="Flux param inconsistent after __div__ (original).")
    # Then test new obj2 flux
    np.testing.assert_almost_equal(
        obj2.flux, test_flux / 2., decimal=param_decimal,
        err_msg="Flux param inconsistent after __div__ (result).")


@timer
def test_exponential():
    """Test the generation of a specific exp profile against a known result.
    """
    re = 1.0
    # Note the factor below should really be 1.6783469900166605, but the value of 1.67839 is
    # retained here as it was used by SBParse to generate the original known result (this changed
    # in commit b77eb05ab42ecd31bc8ca03f1c0ae4ee0bc0a78b.
    # The value of this test for regression purposes is not harmed by retaining the old scaling, it
    # just means that the half light radius chosen for the test is not really 1, but 0.999974...
    r0 = re/1.67839
    savedImg = galsim.fits.read(os.path.join(imgdir, "exp_1.fits"))
    dx = 0.2
    myImg = galsim.ImageF(savedImg.bounds, scale=dx)
    myImg.setCenter(0,0)

    expon = galsim.Exponential(flux=1., scale_radius=r0)
    expon.drawImage(myImg,scale=dx, method="sb", use_true_center=False)
    np.testing.assert_array_almost_equal(
            myImg.array, savedImg.array, 5,
            err_msg="Using GSObject Exponential disagrees with expected result")

    # Check with default_params
    expon = galsim.Exponential(flux=1., scale_radius=r0, gsparams=default_params)
    expon.drawImage(myImg,scale=dx, method="sb", use_true_center=False)
    np.testing.assert_array_almost_equal(
            myImg.array, savedImg.array, 5,
            err_msg="Using GSObject Exponential with default_params disagrees with expected result")
    expon = galsim.Exponential(flux=1., scale_radius=r0, gsparams=galsim.GSParams())
    expon.drawImage(myImg,scale=dx, method="sb", use_true_center=False)
    np.testing.assert_array_almost_equal(
            myImg.array, savedImg.array, 5,
            err_msg="Using GSObject Exponential with GSParams() disagrees with expected result")

    # Use non-unity values.
    expon = galsim.Exponential(flux=1.7, scale_radius=0.91)
    check_basic(expon, "Exponential")

    # Test photon shooting.
    do_shoot(expon,myImg,"Exponential")

    # Test kvalues
    do_kvalue(expon,myImg,"Exponential")

    # Check picklability
    do_pickle(expon, lambda x: x.drawImage(method='no_pixel'))
    do_pickle(expon)
<<<<<<< HEAD
=======
    do_pickle(expon._sbp)
>>>>>>> 6488d49a

    # Should raise an exception if both scale_radius and half_light_radius are provided.
    try:
        np.testing.assert_raises(TypeError, galsim.Exponential, scale_radius=3, half_light_radius=1)
    except ImportError:
        pass


@timer
def test_exponential_properties():
    """Test some basic properties of the Exponential profile.
    """
    expon = galsim.Exponential(flux=test_flux, scale_radius=test_scale[0])
    # Check that we are centered on (0, 0)
    cen = galsim.PositionD(0, 0)
    np.testing.assert_equal(expon.centroid, cen)
    # Check Fourier properties
    np.testing.assert_almost_equal(expon.maxk, 10 / test_scale[0])
    np.testing.assert_almost_equal(expon.stepk, 0.37436747851 / test_scale[0])
    np.testing.assert_almost_equal(expon.kValue(cen), (1+0j) * test_flux)
    np.testing.assert_almost_equal(expon.flux, test_flux)
    import math
    np.testing.assert_almost_equal(expon.xValue(cen), 1./(2.*math.pi)*test_flux/test_scale[0]**2)
    np.testing.assert_almost_equal(expon.xValue(cen), expon.max_sb)
    # Check input flux vs output flux
    for inFlux in np.logspace(-2, 2, 10):
        expon = galsim.Exponential(flux=inFlux, scale_radius=1.8)
        outFlux = expon.flux
        np.testing.assert_almost_equal(outFlux, inFlux)


@timer
def test_exponential_radii():
    """Test initialization of Exponential with different types of radius specification.
    """
    import math
    # Test constructor using half-light-radius:
    test_gal = galsim.Exponential(flux = 1., half_light_radius = test_hlr)
    hlr_sum = radial_integrate(test_gal, 0., test_hlr)
    print('hlr_sum = ',hlr_sum)
    np.testing.assert_almost_equal(
            hlr_sum, 0.5, decimal=4,
            err_msg="Error in Exponential constructor with half-light radius")

    # then test scale getter
    center = test_gal.xValue(galsim.PositionD(0,0))
    got_sr = test_gal.scale_radius
    ratio = test_gal.xValue(galsim.PositionD(got_sr,0)) / center
    print('scale ratio = ',ratio)
    np.testing.assert_almost_equal(
            ratio, np.exp(-1.0), decimal=4,
            err_msg="Error in scale_radius for Exponential constructed with half light radius")

    # Test constructor using scale radius:
    test_gal = galsim.Exponential(flux = 1., scale_radius = test_scale[0])
    center = test_gal.xValue(galsim.PositionD(0,0))
    ratio = test_gal.xValue(galsim.PositionD(test_scale[0],0)) / center
    print('scale ratio = ',ratio)
    np.testing.assert_almost_equal(
            ratio, np.exp(-1.0), decimal=4,
            err_msg="Error in Exponential constructor with scale")

    # then test that image indeed has the correct HLR properties when radially integrated
    got_hlr = test_gal.half_light_radius
    hlr_sum = radial_integrate(test_gal, 0., got_hlr)
    print('hlr_sum (profile initialized with scale_radius) = ',hlr_sum)
    np.testing.assert_almost_equal(
            hlr_sum, 0.5, decimal=4,
            err_msg="Error in half light radius for Exponential initialized with scale_radius.")

    # Check that the getters don't work after modifying the original.
    test_gal_shear = test_gal.shear(g1=0.3, g2=0.1)
    try:
        np.testing.assert_raises(AttributeError, getattr, test_gal_shear, "half_light_radius")
        np.testing.assert_raises(AttributeError, getattr, test_gal_shear, "scale_radius")
    except ImportError:
        pass


@timer
def test_exponential_flux_scaling():
    """Test flux scaling for Exponential.
    """
    # decimal point to go to for parameter value comparisons
    param_decimal = 12

    # init with scale and flux only (should be ok given last tests)
    obj = galsim.Exponential(scale_radius=test_scale[0], flux=test_flux)
    obj *= 2.
    np.testing.assert_almost_equal(
        obj.flux, test_flux * 2., decimal=param_decimal,
        err_msg="Flux param inconsistent after __imul__.")
    obj = galsim.Exponential(scale_radius=test_scale[0], flux=test_flux)
    obj /= 2.
    np.testing.assert_almost_equal(
        obj.flux, test_flux / 2., decimal=param_decimal,
        err_msg="Flux param inconsistent after __idiv__.")
    obj = galsim.Exponential(scale_radius=test_scale[0], flux=test_flux)
    obj2 = obj * 2.
    # First test that original obj is unharmed...
    np.testing.assert_almost_equal(
        obj.flux, test_flux, decimal=param_decimal,
        err_msg="Flux param inconsistent after __rmul__ (original).")
    # Then test new obj2 flux
    np.testing.assert_almost_equal(
        obj2.flux, test_flux * 2., decimal=param_decimal,
        err_msg="Flux param inconsistent after __rmul__ (result).")
    obj = galsim.Exponential(scale_radius=test_scale[0], flux=test_flux)
    obj2 = 2. * obj
    # First test that original obj is unharmed...
    np.testing.assert_almost_equal(
        obj.flux, test_flux, decimal=param_decimal,
        err_msg="Flux param inconsistent after __mul__ (original).")
    # Then test new obj2 flux
    np.testing.assert_almost_equal(
        obj2.flux, test_flux * 2., decimal=param_decimal,
        err_msg="Flux param inconsistent after __mul__ (result).")
    obj = galsim.Exponential(scale_radius=test_scale[0], flux=test_flux)
    obj2 = obj / 2.
    # First test that original obj is unharmed...
    np.testing.assert_almost_equal(
        obj.flux, test_flux, decimal=param_decimal,
        err_msg="Flux param inconsistent after __div__ (original).")
    # Then test new obj2 flux
    np.testing.assert_almost_equal(
        obj2.flux, test_flux / 2., decimal=param_decimal,
        err_msg="Flux param inconsistent after __div__ (result).")


@timer
def test_sersic():
    """Test the generation of a specific Sersic profile against a known result.
    """
    # Test Sersic
    savedImg = galsim.fits.read(os.path.join(imgdir, "sersic_3_1.fits"))
    dx = 0.2
    myImg = galsim.ImageF(savedImg.bounds, scale=dx)
    myImg.setCenter(0,0)

    sersic = galsim.Sersic(n=3, flux=1, half_light_radius=1)
    sersic.drawImage(myImg,scale=dx, method="sb", use_true_center=False)
    np.testing.assert_array_almost_equal(
            myImg.array, savedImg.array, 5,
            err_msg="Using GSObject Sersic disagrees with expected result")

    # Check with default_params
    sersic = galsim.Sersic(n=3, flux=1, half_light_radius=1, gsparams=default_params)
    sersic.drawImage(myImg,scale=dx, method="sb", use_true_center=False)
    np.testing.assert_array_almost_equal(
            myImg.array, savedImg.array, 5,
            err_msg="Using GSObject Sersic with default_params disagrees with expected result")
    sersic = galsim.Sersic(n=3, flux=1, half_light_radius=1, gsparams=galsim.GSParams())
    sersic.drawImage(myImg,scale=dx, method="sb", use_true_center=False)
    np.testing.assert_array_almost_equal(
            myImg.array, savedImg.array, 5,
            err_msg="Using GSObject Sersic with GSParams() disagrees with expected result")

    # Use non-unity values.
    sersic = galsim.Sersic(n=3, flux=1.7, half_light_radius=2.3)
    check_basic(sersic, "Sersic")

    # Test photon shooting.
    # Convolve with a small gaussian to smooth out the central peak.
    sersic2 = galsim.Convolve(sersic, galsim.Gaussian(sigma=0.3))
    do_shoot(sersic2,myImg,"Sersic")

    # Test kvalues
    do_kvalue(sersic,myImg,"Sersic")

    # Check picklability
    do_pickle(sersic, lambda x: x.drawImage(method='no_pixel'))
    do_pickle(sersic)
<<<<<<< HEAD
=======
    do_pickle(sersic._sbp)
>>>>>>> 6488d49a

    # Now repeat everything using a truncation.  (Above had no truncation.)

    # Test Truncated Sersic
    # Don't use an integer truncation, since we don't want the truncation line to pass directly
    # through the center of a pixel where numerical rounding differences may decide whether the
    # value is zero or not.
    # This regression test compares to an image built using the code base at 82259f0
    savedImg = galsim.fits.read(os.path.join(imgdir, "sersic_3_1_10.fits"))
    myImg = galsim.ImageF(savedImg.bounds, scale=dx)
    myImg.setCenter(0,0)

    sersic = galsim.Sersic(n=3, flux=1, half_light_radius=1, trunc=9.99)
    sersic.drawImage(myImg,scale=dx, method="sb", use_true_center=False)
    np.testing.assert_array_almost_equal(
            myImg.array, savedImg.array, 5,
            err_msg="Using truncated GSObject Sersic disagrees with expected result")

    # Use non-unity values.
    sersic = galsim.Sersic(n=3, flux=test_flux, half_light_radius=2.3, trunc=5.9)
    cen = galsim.PositionD(0, 0)
    np.testing.assert_equal(sersic.centroid, cen)
    np.testing.assert_almost_equal(sersic.kValue(cen), (1+0j) * test_flux)
    np.testing.assert_almost_equal(sersic.flux, test_flux)
    np.testing.assert_almost_equal(sersic.xValue(cen), sersic.max_sb)

    check_basic(sersic, "Truncated Sersic")

    # Test photon shooting.
    # Convolve with a small gaussian to smooth out the central peak.
    sersic2 = galsim.Convolve(sersic, galsim.Gaussian(sigma=0.3))
    do_shoot(sersic2,myImg,"Truncated Sersic")

    # Test kvalues
    do_kvalue(sersic,myImg, "Truncated Sersic")

    # Check picklability
    do_pickle(sersic, lambda x: x.drawImage(method='no_pixel'))
    do_pickle(sersic)

    # Check for normalization consistencies with kValue checks. xValues tested in test_sersic_radii.

    # For half-light radius specified truncated Sersic, with flux_untruncated flag set
    sersic = galsim.Sersic(n=3, flux=test_flux, half_light_radius=1, trunc=10,
                           flux_untruncated=True)
    do_kvalue(sersic,myImg, "Truncated Sersic w/ flux_untruncated, half-light radius specified")

    # For scale radius specified Sersic
    sersic = galsim.Sersic(n=3, flux=test_flux, scale_radius=0.05)
    do_kvalue(sersic,myImg, "Sersic w/ scale radius specified")

    # For scale radius specified truncated Sersic
    sersic = galsim.Sersic(n=3, flux=test_flux, scale_radius=0.05, trunc=10)
    do_kvalue(sersic,myImg, "Truncated Sersic w/ scale radius specified")

    # For scale radius specified truncated Sersic, with flux_untruncated flag set
    sersic = galsim.Sersic(n=3, flux=test_flux, scale_radius=0.05, trunc=10, flux_untruncated=True)
    do_kvalue(sersic,myImg, "Truncated Sersic w/ flux_untruncated, scale radius specified")

    # Test severely truncated Sersic
    sersic = galsim.Sersic(n=4, flux=test_flux, half_light_radius=1, trunc=1.45)
    do_kvalue(sersic,myImg, "Severely truncated n=4 Sersic")

    # Should raise an exception if both scale_radius and half_light_radius are provided.
    try:
        np.testing.assert_raises(TypeError, galsim.Sersic, n=1.2, scale_radius=3,
                                 half_light_radius=1)
        np.testing.assert_raises(TypeError, galsim.DeVaucouleurs, scale_radius=3,
                                 half_light_radius=1)
    except ImportError:
        pass


@timer
def test_sersic_radii():
    """Test initialization of Sersic with different types of radius specification.
    """
    import math
    for n, scale in zip(test_sersic_n, test_scale) :

        # Test constructor using half-light-radius
        if n == -4:
            test_gal1 = galsim.DeVaucouleurs(half_light_radius=test_hlr, flux=1.)
            test_gal2 = galsim.DeVaucouleurs(half_light_radius=test_hlr, trunc=8.5, flux=1.)
            test_gal3 = galsim.DeVaucouleurs(half_light_radius=test_hlr, trunc=8.5, flux=1.,
                                             flux_untruncated=True)
            gal_labels = ["DeVauc", "truncated DeVauc", "flux_untruncated DeVauc"]
        else:
            test_gal1 = galsim.Sersic(n=n, half_light_radius=test_hlr, flux=1.)
            test_gal2 = galsim.Sersic(n=n, half_light_radius=test_hlr, trunc=8.5, flux=1.)
            test_gal3 = galsim.Sersic(n=n, half_light_radius=test_hlr, trunc=8.5, flux=1.,
                                      flux_untruncated=True)
            gal_labels = ["Sersic", "truncated Sersic", "flux_untruncated Sersic"]
        gal_list = [test_gal1, test_gal2, test_gal3]

        do_pickle(test_gal1)
        do_pickle(test_gal2)
        do_pickle(test_gal3)

        # Check that the returned half-light radius is correct
        print('test_hlr = ',test_hlr)
        print('test_gal1 hlr, sr = ',test_gal1.half_light_radius,test_gal1.scale_radius)
        print('test_gal2 hlr, sr = ',test_gal2.half_light_radius,test_gal2.scale_radius)
        print('test_gal3 hlr, sr = ',test_gal3.half_light_radius,test_gal3.scale_radius)
        np.testing.assert_almost_equal(
            test_gal1.half_light_radius, test_hlr, decimal=5,
            err_msg = "Error in returned HLR for Sersic HLR constructor, n=%.1f"%n)
        np.testing.assert_almost_equal(
            test_gal2.half_light_radius, test_hlr, decimal=5,
            err_msg = "Error in returned HLR for truncated Sersic HLR constructor, n=%.1f"%n)

        # 1 and 3 should have the same scale radius, but different hlr.
        np.testing.assert_almost_equal(
            test_gal3.scale_radius, test_gal1.scale_radius, decimal=5,
            err_msg = "Error in returned SR for flux_untruncated Sersic HLR constructor, n=%.1f"%n)

        # Check that the returned flux is correct
        print('test_gal1.flux = ',test_gal1.flux)
        print('test_gal2.flux = ',test_gal2.flux)
        print('test_gal3.flux = ',test_gal3.flux)
        np.testing.assert_almost_equal(
            test_gal1.flux, 1., decimal=5,
            err_msg = "Error in returned Flux for Sersic HLR constructor, n=%.1f"%n)
        np.testing.assert_almost_equal(
            test_gal2.flux, 1., decimal=5,
            err_msg = "Error in returned Flux for truncated Sersic HLR constructor, n=%.1f"%n)
        # test_gal3 doesn't match flux, but should have central value match test_gal1.
        center1 = test_gal1.xValue(galsim.PositionD(0,0))
        center3 = test_gal3.xValue(galsim.PositionD(0,0))
        print('peak value 1,3 = ', center1, center3)
        np.testing.assert_almost_equal(
                center1, center3, 9,
                "Error in flux_untruncated Sersic normalization HLR constructor, n=%.1f"%n)

        # (test half-light radii)
        for test_gal, label in zip(gal_list, gal_labels):
            print('flux = ',test_gal.flux)
            print('hlr = ',test_gal.half_light_radius)
            print('scale = ',test_gal.scale_radius)
            got_hlr = test_gal.half_light_radius
            got_flux = test_gal.flux
            hlr_sum = radial_integrate(test_gal, 0., got_hlr)
            print('hlr_sum = ',hlr_sum)
            np.testing.assert_almost_equal(
                    hlr_sum, 0.5*got_flux, decimal=4,
                    err_msg = "Error in %s half-light radius constructor, n=%.1f"%(label,n))

        # (test scale radii)
        for test_gal, label in zip(gal_list, gal_labels):
            got_sr = test_gal.scale_radius
            center = test_gal.xValue(galsim.PositionD(0,0))
            ratio = test_gal.xValue(galsim.PositionD(got_sr,0)) / center
            print('scale ratio = ',ratio)
            np.testing.assert_almost_equal(
                    ratio, np.exp(-1.0), decimal=4,
                    err_msg="Error in scale_radius for HLR constructed %s"%label)

        # Test constructor using scale radius (test scale radius)
        if n == -4:
            test_gal1 = galsim.DeVaucouleurs(scale_radius=scale, flux=1.)
            test_gal2 = galsim.DeVaucouleurs(scale_radius=scale, trunc=8.5, flux=1.)
            test_gal3 = galsim.DeVaucouleurs(scale_radius=scale, trunc=8.5, flux=1.,
                                             flux_untruncated=True)
        else:
            test_gal1 = galsim.Sersic(n=n, scale_radius=scale, flux=1.)
            test_gal2 = galsim.Sersic(n=n, scale_radius=scale, trunc=8.5, flux=1.)
            test_gal3 = galsim.Sersic(n=n, scale_radius=scale, trunc=8.5, flux=1.,
                                      flux_untruncated=True)
        gal_list = [test_gal1, test_gal2, test_gal3]

        # Check that the returned scale radius is correct
        print('test_scale = ',scale)
        print('test_gal1 hlr, sr = ',test_gal1.half_light_radius,test_gal1.scale_radius)
        print('test_gal2 hlr, sr = ',test_gal2.half_light_radius,test_gal2.scale_radius)
        print('test_gal3 hlr, sr = ',test_gal3.half_light_radius,test_gal3.scale_radius)
        np.testing.assert_almost_equal(
            test_gal1.scale_radius, scale, decimal=5,
            err_msg = "Error in returned SR for Sersic SR constructor, n=%.1f"%n)
        np.testing.assert_almost_equal(
            test_gal2.scale_radius, scale, decimal=5,
            err_msg = "Error in returned SR for truncated Sersic SR constructor, n=%.1f"%n)
        np.testing.assert_almost_equal(
            test_gal3.scale_radius, scale, decimal=5,
            err_msg = "Error in returned SR for truncated Sersic SR constructor, n=%.1f"%n)

        # Returned HLR should match for gals 2,3
        got_hlr2 = test_gal2.half_light_radius
        got_hlr3 = test_gal3.half_light_radius
        print('half light radii of truncated, scale_radius constructed Sersic =',got_hlr2,got_hlr3)
        np.testing.assert_almost_equal(
                got_hlr2, got_hlr3, decimal=4,
                err_msg="Error in HLR for scale_radius constructed flux_untruncated Sersic (II).")

        # Check that the returned flux is correct
        print('test_gal1.flux = ',test_gal1.flux)
        print('test_gal2.flux = ',test_gal2.flux)
        print('test_gal3.flux = ',test_gal3.flux)
        np.testing.assert_almost_equal(
            test_gal1.flux, 1., decimal=5,
            err_msg = "Error in returned Flux for Sersic HLR constructor, n=%.1f"%n)
        np.testing.assert_almost_equal(
            test_gal2.flux, 1., decimal=5,
            err_msg = "Error in returned Flux for truncated Sersic HLR constructor, n=%.1f"%n)
        center1 = test_gal1.xValue(galsim.PositionD(0,0))
        center3 = test_gal3.xValue(galsim.PositionD(0,0))
        print('peak value 1,3 = ', center1, center3)
        np.testing.assert_almost_equal(
                center1, center3, 9,
                "Error in flux_untruncated Sersic normalization HLR constructor, n=%.1f"%n)

        # (test scale radii)
        for test_gal, label in zip(gal_list, gal_labels):
            center = test_gal.xValue(galsim.PositionD(0,0))
            ratio = test_gal.xValue(galsim.PositionD(scale,0)) / center
            print('scale ratio = ',ratio)
            np.testing.assert_almost_equal(
                    ratio, np.exp(-1.0), decimal=4,
                    err_msg="Error in %s scale radius constructor, n=%.1f"%(label,n))

        # (test half-light radius)
        for test_gal, label in zip(gal_list, gal_labels):
            got_hlr = test_gal.half_light_radius
            got_flux = test_gal.flux
            hlr_sum = radial_integrate(test_gal, 0., got_hlr)
            print('hlr_sum = ',hlr_sum)
            np.testing.assert_almost_equal(
                    hlr_sum, 0.5*got_flux, decimal=4,
                    err_msg="Error in HLR for scale_radius constructed %s"%label)

        # Check that the getters don't work after modifying the original.
        test_gal_shear = test_gal.shear(g1=0.3, g2=0.1)
        # But not after shear() (or others, but this is a sufficient test here)
        try:
            if n != -4:
                np.testing.assert_raises(AttributeError, getattr, test_gal_shear, "n")
            np.testing.assert_raises(AttributeError, getattr, test_gal_shear, "half_light_radius")
            np.testing.assert_raises(AttributeError, getattr, test_gal_shear, "scale_radius")
        except ImportError:
            pass


@timer
def test_sersic_flux_scaling():
    """Test flux scaling for Sersic.
    """
    # decimal point to go to for parameter value comparisons
    param_decimal = 12

    # loop through sersic n
    for test_n in test_sersic_n:
        # loop through sersic truncation
        for test_trunc in test_sersic_trunc:
            # init with hlr and flux only (should be ok given last tests)
            # n=-4 is code to use explicit DeVaucouleurs rather than Sersic(n=4).
            # It should be identical.
            if test_n == -4:
                init_obj = galsim.DeVaucouleurs(half_light_radius=test_hlr, flux=test_flux,
                                           trunc=test_trunc)
            else:
                init_obj = galsim.Sersic(test_n, half_light_radius=test_hlr, flux=test_flux,
                                    trunc=test_trunc)

            obj2 = init_obj * 2.
            np.testing.assert_almost_equal(
                init_obj.flux, test_flux, decimal=param_decimal,
                err_msg="Flux param inconsistent after __rmul__ (original).")
            np.testing.assert_almost_equal(
                obj2.flux, test_flux * 2., decimal=param_decimal,
                err_msg="Flux param inconsistent after __rmul__ (result).")

            obj2 = 2. * init_obj
            np.testing.assert_almost_equal(
                init_obj.flux, test_flux, decimal=param_decimal,
                err_msg="Flux param inconsistent after __mul__ (original).")
            np.testing.assert_almost_equal(
                obj2.flux, test_flux * 2., decimal=param_decimal,
                err_msg="Flux param inconsistent after __mul__ (result).")

            obj2 = init_obj / 2.
            np.testing.assert_almost_equal(
                 init_obj.flux, test_flux, decimal=param_decimal,
                 err_msg="Flux param inconsistent after __div__ (original).")
            np.testing.assert_almost_equal(
                obj2.flux, test_flux / 2., decimal=param_decimal,
                err_msg="Flux param inconsistent after __div__ (result).")


@timer
def test_sersic_05():
    """Test the equivalence of Sersic with n=0.5 and Gaussian
    """
    # hlr/sigma = sqrt(2 ln(2)) = 1.177410022515475
    hlr_sigma = 1.177410022515475

    # cf test_gaussian()
    savedImg = galsim.fits.read(os.path.join(imgdir, "gauss_1.fits"))
    savedImg.setCenter(0,0)
    dx = 0.2
    myImg = galsim.ImageF(savedImg.bounds, scale=dx)
    sersic = galsim.Sersic(n=0.5, flux=1, half_light_radius=1 * hlr_sigma)
    myImg = sersic.drawImage(myImg, method="sb", use_true_center=False)
    print('saved image center = ',savedImg(0,0))
    print('image center = ',myImg(0,0))
    np.testing.assert_array_almost_equal(
            myImg.array, savedImg.array, 5,
            err_msg="Using Sersic with n=0.5 disagrees with expected result for Gaussian")

    check_basic(sersic, "n=0.5 Sersic")

    do_kvalue(sersic,myImg,"n=0.5 Sersic")

    # cf test_gaussian_properties()
    sersic = galsim.Sersic(n=0.5, flux=test_flux, half_light_radius=test_sigma * hlr_sigma)
    cen = galsim.PositionD(0, 0)
    np.testing.assert_equal(sersic.centroid, cen)
    np.testing.assert_almost_equal(sersic.kValue(cen), (1+0j) * test_flux)
    np.testing.assert_almost_equal(sersic.flux, test_flux)
    import math
    np.testing.assert_almost_equal(sersic.xValue(cen), 1./(2.*math.pi) * test_flux / test_sigma**2,
                                   decimal=5)
    np.testing.assert_almost_equal(sersic.xValue(cen), sersic.max_sb)

    # Also test some random values other than the center:
    gauss = galsim.Gaussian(flux=test_flux, sigma=test_sigma)
    for (x,y) in [ (0.1,0.2), (-0.5, 0.4), (0, 0.9), (1.2, 0.1), (2,2) ]:
        pos = galsim.PositionD(x,y)
        np.testing.assert_almost_equal(sersic.xValue(pos), gauss.xValue(pos), decimal=5)
        np.testing.assert_almost_equal(sersic.kValue(pos), gauss.kValue(pos), decimal=5)


@timer
def test_sersic_1():
    """Test the equivalence of Sersic with n=1 and Exponential
    """
    # cf test_exponential()
    re = 1.0
    r0 = re/1.67839
    # The real value of re/r0 = 1.6783469900166605
    hlr_r0 =  1.6783469900166605
    savedImg = galsim.fits.read(os.path.join(imgdir, "exp_1.fits"))
    dx = 0.2
    myImg = galsim.ImageF(savedImg.bounds, scale=dx)
    sersic = galsim.Sersic(n=1, flux=1., half_light_radius=r0 * hlr_r0)
    sersic.drawImage(myImg, method="sb", use_true_center=False)
    np.testing.assert_array_almost_equal(
            myImg.array, savedImg.array, 5,
            err_msg="Using Sersic n=1 disagrees with expected result for Exponential")

    check_basic(sersic, "n=1 Sersic")

    do_kvalue(sersic,myImg,"n=1 Sersic")

    # cf test_exponential_properties()
    sersic = galsim.Sersic(n=1, flux=test_flux, half_light_radius=test_scale[0] * hlr_r0)
    cen = galsim.PositionD(0, 0)
    np.testing.assert_equal(sersic.centroid, cen)
    np.testing.assert_almost_equal(sersic.kValue(cen), (1+0j) * test_flux)
    np.testing.assert_almost_equal(sersic.flux, test_flux)
    import math
    np.testing.assert_almost_equal(sersic.xValue(cen), 1./(2.*math.pi)*test_flux/test_scale[0]**2,
                                   decimal=5)
    np.testing.assert_almost_equal(sersic.xValue(cen), sersic.max_sb)

    # Also test some random values other than the center:
    expon = galsim.Exponential(flux=test_flux, scale_radius=test_scale[0])
    for (x,y) in [ (0.1,0.2), (-0.5, 0.4), (0, 0.9), (1.2, 0.1), (2,2) ]:
        pos = galsim.PositionD(x,y)
        np.testing.assert_almost_equal(sersic.xValue(pos), expon.xValue(pos), decimal=5)
        np.testing.assert_almost_equal(sersic.kValue(pos), expon.kValue(pos), decimal=5)


@timer
def test_airy():
    """Test the generation of a specific Airy profile against a known result.
    """
    import math
    savedImg = galsim.fits.read(os.path.join(imgdir, "airy_.8_.1.fits"))
    dx = 0.2
    myImg = galsim.ImageF(savedImg.bounds, scale=dx)
    myImg.setCenter(0,0)

    airy = galsim.Airy(lam_over_diam=1./0.8, obscuration=0.1, flux=1)
    airy.drawImage(myImg, method="sb", use_true_center=False)
    np.testing.assert_array_almost_equal(
            myImg.array, savedImg.array, 5,
            err_msg="Using GSObject Airy disagrees with expected result")
    np.testing.assert_array_almost_equal(
            airy.lam_over_diam, 1./0.8, 5,
            err_msg="Airy lam_over_diam returned wrong value")
    np.testing.assert_array_equal(
            airy.obscuration, 0.1,
            err_msg="Airy obscuration returned wrong value")

    # Check with default_params
    airy = galsim.Airy(lam_over_diam=1./0.8, obscuration=0.1, flux=1, gsparams=default_params)
    airy.drawImage(myImg, method="sb", use_true_center=False)
    np.testing.assert_array_almost_equal(
            myImg.array, savedImg.array, 5,
            err_msg="Using GSObject Airy with default_params disagrees with expected result")
    airy = galsim.Airy(lam_over_diam=1./0.8, obscuration=0.1, flux=1, gsparams=galsim.GSParams())
    airy.drawImage(myImg, method="sb", use_true_center=False)
    np.testing.assert_array_almost_equal(
            myImg.array, savedImg.array, 5,
            err_msg="Using GSObject Airy with GSParams() disagrees with expected result")

    # Check some properties
    airy = galsim.Airy(lam_over_diam=1./0.8, obscuration=0.1, flux=test_flux)
    cen = galsim.PositionD(0, 0)
    np.testing.assert_equal(airy.centroid, cen)
    np.testing.assert_almost_equal(airy.kValue(cen), (1+0j) * test_flux)
    np.testing.assert_almost_equal(airy.flux, test_flux)
    np.testing.assert_almost_equal(airy.xValue(cen), airy.max_sb)

    check_basic(airy, "Airy obscuration=0.1")

    # Check with obscuration == 0
    airy0 = galsim.Airy(lam_over_diam=1./0.7, flux=test_flux)
    np.testing.assert_equal(airy0.centroid, cen)
    np.testing.assert_almost_equal(airy0.kValue(cen), (1+0j) * test_flux)
    np.testing.assert_almost_equal(airy0.flux, test_flux)
    np.testing.assert_almost_equal(airy0.xValue(cen), airy0.max_sb)
    np.testing.assert_array_almost_equal(
            airy0.lam_over_diam, 1./0.7, 5,
            err_msg="Airy getLamOverD returned wrong value")
    np.testing.assert_array_equal(
            airy0.obscuration, 0.0,
            err_msg="Airy obscuration returned wrong value")
    check_basic(airy0, "Airy obscuration=0.0")

    # Test photon shooting.
    do_shoot(airy0,myImg,"Airy obscuration=0.0")
    do_shoot(airy,myImg,"Airy obscuration=0.1")

    # Test kvalues
    do_kvalue(airy0,myImg, "Airy obscuration=0.0")
    do_kvalue(airy,myImg, "Airy obscuration=0.1")

    # Check picklability
    do_pickle(airy0, lambda x: x.drawImage(method='no_pixel'))
    do_pickle(airy0)
    do_pickle(airy, lambda x: x.drawImage(method='no_pixel'))
    do_pickle(airy)
<<<<<<< HEAD
=======
    do_pickle(airy0._sbp)
    do_pickle(airy._sbp)
>>>>>>> 6488d49a

    # Test initialization separately with lam and diam, in various units.  Since the above profiles
    # have lam/diam = 1./0.8 in arbitrary units, we will tell it that lam=1.e9 nm and diam=0.8 m,
    # and use `scale_unit` of galsim.radians.  This is rather silly, but it should work.
    airy = galsim.Airy(lam_over_diam=1./0.8, obscuration=0.1, flux=1.7)
    airy2 = galsim.Airy(lam=1.e9, diam=0.8, scale_unit=galsim.radians, obscuration=0.1, flux=1.7)
    gsobject_compare(airy,airy2)
    # For lam/diam = 1.25 arcsec, and diam = 0.3 m, lam = (1.25/3600/180*pi) * 0.3 * 1.e9
    lam = 1.25 * 0.3 / 3600. / 180. * math.pi * 1.e9
    print('lam = ',lam)
    airy3 = galsim.Airy(lam=lam, diam=0.3, scale_unit='arcsec', obscuration=0.1, flux=1.7)
    gsobject_compare(airy,airy3)
    # arcsec is the default scale_unit, so can leave this off.
    airy4 = galsim.Airy(lam=lam, diam=0.3, obscuration=0.1, flux=1.7)
    gsobject_compare(airy,airy4)
    do_pickle(airy)
    do_pickle(airy2)
    do_pickle(airy3)
    do_pickle(airy4)

    # Should raise an exception if both lam, lam_over_diam are provided
    try:
        np.testing.assert_raises(TypeError, galsim.Airy, lam_over_diam=3, lam=3, diam=1)
        np.testing.assert_raises(TypeError, galsim.Airy, lam_over_diam=3, lam=3)
        np.testing.assert_raises(TypeError, galsim.Airy, lam_over_diam=3, diam=1)
        np.testing.assert_raises(TypeError, galsim.Airy, lam=3)
        np.testing.assert_raises(TypeError, galsim.Airy, diam=1)
    except ImportError:
        pass


@timer
def test_airy_radii():
    """Test Airy half light radius and FWHM correctly set and match image.
    """
    import math
    # Test constructor using lam_over_diam: (only option for Airy)
    test_gal = galsim.Airy(lam_over_diam= 1./0.8, flux=1.)
    # test half-light-radius getter
    got_hlr = test_gal.half_light_radius
    hlr_sum = radial_integrate(test_gal, 0., got_hlr)
    print('hlr_sum = ',hlr_sum)
    np.testing.assert_almost_equal(
            hlr_sum, 0.5, decimal=4,
            err_msg="Error in Airy half-light radius")

    # test FWHM getter
    center = test_gal.xValue(galsim.PositionD(0,0))
    got_fwhm = test_gal.fwhm
    ratio = test_gal.xValue(galsim.PositionD(0.5 * got_fwhm,0)) / center
    print('fwhm ratio = ',ratio)
    np.testing.assert_almost_equal(
            ratio, 0.5, decimal=4,
            err_msg="Error in fwhm for Airy.")

    # Check that the getters don't work after modifying the original.
    test_gal_shear = test_gal.shear(g1=0.3, g2=0.1)
    try:
        np.testing.assert_raises(AttributeError, getattr, test_gal_shear, "fwhm")
        np.testing.assert_raises(AttributeError, getattr, test_gal_shear, "half_light_radius")
        np.testing.assert_raises(AttributeError, getattr, test_gal_shear, "lam_over_diam")
    except ImportError:
        pass


@timer
def test_airy_flux_scaling():
    """Test flux scaling for Airy.
    """
    # decimal point to go to for parameter value comparisons
    param_decimal = 12
    test_loD = 1.9
    test_obscuration = 0.32

    # init with lam_over_diam and flux only (should be ok given last tests)
    obj = galsim.Airy(lam_over_diam=test_loD, flux=test_flux, obscuration=test_obscuration)
    obj *= 2.
    np.testing.assert_almost_equal(
        obj.flux, test_flux * 2., decimal=param_decimal,
        err_msg="Flux param inconsistent after __imul__.")
    obj = galsim.Airy(lam_over_diam=test_loD, flux=test_flux, obscuration=test_obscuration)
    obj /= 2.
    np.testing.assert_almost_equal(
        obj.flux, test_flux / 2., decimal=param_decimal,
        err_msg="Flux param inconsistent after __idiv__.")
    obj = galsim.Airy(lam_over_diam=test_loD, flux=test_flux, obscuration=test_obscuration)
    obj2 = obj * 2.
    # First test that original obj is unharmed...
    np.testing.assert_almost_equal(
        obj.flux, test_flux, decimal=param_decimal,
        err_msg="Flux param inconsistent after __rmul__ (original).")
    # Then test new obj2 flux
    np.testing.assert_almost_equal(
        obj2.flux, test_flux * 2., decimal=param_decimal,
        err_msg="Flux param inconsistent after __rmul__ (result).")
    obj = galsim.Airy(lam_over_diam=test_loD, flux=test_flux, obscuration=test_obscuration)
    obj2 = 2. * obj
    # First test that original obj is unharmed...
    np.testing.assert_almost_equal(
        obj.flux, test_flux, decimal=param_decimal,
        err_msg="Flux param inconsistent after __mul__ (original).")
    # Then test new obj2 flux
    np.testing.assert_almost_equal(
        obj2.flux, test_flux * 2., decimal=param_decimal,
        err_msg="Flux param inconsistent after __mul__ (result).")
    obj = galsim.Airy(lam_over_diam=test_loD, flux=test_flux, obscuration=test_obscuration)
    obj2 = obj / 2.
    # First test that original obj is unharmed...
    np.testing.assert_almost_equal(
        obj.flux, test_flux, decimal=param_decimal,
        err_msg="Flux param inconsistent after __div__ (original).")
    # Then test new obj2 flux
    np.testing.assert_almost_equal(
        obj2.flux, test_flux / 2., decimal=param_decimal,
        err_msg="Flux param inconsistent after __div__ (result).")


@timer
def test_box():
    """Test the generation of a specific box profile against a known result.
    """
    savedImg = galsim.fits.read(os.path.join(imgdir, "box_1.fits"))
    myImg = galsim.ImageF(savedImg.bounds, scale=0.2)
    myImg.setCenter(0,0)

    pixel = galsim.Pixel(scale=1, flux=1)
    pixel.drawImage(myImg, method="sb", use_true_center=False)
    np.testing.assert_array_almost_equal(
            myImg.array, savedImg.array, 5,
            err_msg="Using GSObject Pixel disagrees with expected result")
    np.testing.assert_array_equal(
            pixel.scale, 1,
            err_msg="Pixel scale returned wrong value")

    # Check with default_params
    pixel = galsim.Pixel(scale=1, flux=1, gsparams=default_params)
    pixel.drawImage(myImg, method="sb", use_true_center=False)
    np.testing.assert_array_almost_equal(
            myImg.array, savedImg.array, 5,
            err_msg="Using GSObject Pixel with default_params disagrees with expected result")
    pixel = galsim.Pixel(scale=1, flux=1, gsparams=galsim.GSParams())
    pixel.drawImage(myImg, method="sb", use_true_center=False)
    np.testing.assert_array_almost_equal(
            myImg.array, savedImg.array, 5,
            err_msg="Using GSObject Pixel with GSParams() disagrees with expected result")

    # Use non-unity values.
    pixel = galsim.Pixel(flux=1.7, scale=2.3)

    # Test photon shooting.
    do_shoot(pixel,myImg,"Pixel")

    # Check picklability
    do_pickle(pixel, lambda x: x.drawImage(method='no_pixel'))
    do_pickle(pixel)
<<<<<<< HEAD
=======
    do_pickle(pixel._sbp)
>>>>>>> 6488d49a
    do_pickle(galsim.Pixel(1))

    # Check that non-square Box profiles work correctly
    scale = 0.2939  # Use a strange scale here to make sure that the centers of the pixels
                    # never fall on the box edge, otherwise it gets a bit weird to know what
                    # the correct SB value is for that pixel.
    im = galsim.ImageF(16,16, scale=scale)
    gsp = galsim.GSParams(maximum_fft_size = 30000)
    for (width,height) in [ (3,2), (1.7, 2.7), (2.2222, 3.1415) ]:
        box = galsim.Box(width=width, height=height, flux=test_flux, gsparams=gsp)
        check_basic(box, "Box with width,height = %f,%f"%(width,height))
        do_shoot(box,im,"Box with width,height = %f,%f"%(width,height))
        if __name__ == '__main__':
            # These are slow because they require a pretty huge fft.
            # So only do them if running as main.
            do_kvalue(box,im,"Box with width,height = %f,%f"%(width,height))
        cen = galsim.PositionD(0, 0)
        np.testing.assert_equal(box.centroid, cen)
        np.testing.assert_almost_equal(box.kValue(cen), (1+0j) * test_flux)
        np.testing.assert_almost_equal(box.flux, test_flux)
<<<<<<< HEAD
        np.testing.assert_almost_equal(box.xValue(cen), box.maxSB())
=======
        np.testing.assert_almost_equal(box.xValue(cen), box.max_sb)
>>>>>>> 6488d49a
        np.testing.assert_array_equal(
                box.width, width,
                err_msg="Box width returned wrong value")
        np.testing.assert_array_equal(
                box.height, height,
                err_msg="Box height returned wrong value")

    # Check picklability
    do_pickle(box, lambda x: x.drawImage(method='no_pixel'))
    do_pickle(box)
<<<<<<< HEAD
=======
    do_pickle(box._sbp)
>>>>>>> 6488d49a
    do_pickle(galsim.Box(1,1))

    # Check sheared boxes the same way
    box = galsim.Box(width=3, height=2, flux=test_flux, gsparams=gsp)
    box = box.shear(galsim.Shear(g1=0.2, g2=-0.3))
    check_basic(box, "Sheared Box", approx_maxsb=True)
    do_shoot(box,im, "Sheared Box")
    if __name__ == '__main__':
        do_kvalue(box,im, "Sheared Box")
        do_pickle(box, lambda x: x.drawImage(method='no_pixel'))
        do_pickle(box)
    cen = galsim.PositionD(0, 0)
    np.testing.assert_equal(box.centroid, cen)
    np.testing.assert_almost_equal(box.kValue(cen), (1+0j) * test_flux)
    np.testing.assert_almost_equal(box.flux, test_flux)
    np.testing.assert_almost_equal(box.xValue(cen), box.max_sb)

    # This is also a profile that may be convolved using real space convolution, so test that.
    if __name__ == '__main__':
        conv = galsim.Convolve(box, galsim.Pixel(scale=scale), real_space=True)
        check_basic(conv, "Sheared Box convolved with pixel in real space",
                    approx_maxsb=True, scale=0.2)
        do_kvalue(conv,im, "Sheared Box convolved with pixel in real space")
        do_pickle(conv, lambda x: x.xValue(0.123,-0.456))
        do_pickle(conv)


@timer
def test_tophat():
    """Test the generation of a specific tophat profile against a known result.
    """
    savedImg = galsim.fits.read(os.path.join(imgdir, "tophat_101.fits"))
    myImg = galsim.ImageF(savedImg.bounds, scale=0.2)
    myImg.setCenter(0,0)

    # There are numerical issues with using radius = 1, since many points are right on the edge
    # of the circle.  e.g. (+-1,0), (0,+-1), (+-0.6,+-0.8), (+-0.8,+-0.6).  And in practice, some
    # of these end up getting drawn and not others, which means it's not a good choice for a unit
    # test since it wouldn't be any less correct for a different subset of these points to be
    # drawn. Using r = 1.01 solves this problem and makes the result symmetric.
    tophat = galsim.TopHat(radius=1.01, flux=1)
    tophat.drawImage(myImg, method="sb", use_true_center=False)
    np.testing.assert_array_almost_equal(
            myImg.array, savedImg.array, 5,
            err_msg="Using GSObject TopHat disagrees with expected result")
    np.testing.assert_array_equal(
            tophat.radius, 1.01,
            err_msg="TopHat radius returned wrong value")

    # Check with default_params
    tophat = galsim.TopHat(radius=1.01, flux=1, gsparams=default_params)
    tophat.drawImage(myImg, method="sb", use_true_center=False)
    np.testing.assert_array_almost_equal(
            myImg.array, savedImg.array, 5,
            err_msg="Using GSObject TopHat with default_params disagrees with expected result")
    tophat = galsim.TopHat(radius=1.01, flux=1, gsparams=galsim.GSParams())
    tophat.drawImage(myImg, method="sb", use_true_center=False)
    np.testing.assert_array_almost_equal(
            myImg.array, savedImg.array, 5,
            err_msg="Using GSObject TopHat with GSParams() disagrees with expected result")

    # Use non-unity values.
    tophat = galsim.TopHat(flux=1.7, radius=2.3)

    # Test photon shooting.
    do_shoot(tophat,myImg,"TopHat")

    # Test shoot and kvalue
    scale = 0.2939
    im = galsim.ImageF(16,16, scale=scale)
    # The choices of radius here are fairly specific.  If the edge of the circle comes too close
    # to the center of one of the pixels, then the test will fail, since the Fourier draw method
    # will blur the edge a bit and give some flux to that pixel.
    for radius in [ 1.2, 0.93, 2.11 ]:
        tophat = galsim.TopHat(radius=radius, flux=test_flux)
        check_basic(tophat, "TopHat with radius = %f"%radius)
        do_shoot(tophat,im,"TopHat with radius = %f"%radius)
        do_kvalue(tophat,im,"TopHat with radius = %f"%radius)

        # This is also a profile that may be convolved using real space convolution, so test that.
        conv = galsim.Convolve(tophat, galsim.Pixel(scale=scale), real_space=True)
        check_basic(conv, "TopHat convolved with pixel in real space",
                    approx_maxsb=True, scale=0.2)
        do_kvalue(conv,im, "TopHat convolved with pixel in real space")

        cen = galsim.PositionD(0, 0)
        np.testing.assert_equal(tophat.centroid, cen)
        np.testing.assert_almost_equal(tophat.kValue(cen), (1+0j) * test_flux)
        np.testing.assert_almost_equal(tophat.flux, test_flux)
        np.testing.assert_almost_equal(tophat.xValue(cen), tophat.max_sb)


    # Check picklability
    do_pickle(tophat, lambda x: x.drawImage(method='no_pixel'))
    do_pickle(tophat)
<<<<<<< HEAD
=======
    do_pickle(tophat._sbp)
>>>>>>> 6488d49a
    do_pickle(galsim.TopHat(1))

    # Check sheared tophat the same way
    tophat = galsim.TopHat(radius=1.2, flux=test_flux)
    # Again, the test is very sensitive to the choice of shear here.  Most values fail because
    # some pixel center gets too close to the resulting ellipse for the fourier draw to match
    # the real-space draw at the required accuracy.
    tophat = tophat.shear(galsim.Shear(g1=0.15, g2=-0.33))
    check_basic(tophat, "Sheared TopHat")
    do_shoot(tophat,im, "Sheared TopHat")
    do_kvalue(tophat,im, "Sheared TopHat")
    cen = galsim.PositionD(0, 0)
    np.testing.assert_equal(tophat.centroid, cen)
    np.testing.assert_almost_equal(tophat.kValue(cen), (1+0j) * test_flux)
    np.testing.assert_almost_equal(tophat.flux, test_flux)
    np.testing.assert_almost_equal(tophat.xValue(cen), tophat.max_sb)

    # Check picklability
    do_pickle(tophat, lambda x: x.drawImage(method='no_pixel'))
    do_pickle(tophat)

    # Check real-space convolution of the sheared tophat.
    conv = galsim.Convolve(tophat, galsim.Pixel(scale=scale), real_space=True)
    check_basic(conv, "Sheared TopHat convolved with pixel in real space",
                approx_maxsb=True, scale=0.2)
    do_kvalue(conv,im, "Sheared TopHat convolved with pixel in real space")


@timer
def test_moffat():
    """Test the generation of a specific Moffat profile against a known result.
    """
    savedImg = galsim.fits.read(os.path.join(imgdir, "moffat_2_5.fits"))
    dx = 0.2
    myImg = galsim.ImageF(savedImg.bounds, scale=dx)
    myImg.setCenter(0,0)

    # Code was formerly:
    # moffat = galsim.Moffat(beta=2, truncationFWHM=5, flux=1, half_light_radius=1)
    #
    # ...but this is no longer quite so simple since we changed the handling of trunc to be in
    # physical units.  However, the same profile can be constructed using
    # fwhm=1.3178976627539716
    # as calculated by interval bisection in devutils/external/calculate_moffat_radii.py
    fwhm_backwards_compatible = 1.3178976627539716
    moffat = galsim.Moffat(beta=2, half_light_radius=1, trunc=5*fwhm_backwards_compatible, flux=1)
    moffat.drawImage(myImg, method="sb", use_true_center=False)
    np.testing.assert_array_almost_equal(
            myImg.array, savedImg.array, 5,
            err_msg="Using GSObject Moffat disagrees with expected result")

    # Check with default_params
    moffat = galsim.Moffat(beta=2, half_light_radius=1, trunc=5*fwhm_backwards_compatible, flux=1,
                           gsparams=default_params)
    moffat.drawImage(myImg, method="sb", use_true_center=False)
    np.testing.assert_array_almost_equal(
            myImg.array, savedImg.array, 5,
            err_msg="Using GSObject Moffat with default_params disagrees with expected result")
    moffat = galsim.Moffat(beta=2, half_light_radius=1, trunc=5*fwhm_backwards_compatible, flux=1,
                           gsparams=galsim.GSParams())
    moffat.drawImage(myImg, method="sb", use_true_center=False)
    np.testing.assert_array_almost_equal(
            myImg.array, savedImg.array, 5,
            err_msg="Using GSObject Moffat with GSParams() disagrees with expected result")

    # Use non-unity values.
    moffat = galsim.Moffat(beta=3.7, flux=1.7, half_light_radius=2.3, trunc=8.2)
    check_basic(moffat, "Moffat")

    # Test photon shooting.
    do_shoot(moffat,myImg,"Moffat")

    # Test kvalues
    do_kvalue(moffat,myImg, "Moffat")

    # Check picklability
    do_pickle(moffat, lambda x: x.drawImage(method='no_pixel'))
    do_pickle(moffat)
<<<<<<< HEAD
=======
    do_pickle(moffat._sbp)
>>>>>>> 6488d49a

    # The code for untruncated Moffat profiles is specialized for particular beta values, so
    # test each of these:
    for beta in [ 1.5, 2, 2.5, 3, 3.5, 4, 2.3 ]:  # The one last is for the generic case.
        moffat = galsim.Moffat(beta=beta, half_light_radius=0.7, flux=test_flux)
        check_basic(moffat, "Untruncated Moffat with beta=%f"%beta)
        do_kvalue(moffat,myImg,"Untruncated Moffat with beta=%f"%beta)
        # Don't bother repeating the do_shoot tests, since they are rather slow, and the code
        # isn't different for the different beta values.
        cen = galsim.PositionD(0, 0)
        np.testing.assert_equal(moffat.centroid, cen)
        np.testing.assert_almost_equal(moffat.kValue(cen), (1+0j) * test_flux)
        np.testing.assert_almost_equal(moffat.flux, test_flux)
        np.testing.assert_almost_equal(moffat.xValue(cen), moffat.max_sb)

    # Should raise an exception if >=2 radii are provided.
    try:
        np.testing.assert_raises(TypeError, galsim.Moffat, beta=1, scale_radius=3,
                                 half_light_radius=1, fwhm=2)
        np.testing.assert_raises(TypeError, galsim.Moffat, beta=1, half_light_radius=1, fwhm=2)
        np.testing.assert_raises(TypeError, galsim.Moffat, beta=1, scale_radius=3, fwhm=2)
        np.testing.assert_raises(TypeError, galsim.Moffat, beta=1, scale_radius=3,
                                 half_light_radius=1)
    except ImportError:
        pass


@timer
def test_moffat_properties():
    """Test some basic properties of the Moffat profile.
    """
    # Code was formerly:
    # psf = galsim.Moffat(beta=2.0, truncationFWHM=2, flux=test_flux, half_light_radius=1)
    #
    # ...but this is no longer quite so simple since we changed the handling of trunc to be in
    # physical units.  However, the same profile can be constructed using
    # fwhm=1.4686232496771867,
    # as calculated by interval bisection in devutils/external/calculate_moffat_radii.py
    fwhm_backwards_compatible = 1.4686232496771867
    psf = galsim.Moffat(beta=2.0, fwhm=fwhm_backwards_compatible,
                        trunc=2*fwhm_backwards_compatible, flux=test_flux)
    # Check that we are centered on (0, 0)
    cen = galsim.PositionD(0, 0)
    np.testing.assert_equal(psf.centroid, cen)
    # Check Fourier properties
    np.testing.assert_almost_equal(psf.maxk, 11.613036117918105)
    np.testing.assert_almost_equal(psf.stepk, 0.62831853071795873)
    np.testing.assert_almost_equal(psf.kValue(cen), test_flux+0j)
    np.testing.assert_almost_equal(psf.half_light_radius, 1.0)
    np.testing.assert_almost_equal(psf.fwhm, fwhm_backwards_compatible)
    np.testing.assert_almost_equal(psf.xValue(cen), 0.50654651638242509)
    np.testing.assert_almost_equal(psf.kValue(cen), (1+0j) * test_flux)
    np.testing.assert_almost_equal(psf.flux, test_flux)
    np.testing.assert_almost_equal(psf.xValue(cen), psf.max_sb)

    # Now create the same profile using the half_light_radius:
    psf = galsim.Moffat(beta=2.0, half_light_radius=1.,
                        trunc=2*fwhm_backwards_compatible, flux=test_flux)
    np.testing.assert_equal(psf.centroid, cen)
    np.testing.assert_almost_equal(psf.maxk, 11.613036112206663)
    np.testing.assert_almost_equal(psf.stepk, 0.62831853071795862)
    np.testing.assert_almost_equal(psf.kValue(cen), test_flux+0j)
    np.testing.assert_almost_equal(psf.half_light_radius, 1.0)
    np.testing.assert_almost_equal(psf.fwhm, fwhm_backwards_compatible)
    np.testing.assert_almost_equal(psf.xValue(cen), 0.50654651638242509)
    np.testing.assert_almost_equal(psf.kValue(cen), (1+0j) * test_flux)
    np.testing.assert_almost_equal(psf.flux, test_flux)
    np.testing.assert_almost_equal(psf.xValue(cen), psf.max_sb)

    # Check input flux vs output flux
    for inFlux in np.logspace(-2, 2, 10):
        psfFlux = galsim.Moffat(2.0, fwhm=fwhm_backwards_compatible,
                                trunc=2*fwhm_backwards_compatible, flux=inFlux)
        outFlux = psfFlux.flux
        np.testing.assert_almost_equal(outFlux, inFlux)


@timer
def test_moffat_radii():
    """Test initialization of Moffat with different types of radius specification.
    """
    import math

    test_beta = 2.

    # Test constructor using half-light-radius:
    test_gal = galsim.Moffat(flux = 1., beta=test_beta, half_light_radius = test_hlr)
    hlr_sum = radial_integrate(test_gal, 0., test_hlr)
    print('hlr_sum = ',hlr_sum)
    np.testing.assert_almost_equal(
            hlr_sum, 0.5, decimal=4,
            err_msg="Error in Moffat constructor with half-light radius")
    np.testing.assert_equal(
            test_gal.half_light_radius, test_hlr,
            err_msg="Moffat half_light_radius returned wrong value")

    # test that fwhm property provides correct FWHM
    got_fwhm = test_gal.fwhm
    test_fwhm_ratio = (test_gal.xValue(galsim.PositionD(.5 * got_fwhm, 0.)) /
                       test_gal.xValue(galsim.PositionD(0., 0.)))
    print('fwhm ratio = ', test_fwhm_ratio)
    np.testing.assert_almost_equal(
            test_fwhm_ratio, 0.5, decimal=4,
            err_msg="Error in FWHM for Moffat initialized with half-light radius")

    # test that scale_radius property provides correct scale
    got_scale = test_gal.scale_radius
    test_scale_ratio = (test_gal.xValue(galsim.PositionD(got_scale, 0.)) /
                        test_gal.xValue(galsim.PositionD(0., 0.)))
    print('scale ratio = ', test_scale_ratio)
    np.testing.assert_almost_equal(
            test_scale_ratio, 2.**(-test_beta), decimal=4,
            err_msg="Error in scale radius for Moffat initialized with half-light radius")

    # Test constructor using scale radius:
    test_gal = galsim.Moffat(flux = 1., beta=test_beta, scale_radius = test_scale[0])
    center = test_gal.xValue(galsim.PositionD(0,0))
    ratio = test_gal.xValue(galsim.PositionD(test_scale[0],0)) / center
    print('scale ratio = ',ratio)
    np.testing.assert_almost_equal(
            ratio, pow(2,-test_beta), decimal=4,
            err_msg="Error in Moffat constructor with scale")
    np.testing.assert_equal(
            test_gal.trunc, 0,
            err_msg="Moffat trunc returned wrong value")

    # then test that image indeed has the matching properties when radially integrated
    got_hlr = test_gal.half_light_radius
    hlr_sum = radial_integrate(test_gal, 0., got_hlr)
    print('hlr_sum (profile initialized with scale_radius) = ',hlr_sum)
    np.testing.assert_almost_equal(
            hlr_sum, 0.5, decimal=4,
            err_msg="Error in half light radius for Moffat initialized with scale radius.")

    # test that fwhm property provides correct FWHM
    got_fwhm = test_gal.fwhm
    test_fwhm_ratio = (test_gal.xValue(galsim.PositionD(.5 * got_fwhm, 0.)) /
                       test_gal.xValue(galsim.PositionD(0., 0.)))
    print('fwhm ratio = ', test_fwhm_ratio)
    np.testing.assert_almost_equal(
            test_fwhm_ratio, 0.5, decimal=4,
            err_msg="Error in FWHM for Moffat initialized with scale radius")

    # Test constructor using FWHM:
    test_gal = galsim.Moffat(flux = 1., beta=test_beta, fwhm = test_fwhm)
    center = test_gal.xValue(galsim.PositionD(0,0))
    ratio = test_gal.xValue(galsim.PositionD(test_fwhm/2.,0)) / center
    print('fwhm ratio = ',ratio)
    np.testing.assert_almost_equal(
            ratio, 0.5, decimal=4,
            err_msg="Error in Moffat constructor with fwhm")
    np.testing.assert_equal(
            test_gal.fwhm, test_fwhm,
            err_msg="Moffat fwhmeturned wrong value")

    # then test that image indeed has the matching properties when radially integrated
    got_hlr = test_gal.half_light_radius
    hlr_sum = radial_integrate(test_gal, 0., got_hlr)
    print('hlr_sum (profile initialized with FWHM) = ',hlr_sum)
    np.testing.assert_almost_equal(
            hlr_sum, 0.5, decimal=4,
            err_msg="Error in half light radius for Moffat initialized with FWHM.")
    # test that scale_radius property provides correct scale
    got_scale = test_gal.scale_radius
    test_scale_ratio = (test_gal.xValue(galsim.PositionD(got_scale, 0.)) /
                        test_gal.xValue(galsim.PositionD(0., 0.)))
    print('scale ratio = ', test_scale_ratio)
    np.testing.assert_almost_equal(
            test_scale_ratio, 2.**(-test_beta), decimal=4,
            err_msg="Error in scale radius for Moffat initialized with scale radius")

    # Now repeat everything using a severe truncation.  (Above had no truncation.)

    # Test constructor using half-light-radius:
    test_gal = galsim.Moffat(flux = 1., beta=test_beta, half_light_radius = test_hlr,
                             trunc=2*test_hlr)
    hlr_sum = radial_integrate(test_gal, 0., test_hlr)
    print('hlr_sum = ',hlr_sum)
    np.testing.assert_almost_equal(
            hlr_sum, 0.5, decimal=4,
            err_msg="Error in Moffat constructor with half-light radius")

    # test that fwhm property provides correct FWHM
    got_fwhm = test_gal.fwhm
    test_fwhm_ratio = (test_gal.xValue(galsim.PositionD(.5 * got_fwhm, 0.)) /
                       test_gal.xValue(galsim.PositionD(0., 0.)))
    print('fwhm ratio = ', test_fwhm_ratio)
    np.testing.assert_almost_equal(
            test_fwhm_ratio, 0.5, decimal=4,
            err_msg="Error in FWHM for Moffat initialized with half-light radius")

    # test that scale_radius property provides correct scale
    got_scale = test_gal.scale_radius
    test_scale_ratio = (test_gal.xValue(galsim.PositionD(got_scale, 0.)) /
                        test_gal.xValue(galsim.PositionD(0., 0.)))
    print('scale ratio = ', test_scale_ratio)
    np.testing.assert_almost_equal(
            test_scale_ratio, 2.**(-test_beta), decimal=4,
            err_msg="Error in scale radius for Moffat initialized with half-light radius")
    np.testing.assert_equal(
            test_gal.scale_radius, got_scale,
            err_msg="Moffat scale_radius returned wrong value")
    np.testing.assert_equal(
            test_gal.trunc, 2*test_hlr,
            err_msg="Moffat trunc returned wrong value")

    # Test constructor using scale radius:
    test_gal = galsim.Moffat(flux=1., beta=test_beta, trunc=2*test_scale[0],
                             scale_radius=test_scale[0])
    center = test_gal.xValue(galsim.PositionD(0,0))
    ratio = test_gal.xValue(galsim.PositionD(test_scale[0],0)) / center
    print('scale ratio = ', ratio)
    np.testing.assert_almost_equal(
            ratio, pow(2,-test_beta), decimal=4,
            err_msg="Error in Moffat constructor with scale")

    # then test that image indeed has the matching properties when radially integrated
    got_hlr = test_gal.half_light_radius
    hlr_sum = radial_integrate(test_gal, 0., got_hlr)
    print('hlr_sum (truncated profile initialized with scale_radius) = ',hlr_sum)
    np.testing.assert_almost_equal(
            hlr_sum, 0.5, decimal=4,
            err_msg="Error in half light radius for truncated Moffat "+
                    "initialized with scale radius.")

    # test that fwhm property provides correct FWHM
    got_fwhm = test_gal.fwhm
    test_fwhm_ratio = (test_gal.xValue(galsim.PositionD(.5 * got_fwhm, 0.)) /
                       test_gal.xValue(galsim.PositionD(0., 0.)))
    print('fwhm ratio = ', test_fwhm_ratio)
    np.testing.assert_almost_equal(
            test_fwhm_ratio, 0.5, decimal=4,
            err_msg="Error in FWHM for truncated Moffat initialized with scale radius")

    # Test constructor using FWHM:
    test_gal = galsim.Moffat(flux=1, beta=test_beta, trunc=2.*test_fwhm,
                             fwhm = test_fwhm)
    center = test_gal.xValue(galsim.PositionD(0,0))
    ratio = test_gal.xValue(galsim.PositionD(test_fwhm/2.,0)) / center
    print('fwhm ratio = ', ratio)
    np.testing.assert_almost_equal(
            ratio, 0.5, decimal=4,
            err_msg="Error in Moffat constructor with fwhm")

    # then test that image indeed has the matching properties when radially integrated
    got_hlr = test_gal.half_light_radius
    hlr_sum = radial_integrate(test_gal, 0., got_hlr)
    print('hlr_sum (truncated profile initialized with FWHM) = ',hlr_sum)
    np.testing.assert_almost_equal(
            hlr_sum, 0.5, decimal=4,
            err_msg="Error in half light radius for truncated Moffat initialized with FWHM.")

    # test that scale_radius property provides correct scale
    got_scale = test_gal.scale_radius
    test_scale_ratio = (test_gal.xValue(galsim.PositionD(got_scale, 0.)) /
                        test_gal.xValue(galsim.PositionD(0., 0.)))
    print('scale ratio = ', test_scale_ratio)
    np.testing.assert_almost_equal(
            test_scale_ratio, 2.**(-test_beta), decimal=4,
            err_msg="Error in scale radius for truncated Moffat initialized with scale radius")

    # Check that the getters don't work after modifying the original.
    test_gal_shear = test_gal.shear(g1=0.3, g2=0.1)
    try:
        np.testing.assert_raises(AttributeError, getattr, test_gal_shear, "beta")
        np.testing.assert_raises(AttributeError, getattr, test_gal_shear, "fwhm")
        np.testing.assert_raises(AttributeError, getattr, test_gal_shear, "half_light_radius")
        np.testing.assert_raises(AttributeError, getattr, test_gal_shear, "scale_radius")
    except ImportError:
        pass


@timer
def test_moffat_flux_scaling():
    """Test flux scaling for Moffat.
    """
    # decimal point to go to for parameter value comparisons
    param_decimal = 12

    for test_beta in [ 1.5, 2., 2.5, 3., 3.8 ]:
        for test_trunc in [ 0., 8.5 ]:

            # init with scale_radius only (should be ok given last tests)
            obj = galsim.Moffat(scale_radius=test_scale[0], beta=test_beta, trunc=test_trunc,
                                flux=test_flux)
            obj *= 2.
            np.testing.assert_almost_equal(
                obj.flux, test_flux * 2., decimal=param_decimal,
                err_msg="Flux param inconsistent after __imul__.")
            obj = galsim.Moffat(scale_radius=test_scale[0], beta=test_beta, trunc=test_trunc,
                                flux=test_flux)
            obj /= 2.
            np.testing.assert_almost_equal(
                obj.flux, test_flux / 2., decimal=param_decimal,
                err_msg="Flux param inconsistent after __idiv__.")
            obj = galsim.Moffat(scale_radius=test_scale[0], beta=test_beta, trunc=test_trunc,
                                flux=test_flux)
            obj2 = obj * 2.
            # First test that original obj is unharmed...
            np.testing.assert_almost_equal(
                obj.flux, test_flux, decimal=param_decimal,
                err_msg="Flux param inconsistent after __rmul__ (original).")
            # Then test new obj2 flux
            np.testing.assert_almost_equal(
                obj2.flux, test_flux * 2., decimal=param_decimal,
                err_msg="Flux param inconsistent after __rmul__ (result).")
            obj = galsim.Moffat(scale_radius=test_scale[0], beta=test_beta, trunc=test_trunc,
                                flux=test_flux)
            obj2 = 2. * obj
            # First test that original obj is unharmed...
            np.testing.assert_almost_equal(
                obj.flux, test_flux, decimal=param_decimal,
                err_msg="Flux param inconsistent after __mul__ (original).")
            # Then test new obj2 flux
            np.testing.assert_almost_equal(
                obj2.flux, test_flux * 2., decimal=param_decimal,
                err_msg="Flux param inconsistent after __mul__ (result).")
            obj = galsim.Moffat(scale_radius=test_scale[0], beta=test_beta, trunc=test_trunc,
                                flux=test_flux)
            obj2 = obj / 2.
            # First test that original obj is unharmed...
            np.testing.assert_almost_equal(
                obj.flux, test_flux, decimal=param_decimal,
                err_msg="Flux param inconsistent after __div__ (original).")
            # Then test new obj2 flux
            np.testing.assert_almost_equal(
                obj2.flux, test_flux / 2., decimal=param_decimal,
                err_msg="Flux param inconsistent after __div__ (result).")


@timer
def test_kolmogorov():
    """Test the generation of a specific Kolmogorov profile against a known result.
    """
    import math
    dx = 0.2
    # This savedImg was created from the SBKolmogorov implementation in
    # commit c8efd74d1930157b1b1ffc0bfcfb5e1bf6fe3201
    # It would be nice to get an independent calculation here...
    #mySBP = galsim.SBKolmogorov(lam_over_r0=1.5, flux=test_flux)
    #savedImg = galsim.ImageF(128,128)
    #mySBP.drawImage(image=savedImg, dx=dx, method="sb")
    #savedImg.write(os.path.join(imgdir, "kolmogorov.fits"))
    savedImg = galsim.fits.read(os.path.join(imgdir, "kolmogorov.fits"))
    myImg = galsim.ImageF(savedImg.bounds, scale=dx)
    myImg.setCenter(0,0)

    kolm = galsim.Kolmogorov(lam_over_r0=1.5, flux=test_flux)
    kolm.drawImage(myImg, method="sb", use_true_center=False)
    np.testing.assert_array_almost_equal(
            myImg.array, savedImg.array, 5,
            err_msg="Using GSObject Kolmogorov disagrees with expected result")

    # Check with default_params
    kolm = galsim.Kolmogorov(lam_over_r0=1.5, flux=test_flux, gsparams=default_params)
    kolm.drawImage(myImg, method="sb", use_true_center=False)
    np.testing.assert_array_almost_equal(
            myImg.array, savedImg.array, 5,
            err_msg="Using GSObject Kolmogorov with default_params disagrees with expected result")
    kolm = galsim.Kolmogorov(lam_over_r0=1.5, flux=test_flux, gsparams=galsim.GSParams())
    kolm.drawImage(myImg, method="sb", use_true_center=False)
    np.testing.assert_array_almost_equal(
            myImg.array, savedImg.array, 5,
            err_msg="Using GSObject Kolmogorov with GSParams() disagrees with expected result")

    check_basic(kolm, "Kolmogorov")

    # Test photon shooting.
    do_shoot(kolm,myImg,"Kolmogorov")

    # Test kvalues
    do_kvalue(kolm,myImg, "Kolmogorov")

    # Check picklability
    do_pickle(kolm, lambda x: x.drawImage(method='no_pixel'))
    do_pickle(kolm)
<<<<<<< HEAD
=======
    do_pickle(kolm._sbp)
>>>>>>> 6488d49a

    # Test initialization separately with lam and r0, in various units.  Since the above profiles
    # have lam/r0 = 3./2. in arbitrary units, we will tell it that lam=3.e9 nm and r0=2.0 m,
    # and use `scale_unit` of galsim.radians.  This is rather silly, but it should work.
    kolm = galsim.Kolmogorov(lam_over_r0=1.5, flux=test_flux)
    kolm2 = galsim.Kolmogorov(lam=3.e9, r0=2.0, scale_unit=galsim.radians, flux=test_flux)
    gsobject_compare(kolm,kolm2)
    # For lam/r0 = 1.5 arcsec, and r0 = 0.2, lam = (1.5/3600/180*pi) * 0.2 * 1.e9
    lam = 1.5 * 0.2 / 3600. / 180. * math.pi * 1.e9
    print('lam = ',lam)
    kolm3 = galsim.Kolmogorov(lam=lam, r0=0.2, scale_unit='arcsec', flux=test_flux)
    gsobject_compare(kolm,kolm3)
    # arcsec is the default scale_unit, so can leave this off.
    kolm4 = galsim.Kolmogorov(lam=lam, r0=0.2, flux=test_flux)
    gsobject_compare(kolm,kolm4)
    # Test using r0_500 instead
    r0_500 = 0.2 * (lam/500)**-1.2
    kolm5 = galsim.Kolmogorov(lam=lam, r0_500=r0_500, flux=test_flux)
    gsobject_compare(kolm,kolm5)

    # Should raise an exception if >= 2 radius specifications are provided and/or lam and r0 are not
    # paired together.
    try:
        np.testing.assert_raises(TypeError, galsim.Kolmogorov,
                                 lam_over_r0=3, fwhm=2, half_light_radius=1, lam=3, r0=1)
        np.testing.assert_raises(TypeError, galsim.Kolmogorov,
                                 fwhm=2, half_light_radius=1, lam=3, r0=1)
        np.testing.assert_raises(TypeError, galsim.Kolmogorov,
                                 lam_over_r0=3, half_light_radius=1, lam=3, r0=1)
        np.testing.assert_raises(TypeError, galsim.Kolmogorov, lam_over_r0=3, fwhm=2, lam=3, r0=1)
        np.testing.assert_raises(TypeError, galsim.Kolmogorov,
                                 lam_over_r0=3, fwhm=2, half_light_radius=1)
        np.testing.assert_raises(TypeError, galsim.Kolmogorov, half_light_radius=1, lam=3, r0=1)
        np.testing.assert_raises(TypeError, galsim.Kolmogorov, fwhm=2, lam=3, r0=1)
        np.testing.assert_raises(TypeError, galsim.Kolmogorov, fwhm=2, half_light_radius=1)
        np.testing.assert_raises(TypeError, galsim.Kolmogorov, lam_over_r0=3, lam=3, r0=1)
        np.testing.assert_raises(TypeError, galsim.Kolmogorov, lam_over_r0=3, half_light_radius=1)
        np.testing.assert_raises(TypeError, galsim.Kolmogorov, lam_over_r0=3, fwhm=2)
        np.testing.assert_raises(TypeError, galsim.Kolmogorov, lam_over_r0=3, lam=3)
        np.testing.assert_raises(TypeError, galsim.Kolmogorov, lam_over_r0=3, r0=1)
        np.testing.assert_raises(TypeError, galsim.Kolmogorov, fwhm=2, lam=3)
        np.testing.assert_raises(TypeError, galsim.Kolmogorov, fwhm=2, r0=1)
        np.testing.assert_raises(TypeError, galsim.Kolmogorov, half_light_radius=1, lam=3)
        np.testing.assert_raises(TypeError, galsim.Kolmogorov, half_light_radius=1, r0=1)
        np.testing.assert_raises(TypeError, galsim.Kolmogorov, lam=3)
        np.testing.assert_raises(TypeError, galsim.Kolmogorov, r0=1)
    except ImportError:
        pass

@timer
def test_kolmogorov_properties():
    """Test some basic properties of the Kolmogorov profile.
    """
    lor = 1.5
    psf = galsim.Kolmogorov(lam_over_r0=lor, flux=test_flux)
    # Check that we are centered on (0, 0)
    cen = galsim.PositionD(0, 0)
    np.testing.assert_equal(psf.centroid, cen)
    # Check Fourier properties
    np.testing.assert_almost_equal(psf.maxk, 8.6440505245909858, 9)
    np.testing.assert_almost_equal(psf.stepk, 0.36982048503361376, 9)
    np.testing.assert_almost_equal(psf.kValue(cen), test_flux+0j)
    np.testing.assert_almost_equal(psf.lam_over_r0, lor)
    np.testing.assert_almost_equal(psf.half_light_radius, lor * 0.554811)
    np.testing.assert_almost_equal(psf.fwhm, lor * 0.975865)
    np.testing.assert_almost_equal(psf.xValue(cen), 0.6283160485127478)
    np.testing.assert_almost_equal(psf.kValue(cen), (1+0j) * test_flux)
    np.testing.assert_almost_equal(psf.flux, test_flux)
    np.testing.assert_almost_equal(psf.xValue(cen), psf.max_sb)

    # Check input flux vs output flux
    lors = [1, 0.5, 2, 5]
    for lor in lors:
        psf = galsim.Kolmogorov(lam_over_r0=lor, flux=test_flux)
        out_flux = psf.flux
        np.testing.assert_almost_equal(out_flux, test_flux,
                                       err_msg="Flux of Kolmogorov is incorrect.")

        # Also check the realized flux in a drawn image
        dx = lor / 10.
        img = galsim.ImageF(256,256, scale=dx)
        psf.drawImage(image=img)
        out_flux = img.array.sum(dtype=float)
        np.testing.assert_almost_equal(out_flux, test_flux, 3,
                                       err_msg="Flux of Kolmogorov (image array) is incorrect.")


@timer
def test_kolmogorov_radii():
    """Test initialization of Kolmogorov with different types of radius specification.
    """
    import math
    # Test constructor using lambda/r0
    lors = [1, 0.5, 2, 5]
    for lor in lors:
        print('lor = ',lor)
        test_gal = galsim.Kolmogorov(flux=1., lam_over_r0=lor)

        np.testing.assert_almost_equal(
                lor, test_gal.lam_over_r0, decimal=9,
                err_msg="Error in Kolmogorov, lor != lam_over_r0")

        # test that fwhm property provides correct FWHM
        got_fwhm = test_gal.fwhm
        print('got_fwhm = ',got_fwhm)
        test_fwhm_ratio = (test_gal.xValue(galsim.PositionD(.5 * got_fwhm, 0.)) /
                        test_gal.xValue(galsim.PositionD(0., 0.)))
        print('fwhm ratio = ', test_fwhm_ratio)
        np.testing.assert_almost_equal(
                test_fwhm_ratio, 0.5, decimal=4,
                err_msg="Error in FWHM for Kolmogorov initialized with half-light radius")

        # then test that image indeed has the correct HLR properties when radially integrated
        got_hlr = test_gal.half_light_radius
        print('got_hlr = ',got_hlr)
        hlr_sum = radial_integrate(test_gal, 0., got_hlr)
        print('hlr_sum = ',hlr_sum)
        np.testing.assert_almost_equal(
                hlr_sum, 0.5, decimal=3,
                err_msg="Error in half light radius for Kolmogorov initialized with lam_over_r0.")

    # Test constructor using half-light-radius:
    test_gal = galsim.Kolmogorov(flux=1., half_light_radius = test_hlr)
    hlr_sum = radial_integrate(test_gal, 0., test_hlr)
    print('hlr_sum = ',hlr_sum)
    np.testing.assert_almost_equal(
            hlr_sum, 0.5, decimal=3,
            err_msg="Error in Kolmogorov constructor with half-light radius")

    # test that fwhm property provides correct FWHM
    got_fwhm = test_gal.fwhm
    print('got_fwhm = ',got_fwhm)
    test_fwhm_ratio = (test_gal.xValue(galsim.PositionD(.5 * got_fwhm, 0.)) /
                    test_gal.xValue(galsim.PositionD(0., 0.)))
    print('fwhm ratio = ', test_fwhm_ratio)
    np.testing.assert_almost_equal(
            test_fwhm_ratio, 0.5, decimal=4,
            err_msg="Error in FWHM for Kolmogorov initialized with half-light radius")

    # Test constructor using FWHM:
    test_gal = galsim.Kolmogorov(flux=1., fwhm = test_fwhm)
    center = test_gal.xValue(galsim.PositionD(0,0))
    ratio = test_gal.xValue(galsim.PositionD(test_fwhm/2.,0)) / center
    print('fwhm ratio = ',ratio)
    np.testing.assert_almost_equal(
            ratio, 0.5, decimal=4,
            err_msg="Error in Kolmogorov constructor with fwhm")

    # then test that image indeed has the correct HLR properties when radially integrated
    got_hlr = test_gal.half_light_radius
    print('got_hlr = ',got_hlr)
    hlr_sum = radial_integrate(test_gal, 0., got_hlr)
    print('hlr_sum (profile initialized with fwhm) = ',hlr_sum)
    np.testing.assert_almost_equal(
            hlr_sum, 0.5, decimal=3,
            err_msg="Error in half light radius for Kolmogorov initialized with FWHM.")

    # Check that the getters don't work after modifying the original.
    test_gal_shear = test_gal.shear(g1=0.3, g2=0.1)
    try:
        np.testing.assert_raises(AttributeError, getattr, test_gal_shear, "fwhm")
        np.testing.assert_raises(AttributeError, getattr, test_gal_shear, "half_light_radius")
        np.testing.assert_raises(AttributeError, getattr, test_gal_shear, "lam_over_r0")
    except ImportError:
        pass


@timer
def test_kolmogorov_flux_scaling():
    """Test flux scaling for Kolmogorov.
    """
    # decimal point to go to for parameter value comparisons
    param_decimal = 12
    test_lor0 = 1.9

    # init with lam_over_r0 and flux only (should be ok given last tests)
    obj = galsim.Kolmogorov(lam_over_r0=test_lor0, flux=test_flux)
    obj *= 2.
    np.testing.assert_almost_equal(
        obj.flux, test_flux * 2., decimal=param_decimal,
        err_msg="Flux param inconsistent after __imul__.")
    obj = galsim.Kolmogorov(lam_over_r0=test_lor0, flux=test_flux)
    obj /= 2.
    np.testing.assert_almost_equal(
        obj.flux, test_flux / 2., decimal=param_decimal,
        err_msg="Flux param inconsistent after __idiv__.")
    obj = galsim.Kolmogorov(lam_over_r0=test_lor0, flux=test_flux)
    obj2 = obj * 2.
    # First test that original obj is unharmed...
    np.testing.assert_almost_equal(
        obj.flux, test_flux, decimal=param_decimal,
        err_msg="Flux param inconsistent after __rmul__ (original).")
    # Then test new obj2 flux
    np.testing.assert_almost_equal(
        obj2.flux, test_flux * 2., decimal=param_decimal,
        err_msg="Flux param inconsistent after __rmul__ (result).")
    obj = galsim.Kolmogorov(lam_over_r0=test_lor0, flux=test_flux)
    obj2 = 2. * obj
    # First test that original obj is unharmed...
    np.testing.assert_almost_equal(
        obj.flux, test_flux, decimal=param_decimal,
        err_msg="Flux param inconsistent after __mul__ (original).")
    # Then test new obj2 flux
    np.testing.assert_almost_equal(
        obj2.flux, test_flux * 2., decimal=param_decimal,
        err_msg="Flux param inconsistent after __mul__ (result).")
    obj = galsim.Kolmogorov(lam_over_r0=test_lor0, flux=test_flux)
    obj2 = obj / 2.
    # First test that original obj is unharmed...
    np.testing.assert_almost_equal(
        obj.flux, test_flux, decimal=param_decimal,
        err_msg="Flux param inconsistent after __div__ (original).")
    # Then test new obj2 flux
    np.testing.assert_almost_equal(
        obj2.flux, test_flux / 2., decimal=param_decimal,
        err_msg="Flux param inconsistent after __div__ (result).")


@timer
def test_spergel():
    """Test the generation of a specific Spergel profile against a known result.
    """
    mathica_enclosed_fluxes = [3.06256e-2, 9.99995e-6, 6.06443e-10, 2.94117e-11, 6.25011e-12]
    mathica_enclosing_radii = [2.3973e-17, 1.00001e-5, 1.69047e-3, 5.83138e-3, 1.26492e-2]

    for nu, enclosed_flux, enclosing_radius in zip(test_spergel_nu,
                                                   mathica_enclosed_fluxes,
                                                   mathica_enclosing_radii):
        filename = "spergel_nu{0:.2f}.fits".format(nu)
        savedImg = galsim.fits.read(os.path.join(imgdir, filename))
        savedImg.setCenter(0,0)
        dx = 0.2
        myImg = galsim.ImageF(savedImg.bounds, scale=dx)
        myImg.setCenter(0,0)

        spergel = galsim.Spergel(nu=nu, half_light_radius=1.0)
        # Reference images were made with old centering,
        # which is equivalent to use_true_center=False.
        myImg = spergel.drawImage(myImg, scale=dx, method="sb", use_true_center=False)

        np.testing.assert_array_almost_equal(
            myImg.array, savedImg.array, 5,
            err_msg="Using GSObject Spergel disagrees with expected result")

        # nu < 0 has inf for xValue(0,0), so the x tests fail for them.
        check_basic(spergel, "Spergel with nu=%f"%nu, do_x=(nu > 0))

        # Only nu >= -0.3 give reasonably sized FFTs,
        # and small nu method='phot' is super slow.
        if nu >= -0.3:
            test_im = galsim.Image(16,16,scale=dx)
            do_kvalue(spergel,test_im, "Spergel(nu={0:1}) ".format(nu))

            # Test photon shooting.
            # Convolve with a small gaussian to smooth out the central peak.
            spergel2 = galsim.Convolve(spergel, galsim.Gaussian(sigma=0.3))
            do_shoot(spergel2,myImg,"Spergel")

        # Test integrated flux routines against Mathematica
        spergel = galsim.Spergel(nu=nu, scale_radius=1.0)
        np.testing.assert_almost_equal(
            spergel.calculateFluxRadius(1.e-5)/enclosing_radius, 1.0, 4,
            err_msg="Calculated incorrect Spergel(nu={0}) flux-enclosing-radius.".format(nu))
        np.testing.assert_almost_equal(
            spergel.calculateIntegratedFlux(1.e-5)/enclosed_flux, 1.0, 4,
            err_msg="Calculated incorrect Spergel(nu={0}) enclosed flux.".format(nu))

    # Use non-unity values.
    spergel = galsim.Spergel(nu=0.37, flux=1.7, half_light_radius=2.3)

    check_basic(spergel, "Spergel")

    # Check picklability
    do_pickle(spergel, lambda x: x.drawImage(method='no_pixel'))
    do_pickle(spergel)
<<<<<<< HEAD
=======
    do_pickle(spergel._sbp)
>>>>>>> 6488d49a
    do_pickle(galsim.Spergel(0,1))

    # Should raise an exception if both scale_radius and half_light_radius are provided.
    try:
        np.testing.assert_raises(TypeError, galsim.Spergel, nu=0, scale_radius=3,
                                 half_light_radius=1)
    except ImportError:
        pass


@timer
def test_spergel_properties():
    """Test some basic properties of the Spergel profile.
    """
    spergel = galsim.Spergel(nu=0.0, flux=test_flux, scale_radius=1.0)
    # Check that we are centered on (0, 0)
    cen = galsim.PositionD(0, 0)
    np.testing.assert_equal(spergel.centroid, cen)
    # # Check Fourier properties
    np.testing.assert_almost_equal(spergel.kValue(cen), (1+0j) * test_flux)
    maxk = spergel.maxk
    np.testing.assert_array_less(spergel.kValue(maxk,0)/test_flux, galsim.GSParams().maxk_threshold)
    np.testing.assert_almost_equal(spergel.flux, test_flux)
    np.testing.assert_almost_equal(spergel.xValue(cen), spergel.max_sb)
    # Check input flux vs output flux
    for inFlux in np.logspace(-2, 2, 10):
        spergel = galsim.Spergel(nu=0.0, flux=inFlux, scale_radius=1.0)
        outFlux = spergel.flux
        np.testing.assert_almost_equal(outFlux, inFlux)
        np.testing.assert_almost_equal(spergel.xValue(cen), spergel.max_sb)


@timer
def test_spergel_radii():
    """Test initialization of Spergel with different types of radius specification.
    """
    import math
    for nu, scale in zip(test_spergel_nu, test_spergel_scale) :

        test_gal = galsim.Spergel(nu=nu, half_light_radius=test_hlr, flux=1.)

        # Check that the returned half-light radius is correct
        print('test_hlr = ',test_hlr)
        print('test_gal hlr, sr = ',test_gal.half_light_radius,test_gal.scale_radius)
        np.testing.assert_almost_equal(
            test_gal.half_light_radius, test_hlr, decimal=5,
            err_msg = "Error in returned HLR for Spergel HLR constructor, nu=%.1f"%nu)

        # Check that the returned flux is correct
        print('test_gal.flux = ',test_gal.flux)
        np.testing.assert_almost_equal(
            test_gal.flux, 1., decimal=5,
            err_msg = "Error in returned Flux for Spergel HLR constructor, nu=%.1f"%nu)

        # (test half-light radii)
        print('flux = ',test_gal.flux)
        print('hlr = ',test_gal.half_light_radius)
        print('scale = ',test_gal.scale_radius)
        got_hlr = test_gal.half_light_radius
        got_flux = test_gal.flux
        # nu = -0.85 is too difficult to numerically integrate
        if nu > -0.85:
            hlr_sum = radial_integrate(test_gal, 0., got_hlr)
            print('hlr_sum = ',hlr_sum)
            np.testing.assert_almost_equal(
                    hlr_sum, 0.5*got_flux, decimal=4,
                    err_msg = "Error in Spergel half-light radius constructor, nu=%.1f"%nu)

        # Test constructor using scale radius (test scale radius)
        test_gal = galsim.Spergel(nu=nu, scale_radius=scale, flux=1.)

        # Check that the returned scale radius is correct
        print('test_scale = ',scale)
        print('test_gal hlr, sr = ',test_gal.half_light_radius,test_gal.scale_radius)
        np.testing.assert_almost_equal(
            test_gal.scale_radius, scale, decimal=5,
            err_msg = "Error in returned SR for Sersic SR constructor, nu=%.1f"%nu)

        # Check that the returned flux is correct
        print('test_gal.flux = ',test_gal.flux)
        np.testing.assert_almost_equal(
            test_gal.flux, 1., decimal=5,
            err_msg = "Error in returned Flux for Spergel HLR constructor, nu=%.1f"%nu)

        # (test half-light radius)
        got_hlr = test_gal.half_light_radius
        got_flux = test_gal.flux
        # nu = -0.85 is too difficult to numerically integrate
        if nu > -0.85:
            hlr_sum = radial_integrate(test_gal, 0., got_hlr)
            print('hlr_sum = ',hlr_sum)
            np.testing.assert_almost_equal(
                    hlr_sum, 0.5*got_flux, decimal=4,
                    err_msg="Error in HLR for scale_radius constructed Spergel")

        # Check that the getters don't work after modifying the original.
        test_gal_shear = test_gal.shear(g1=0.3, g2=0.1)
        try:
            np.testing.assert_raises(AttributeError, getattr, test_gal_shear, "nu")
            np.testing.assert_raises(AttributeError, getattr, test_gal_shear, "half_light_radius")
            np.testing.assert_raises(AttributeError, getattr, test_gal_shear, "scale_radius")
        except ImportError:
            pass


@timer
def test_spergel_flux_scaling():
    """Test flux scaling for Spergel.
    """
    # decimal point to go to for parameter value comparisons
    param_decimal = 12

    # loop through spergel nu
    for test_nu in test_spergel_nu:
        # init with hlr and flux only (should be ok given last tests)
        init_obj = galsim.Spergel(test_nu, half_light_radius=test_hlr, flux=test_flux)

        obj2 = init_obj * 2.
        np.testing.assert_almost_equal(
            init_obj.flux, test_flux, decimal=param_decimal,
            err_msg="Flux param inconsistent after __rmul__ (original).")
        np.testing.assert_almost_equal(
            obj2.flux, test_flux * 2., decimal=param_decimal,
            err_msg="Flux param inconsistent after __rmul__ (result).")

        obj2 = 2. * init_obj
        np.testing.assert_almost_equal(
            init_obj.flux, test_flux, decimal=param_decimal,
            err_msg="Flux param inconsistent after __mul__ (original).")
        np.testing.assert_almost_equal(
            obj2.flux, test_flux * 2., decimal=param_decimal,
            err_msg="Flux param inconsistent after __mul__ (result).")

        obj2 = init_obj / 2.
        np.testing.assert_almost_equal(
             init_obj.flux, test_flux, decimal=param_decimal,
             err_msg="Flux param inconsistent after __div__ (original).")
        np.testing.assert_almost_equal(
            obj2.flux, test_flux / 2., decimal=param_decimal,
            err_msg="Flux param inconsistent after __div__ (result).")


@timer
def test_spergel_05():
    """Test the equivalence of Spergel with nu=0.5 and Exponential
    """
    # cf test_exponential()
    re = 1.0
    r0 = re/1.67839
    # The real value of re/r0 = 1.6783469900166605
    hlr_r0 =  1.6783469900166605
    savedImg = galsim.fits.read(os.path.join(imgdir, "exp_1.fits"))
    dx = 0.2
    myImg = galsim.ImageF(savedImg.bounds, scale=dx)
    spergel = galsim.Spergel(nu=0.5, flux=1., half_light_radius=r0 * hlr_r0)
    spergel.drawImage(myImg, method="sb", use_true_center=False)
    np.testing.assert_array_almost_equal(
            myImg.array, savedImg.array, 5,
            err_msg="Using Spergel nu=0.5 disagrees with expected result for Exponential")

    check_basic(spergel, "nu=0.5 Spergel")
    do_kvalue(spergel,myImg,"nu=0.5 Spergel")

    # cf test_exponential_properties()
    spergel = galsim.Spergel(nu=0.5, flux=test_flux, half_light_radius=test_scale[0] * hlr_r0)
    cen = galsim.PositionD(0, 0)
    np.testing.assert_equal(spergel.centroid, cen)
    np.testing.assert_almost_equal(spergel.kValue(cen), (1+0j) * test_flux)
    np.testing.assert_almost_equal(spergel.flux, test_flux)
    import math
    np.testing.assert_almost_equal(spergel.xValue(cen), 1./(2.*math.pi)*test_flux/test_scale[0]**2,
                                   decimal=5)
    np.testing.assert_almost_equal(spergel.xValue(cen), spergel.max_sb)

    # Also test some random values other than the center:
    expon = galsim.Exponential(flux=test_flux, scale_radius=test_scale[0])
    for (x,y) in [ (0.1,0.2), (-0.5, 0.4), (0, 0.9), (1.2, 0.1), (2,2) ]:
        pos = galsim.PositionD(x,y)
        np.testing.assert_almost_equal(spergel.xValue(pos), expon.xValue(pos), decimal=5)
        np.testing.assert_almost_equal(spergel.kValue(pos), expon.kValue(pos), decimal=5)

@timer
def test_deltaFunction():
    """Test the generation of a Delta function profile
    """
    # Check construction with no arguments gives expected result
    delta = galsim.DeltaFunction()
    np.testing.assert_almost_equal(delta.flux, 1.0)
    check_basic(delta, "DeltaFunction")
    do_pickle(delta)
    do_pickle(delta._sbp)

    # Check with default_params
    delta = galsim.DeltaFunction(flux=1, gsparams=default_params)
    np.testing.assert_almost_equal(delta.flux, 1.0)

    delta = galsim.DeltaFunction(flux=test_flux)
    np.testing.assert_almost_equal(delta.flux, test_flux)
    check_basic(delta, "DeltaFunction")
    do_pickle(delta)

    # Test operations with no-ops on DeltaFunction
    delta_shr = delta.shear(g1=0.3, g2=0.1)
    np.testing.assert_almost_equal(delta_shr.flux, test_flux)

    delta_dil = delta.dilate(2.0)
    np.testing.assert_almost_equal(delta_dil.flux, test_flux)

    delta_rot = delta.rotate(45 * galsim.radians)
    np.testing.assert_almost_equal(delta_rot.flux, test_flux)

    delta_tfm = delta.transform(dudx=1.25, dudy=0., dvdx=0., dvdy=0.8)
    np.testing.assert_almost_equal(delta_tfm.flux, test_flux)

    delta_shift = delta.shift(1.,2.)
    np.testing.assert_almost_equal(delta_shift.flux, test_flux)

    # These aren't no ops, since they do in fact alter the flux.
    delta_exp = delta.expand(2.0)
    np.testing.assert_almost_equal(delta_exp.flux, test_flux * 4)

    delta_mag = delta.magnify(2.0)
    np.testing.assert_almost_equal(delta_mag.flux, test_flux * 2)

    delta_tfm = delta.transform(dudx=1.4, dudy=0.2, dvdx=0.4, dvdy=1.2)
    np.testing.assert_almost_equal(delta_tfm.flux, test_flux * (1.4*1.2-0.2*0.4))

    # Test simple translation of DeltaFunction
    delta2 = delta.shift(1.,2.)
    offcen = galsim.PositionD(1, 2)
    np.testing.assert_equal(delta2.centroid, offcen)
    assert delta2.xValue(offcen) > 1.e10
    np.testing.assert_almost_equal(delta2.xValue(galsim.PositionD(0,0)), 0)

    # Test photon shooting.
    gauss = galsim.Gaussian(sigma = 1.0)
    delta_conv = galsim.Convolve(gauss,delta)
    myImg = galsim.ImageF()
    do_shoot(delta_conv,myImg,"Delta Function")

    # Test kvalues
    do_kvalue(delta_conv,myImg,"Delta Function")


@timer
def test_deltaFunction_properties():
    """Test some basic properties of the Delta function profile
    """
    delta = galsim.DeltaFunction(flux=test_flux)
    # Check that we are centered on (0, 0)
    cen = galsim.PositionD(0, 0)
    np.testing.assert_equal(delta.centroid, cen)
    offcen = galsim.PositionD(1,1)
    # Check Fourier properties
    np.testing.assert_equal(delta.kValue(cen), (1+0j) * test_flux)
    np.testing.assert_equal(delta.kValue(offcen), (1+0j) * test_flux)
    import math
    assert delta.xValue(cen) > 1.e10
    np.testing.assert_almost_equal(delta.xValue(offcen), 0)
    assert delta.maxk > 1.e10
    assert delta.stepk > 1.e10
    # Check input flux vs output flux
    for inFlux in np.logspace(-2, 2, 10):
        delta = galsim.DeltaFunction(flux=inFlux)
        outFlux = delta.flux
        np.testing.assert_almost_equal(outFlux, inFlux)

@timer
def test_deltaFunction_flux_scaling():
    """Test flux scaling for Delta function.
    """
    # decimal point to go to for parameter value comparisons
    param_decimal = 12

    # init with flux only (should be ok given last tests)
    obj = galsim.DeltaFunction(flux=test_flux)
    obj *= 2.
    np.testing.assert_almost_equal(
        obj.flux, test_flux * 2., decimal=param_decimal,
        err_msg="Flux param inconsistent after __imul__.")
    obj = galsim.DeltaFunction(flux=test_flux)
    obj /= 2.
    np.testing.assert_almost_equal(
        obj.flux, test_flux / 2., decimal=param_decimal,
        err_msg="Flux param inconsistent after __idiv__.")
    obj = galsim.DeltaFunction(flux=test_flux)
    obj2 = obj * 2.
    # First test that original obj is unharmed...
    np.testing.assert_almost_equal(
        obj.flux, test_flux, decimal=param_decimal,
        err_msg="Flux param inconsistent after __rmul__ (original).")
    # Then test new obj2 flux
    np.testing.assert_almost_equal(
        obj2.flux, test_flux * 2., decimal=param_decimal,
        err_msg="Flux param inconsistent after __rmul__ (result).")
    obj = galsim.DeltaFunction(flux=test_flux)
    obj2 = 2. * obj
    # First test that original obj is unharmed...
    np.testing.assert_almost_equal(
        obj.flux, test_flux, decimal=param_decimal,
        err_msg="Flux param inconsistent after __mul__ (original).")
    # Then test new obj2 flux
    np.testing.assert_almost_equal(
        obj2.flux, test_flux * 2., decimal=param_decimal,
        err_msg="Flux param inconsistent after __mul__ (result).")
    obj = galsim.DeltaFunction(flux=test_flux)
    obj2 = obj / 2.
    # First test that original obj is unharmed...
    np.testing.assert_almost_equal(
        obj.flux, test_flux, decimal=param_decimal,
        err_msg="Flux param inconsistent after __div__ (original).")
    # Then test new obj2 flux
    np.testing.assert_almost_equal(
        obj2.flux, test_flux / 2., decimal=param_decimal,
        err_msg="Flux param inconsistent after __div__ (result).")

    obj = galsim.DeltaFunction(flux=test_flux)
    obj2 = obj.withFlux(test_flux*2.)
    # First test that original obj is unharmed...
    np.testing.assert_almost_equal(
        obj.flux, test_flux, decimal=param_decimal,
        err_msg="Flux param inconsistent after obj.withFlux(flux).")
    # Then test new obj2 flux
    np.testing.assert_almost_equal(
        obj2.flux, test_flux * 2., decimal=param_decimal,
        err_msg="Flux param inconsistent after obj.withFlux(flux).")

@timer
def test_deltaFunction_convolution():
    """Test convolutions using the Delta function.
    """
    # Convolve two delta functions
    delta = galsim.DeltaFunction(flux=2.0)
    delta2 = galsim.DeltaFunction(flux=3.0)
    delta_delta = galsim.Convolve(delta,delta2)
    np.testing.assert_almost_equal(delta_delta.flux,6.0)

    # Test that no-ops on gaussians dont affect convolution
    gauss = galsim.Gaussian(sigma = 1.0)

    delta_shr = delta.shear(g1=0.3, g2=0.1)
    delta_conv = galsim.Convolve(gauss,delta_shr)
    np.testing.assert_almost_equal(delta_conv.flux,2.0)

    delta_dil = delta.dilate(2.0)
    delta_conv = galsim.Convolve(gauss,delta_dil)
    np.testing.assert_almost_equal(delta_conv.flux,2.0)

    delta_tfm = delta.transform(dudx=1.25, dudy=0.0, dvdx=0.0, dvdy=0.8)
    delta_conv = galsim.Convolve(gauss,delta_tfm)
    np.testing.assert_almost_equal(delta_conv.flux,2.0)

    delta_rot = delta.rotate(45 * galsim.radians)
    delta_conv = galsim.Convolve(gauss,delta_rot)
    np.testing.assert_almost_equal(delta_conv.flux,2.0)


@timer
def test_ne():
    """Test base.py GSObjects for not-equals."""
    # Define some universal gsps
    gsp = galsim.GSParams(maxk_threshold=1.1e-3, folding_threshold=5.1e-3)

    # Gaussian.  Params include sigma, fwhm, half_light_radius, flux, and gsparams.
    # The following should all test unequal:
    gals = [galsim.Gaussian(sigma=1.0),
            galsim.Gaussian(sigma=1.1),
            galsim.Gaussian(fwhm=1.0),
            galsim.Gaussian(half_light_radius=1.0),
            galsim.Gaussian(half_light_radius=1.1),
            galsim.Gaussian(sigma=1.2, flux=1.0),
            galsim.Gaussian(sigma=1.2, flux=1.1),
            galsim.Gaussian(sigma=1.2, gsparams=gsp)]
    # Check that setifying doesn't remove any duplicate items.
    all_obj_diff(gals)

    # Moffat.  Params include beta, scale_radius, half_light_radius, fwhm, trunc, flux and gsparams.
    # The following should all test unequal:
    gals = [galsim.Moffat(beta=3.0, scale_radius=1.0),
            galsim.Moffat(beta=3.1, scale_radius=1.1),
            galsim.Moffat(beta=3.0, scale_radius=1.1),
            galsim.Moffat(beta=3.0, half_light_radius=1.2),
            galsim.Moffat(beta=3.0, fwhm=1.3),
            galsim.Moffat(beta=3.0, scale_radius=1.1, trunc=2.0),
            galsim.Moffat(beta=3.0, scale_radius=1.0, flux=1.1),
            galsim.Moffat(beta=3.0, scale_radius=1.0, gsparams=gsp)]
    all_obj_diff(gals)

    # Airy.  Params include lam_over_diam, lam, diam, obscuration, flux, and gsparams.
    # The following should all test unequal:
    gals = [galsim.Airy(lam_over_diam=1.0),
            galsim.Airy(lam_over_diam=1.1),
            galsim.Airy(lam=1.0, diam=1.2),
            galsim.Airy(lam=1.0, diam=1.2, scale_unit=galsim.arcmin),
            galsim.Airy(lam=1.0, diam=1.2, scale_unit='degrees'),
            galsim.Airy(lam=1.0, diam=1.0, obscuration=0.1),
            galsim.Airy(lam_over_diam=1.0, flux=1.1),
            galsim.Airy(lam_over_diam=1.0, gsparams=gsp)]
    all_obj_diff(gals)

    # Kolmogorov.  Params include lam_over_r0, fwhm, half_light_radius, lam/r0, lam/r0_500, flux
    # gsparams.
    # The following should all test unequal:
    gals = [galsim.Kolmogorov(lam_over_r0=1.0),
            galsim.Kolmogorov(lam=1.0, r0=1.1),
            galsim.Kolmogorov(fwhm=1.0),
            galsim.Kolmogorov(half_light_radius=1.0),
            galsim.Kolmogorov(lam=1.0, r0=1.0),
            galsim.Kolmogorov(lam=1.0, r0=1.0, scale_unit=galsim.arcmin),
            galsim.Kolmogorov(lam=1.0, r0=1.0, scale_unit='degrees'),
            galsim.Kolmogorov(lam=1.0, r0_500=1.0),
            galsim.Kolmogorov(lam=1.0, r0=1.0, flux=1.1),
            galsim.Kolmogorov(lam=1.0, r0=1.0, flux=1.1, gsparams=gsp)]
    all_obj_diff(gals)

    # Pixel.  Params include scale, flux, gsparams.
    # gsparams.
    # The following should all test unequal:
    gals = [galsim.Pixel(scale=1.0),
            galsim.Pixel(scale=1.1),
            galsim.Pixel(scale=1.0, flux=1.1),
            galsim.Pixel(scale=1.0, gsparams=gsp)]
    all_obj_diff(gals)

    # Box.  Params include width, height, flux, gsparams.
    # gsparams.
    # The following should all test unequal:
    gals = [galsim.Box(width=1.0, height=1.0),
            galsim.Box(width=1.1, height=1.0),
            galsim.Box(width=1.0, height=1.1),
            galsim.Box(width=1.0, height=1.0, flux=1.1),
            galsim.Box(width=1.0, height=1.0, gsparams=gsp)]
    all_obj_diff(gals)

    # TopHat.  Params include radius, flux, gsparams.
    # gsparams.
    # The following should all test unequal:
    gals = [galsim.TopHat(radius=1.0),
            galsim.TopHat(radius=1.1),
            galsim.TopHat(radius=1.0, flux=1.1),
            galsim.TopHat(radius=1.0, gsparams=gsp)]
    all_obj_diff(gals)

    # Sersic.  Params include n, half_light_radius, scale_radius, flux, trunc, flux_untruncated
    # and gsparams.
    # The following should all test unequal:
    gals = [galsim.Sersic(n=1.1, half_light_radius=1.0),
            galsim.Sersic(n=1.2, half_light_radius=1.0),
            galsim.Sersic(n=1.1, half_light_radius=1.1),
            galsim.Sersic(n=1.1, scale_radius=1.0),
            galsim.Sersic(n=1.1, half_light_radius=1.0, flux=1.1),
            galsim.Sersic(n=1.1, half_light_radius=1.0, trunc=1.8),
            galsim.Sersic(n=1.1, half_light_radius=1.0, trunc=1.8, flux_untruncated=True),
            galsim.Sersic(n=1.1, half_light_radius=1.0, gsparams=gsp)]
    all_obj_diff(gals)

    # Exponential.  Params include half_light_radius, scale_radius, flux, gsparams
    # The following should all test unequal:
    gals = [galsim.Exponential(half_light_radius=1.0),
            galsim.Exponential(half_light_radius=1.1),
            galsim.Exponential(scale_radius=1.0),
            galsim.Exponential(half_light_radius=1.0, flux=1.1),
            galsim.Exponential(half_light_radius=1.0, gsparams=gsp)]
    all_obj_diff(gals)

    # DeVaucouleurs.  Params include half_light_radius, scale_radius, flux, trunc, flux_untruncated,
    # and gsparams.
    # The following should all test unequal:
    gals = [galsim.DeVaucouleurs(half_light_radius=1.0),
            galsim.DeVaucouleurs(half_light_radius=1.1),
            galsim.DeVaucouleurs(scale_radius=1.0),
            galsim.DeVaucouleurs(half_light_radius=1.0, flux=1.1),
            galsim.DeVaucouleurs(half_light_radius=1.0, trunc=2.0),
            galsim.DeVaucouleurs(half_light_radius=1.0, trunc=2.0, flux_untruncated=True),
            galsim.DeVaucouleurs(half_light_radius=1.0, gsparams=gsp)]
    all_obj_diff(gals)

    # Spergel.  Params include nu, half_light_radius, scale_radius, flux, and gsparams.
    # The following should all test unequal:
    gals = [galsim.Spergel(nu=0.0, half_light_radius=1.0),
            galsim.Spergel(nu=0.1, half_light_radius=1.0),
            galsim.Spergel(nu=0.0, half_light_radius=1.1),
            galsim.Spergel(nu=0.0, scale_radius=1.0),
            galsim.Spergel(nu=0.0, half_light_radius=1.0, flux=1.1),
            galsim.Spergel(nu=0.0, half_light_radius=1.0, gsparams=gsp)]
    all_obj_diff(gals)


if __name__ == "__main__":
    test_gaussian()
    test_gaussian_properties()
    test_gaussian_radii()
    test_gaussian_flux_scaling()
    test_exponential()
    test_exponential_properties()
    test_exponential_radii()
    test_exponential_flux_scaling()
    test_sersic()
    test_sersic_radii()
    test_sersic_flux_scaling()
    test_sersic_05()
    test_sersic_1()
    test_airy()
    test_airy_radii()
    test_airy_flux_scaling()
    test_box()
    test_tophat()
    test_moffat()
    test_moffat_properties()
    test_moffat_radii()
    test_moffat_flux_scaling()
    test_kolmogorov()
    test_kolmogorov_properties()
    test_kolmogorov_radii()
    test_kolmogorov_flux_scaling()
    test_spergel()
    test_spergel_properties()
    test_spergel_radii()
    test_spergel_flux_scaling()
    test_spergel_05()
    test_deltaFunction()
    test_deltaFunction_properties()
    test_deltaFunction_flux_scaling()
    test_deltaFunction_convolution()
    test_ne()<|MERGE_RESOLUTION|>--- conflicted
+++ resolved
@@ -138,10 +138,6 @@
         integration_abserr = 9.e-1))
     do_pickle(gauss, lambda x: x.drawImage(method='no_pixel'))
     do_pickle(gauss)
-<<<<<<< HEAD
-=======
-    do_pickle(gauss._sbp)
->>>>>>> 6488d49a
 
     # Should raise an exception if >=2 radii are provided.
     try:
@@ -408,10 +404,6 @@
     # Check picklability
     do_pickle(expon, lambda x: x.drawImage(method='no_pixel'))
     do_pickle(expon)
-<<<<<<< HEAD
-=======
-    do_pickle(expon._sbp)
->>>>>>> 6488d49a
 
     # Should raise an exception if both scale_radius and half_light_radius are provided.
     try:
@@ -584,10 +576,6 @@
     # Check picklability
     do_pickle(sersic, lambda x: x.drawImage(method='no_pixel'))
     do_pickle(sersic)
-<<<<<<< HEAD
-=======
-    do_pickle(sersic._sbp)
->>>>>>> 6488d49a
 
     # Now repeat everything using a truncation.  (Above had no truncation.)
 
@@ -1030,11 +1018,6 @@
     do_pickle(airy0)
     do_pickle(airy, lambda x: x.drawImage(method='no_pixel'))
     do_pickle(airy)
-<<<<<<< HEAD
-=======
-    do_pickle(airy0._sbp)
-    do_pickle(airy._sbp)
->>>>>>> 6488d49a
 
     # Test initialization separately with lam and diam, in various units.  Since the above profiles
     # have lam/diam = 1./0.8 in arbitrary units, we will tell it that lam=1.e9 nm and diam=0.8 m,
@@ -1190,10 +1173,6 @@
     # Check picklability
     do_pickle(pixel, lambda x: x.drawImage(method='no_pixel'))
     do_pickle(pixel)
-<<<<<<< HEAD
-=======
-    do_pickle(pixel._sbp)
->>>>>>> 6488d49a
     do_pickle(galsim.Pixel(1))
 
     # Check that non-square Box profiles work correctly
@@ -1214,11 +1193,7 @@
         np.testing.assert_equal(box.centroid, cen)
         np.testing.assert_almost_equal(box.kValue(cen), (1+0j) * test_flux)
         np.testing.assert_almost_equal(box.flux, test_flux)
-<<<<<<< HEAD
-        np.testing.assert_almost_equal(box.xValue(cen), box.maxSB())
-=======
         np.testing.assert_almost_equal(box.xValue(cen), box.max_sb)
->>>>>>> 6488d49a
         np.testing.assert_array_equal(
                 box.width, width,
                 err_msg="Box width returned wrong value")
@@ -1229,10 +1204,6 @@
     # Check picklability
     do_pickle(box, lambda x: x.drawImage(method='no_pixel'))
     do_pickle(box)
-<<<<<<< HEAD
-=======
-    do_pickle(box._sbp)
->>>>>>> 6488d49a
     do_pickle(galsim.Box(1,1))
 
     # Check sheared boxes the same way
@@ -1328,10 +1299,6 @@
     # Check picklability
     do_pickle(tophat, lambda x: x.drawImage(method='no_pixel'))
     do_pickle(tophat)
-<<<<<<< HEAD
-=======
-    do_pickle(tophat._sbp)
->>>>>>> 6488d49a
     do_pickle(galsim.TopHat(1))
 
     # Check sheared tophat the same way
@@ -1410,10 +1377,6 @@
     # Check picklability
     do_pickle(moffat, lambda x: x.drawImage(method='no_pixel'))
     do_pickle(moffat)
-<<<<<<< HEAD
-=======
-    do_pickle(moffat._sbp)
->>>>>>> 6488d49a
 
     # The code for untruncated Moffat profiles is specialized for particular beta values, so
     # test each of these:
@@ -1790,10 +1753,6 @@
     # Check picklability
     do_pickle(kolm, lambda x: x.drawImage(method='no_pixel'))
     do_pickle(kolm)
-<<<<<<< HEAD
-=======
-    do_pickle(kolm._sbp)
->>>>>>> 6488d49a
 
     # Test initialization separately with lam and r0, in various units.  Since the above profiles
     # have lam/r0 = 3./2. in arbitrary units, we will tell it that lam=3.e9 nm and r0=2.0 m,
@@ -2069,10 +2028,6 @@
     # Check picklability
     do_pickle(spergel, lambda x: x.drawImage(method='no_pixel'))
     do_pickle(spergel)
-<<<<<<< HEAD
-=======
-    do_pickle(spergel._sbp)
->>>>>>> 6488d49a
     do_pickle(galsim.Spergel(0,1))
 
     # Should raise an exception if both scale_radius and half_light_radius are provided.
@@ -2263,7 +2218,6 @@
     np.testing.assert_almost_equal(delta.flux, 1.0)
     check_basic(delta, "DeltaFunction")
     do_pickle(delta)
-    do_pickle(delta._sbp)
 
     # Check with default_params
     delta = galsim.DeltaFunction(flux=1, gsparams=default_params)
