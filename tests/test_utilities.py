# Copyright (c) 2012-2016 by the GalSim developers team on GitHub
# https://github.com/GalSim-developers
#
# This file is part of GalSim: The modular galaxy image simulation toolkit.
# https://github.com/GalSim-developers/GalSim
#
# GalSim is free software: redistribution and use in source and binary forms,
# with or without modification, are permitted provided that the following
# conditions are met:
#
# 1. Redistributions of source code must retain the above copyright notice, this
#    list of conditions, and the disclaimer given in the accompanying LICENSE
#    file.
# 2. Redistributions in binary form must reproduce the above copyright notice,
#    this list of conditions, and the disclaimer given in the documentation
#    and/or other materials provided with the distribution.
#

from __future__ import print_function
import numpy as np
import os
import sys

from galsim_test_helpers import *
try:
    import galsim
except ImportError:
    path, filename = os.path.split(__file__)
    sys.path.append(os.path.abspath(os.path.join(path, "..")))
    import galsim
import galsim.utilities

testshape = (512, 512)  # shape of image arrays for all tests
decimal = 6     # Last decimal place used for checking equality of float arrays, see
                # np.testing.assert_array_almost_equal(), low since many are ImageF


@timer
def test_roll2d_circularity():
    """Test both integer and float arrays are unchanged by full circular roll.
    """
    # Make heterogenous 2D array, integers first, test that a full roll gives the same as the inputs
    int_image = np.random.randint(low=0, high=1+1, size=testshape)
    np.testing.assert_array_equal(int_image,
                                  galsim.utilities.roll2d(int_image, int_image.shape),
                                  err_msg='galsim.utilities.roll2D failed int array circularity')
    # Make heterogenous 2D array, this time floats
    flt_image = np.random.random(size=testshape)
    np.testing.assert_array_equal(flt_image,
                                  galsim.utilities.roll2d(flt_image, flt_image.shape),
                                  err_msg='galsim.utilities.roll2D failed flt array circularity')


@timer
def test_roll2d_fwdbck():
    """Test both integer and float arrays are unchanged by unit forward and backward roll.
    """
    # Make heterogenous 2D array, integers first, test that a +1, -1 roll gives the same as initial
    int_image = np.random.randint(low=0, high=1+1, size=testshape)
    np.testing.assert_array_equal(int_image,
                                  galsim.utilities.roll2d(galsim.utilities.roll2d(int_image,
                                                                                  (+1, +1)),
                                                          (-1, -1)),
                                  err_msg='galsim.utilities.roll2D failed int array fwd/back test')
    # Make heterogenous 2D array, this time floats
    flt_image = np.random.random(size=testshape)
    np.testing.assert_array_equal(flt_image,
                                  galsim.utilities.roll2d(galsim.utilities.roll2d(flt_image,
                                                                                  (+1, +1)),
                                                          (-1, -1)),
                                  err_msg='galsim.utilities.roll2D failed flt array fwd/back test')


@timer
def test_roll2d_join():
    """Test both integer and float arrays are equivalent if rolling +1/-1 or -/+(shape[i/j] - 1).
    """
    # Make heterogenous 2D array, integers first
    int_image = np.random.randint(low=0, high=1+1, size=testshape)
    np.testing.assert_array_equal(galsim.utilities.roll2d(int_image, (+1, -1)),
                                  galsim.utilities.roll2d(int_image, (-(int_image.shape[0] - 1),
                                                                   +(int_image.shape[1] - 1))),
                                  err_msg='galsim.utilities.roll2D failed int array +/- join test')
    np.testing.assert_array_equal(galsim.utilities.roll2d(int_image, (-1, +1)),
                                  galsim.utilities.roll2d(int_image, (+(int_image.shape[0] - 1),
                                                                   -(int_image.shape[1] - 1))),
                                  err_msg='galsim.utilities.roll2D failed int array -/+ join test')
    # Make heterogenous 2D array, this time floats
    flt_image = np.random.random(size=testshape)
    np.testing.assert_array_equal(galsim.utilities.roll2d(flt_image, (+1, -1)),
                                  galsim.utilities.roll2d(flt_image, (-(flt_image.shape[0] - 1),
                                                                   +(flt_image.shape[1] - 1))),
                                  err_msg='galsim.utilities.roll2D failed flt array +/- join test')
    np.testing.assert_array_equal(galsim.utilities.roll2d(flt_image, (-1, +1)),
                                  galsim.utilities.roll2d(flt_image, (+(flt_image.shape[0] - 1),
                                                                   -(flt_image.shape[1] - 1))),
                                  err_msg='galsim.utilities.roll2D failed flt array -/+ join test')


@timer
def test_kxky():
    """Test that the basic properties of kx and ky are right.
    """
    kx, ky = galsim.utilities.kxky((4, 4))
    kxref = np.array([0., 0.25, -0.5, -0.25]) * 2. * np.pi
    kyref = np.array([0., 0.25, -0.5, -0.25]) * 2. * np.pi
    for i in range(4):
        np.testing.assert_array_almost_equal(kx[i, :], kxref, decimal=decimal,
                                             err_msg='failed kx equivalence on row i = '+str(i))
    for j in range(4):
        np.testing.assert_array_almost_equal(ky[:, j], kyref, decimal=decimal,
                                             err_msg='failed ky equivalence on row j = '+str(j))


@timer
def test_kxky_plusone():
    """Test that the basic properties of kx and ky are right...
    But increment testshape used in test_kxky by one to test both odd and even cases.
    """
    kx, ky = galsim.utilities.kxky((4 + 1, 4 + 1))
    kxref = np.array([0., 0.2, 0.4, -0.4, -0.2]) * 2. * np.pi
    kyref = np.array([0., 0.2, 0.4, -0.4, -0.2]) * 2. * np.pi
    for i in range(4 + 1):
        np.testing.assert_array_almost_equal(kx[i, :], kxref, decimal=decimal,
                                             err_msg='failed kx equivalence on row i = '+str(i))
    for j in range(4 + 1):
        np.testing.assert_array_almost_equal(ky[:, j], kyref, decimal=decimal,
                                             err_msg='failed ky equivalence on row j = '+str(j))


@timer
def test_check_all_contiguous():
    """Test all galsim.optics outputs are C-contiguous as required by the galsim.Image class.
    """
    #Check that roll2d outputs contiguous arrays whatever the input
    imcstyle = np.random.random(size=testshape)
    rolltest = galsim.utilities.roll2d(imcstyle, (+1, -1))
    assert rolltest.flags.c_contiguous
    imfstyle = np.random.random(size=testshape).T
    rolltest = galsim.utilities.roll2d(imfstyle, (+1, -1))
    assert rolltest.flags.c_contiguous
    # Check kx, ky
    kx, ky = galsim.utilities.kxky(testshape)
    assert kx.flags.c_contiguous
    assert ky.flags.c_contiguous


@timer
def test_deInterleaveImage():
    np.random.seed(84) # for generating the same random instances

    # 1) Check compatability with interleaveImages
    img = galsim.Image(np.random.randn(64,64),scale=0.25)
    img.setOrigin(galsim.PositionI(5,7)) ## for non-trivial bounds
    im_list, offsets = galsim.utilities.deInterleaveImage(img,8)
    img1 = galsim.utilities.interleaveImages(im_list,8,offsets)
    np.testing.assert_array_equal(img1.array,img.array,
            err_msg = "interleaveImages cannot reproduce the input to deInterleaveImage for square "
                      "images")

    assert img.wcs == img1.wcs
    assert img.bounds == img1.bounds

    img = galsim.Image(abs(np.random.randn(16*5,16*2)),scale=0.5)
    img.setCenter(0,0) ## for non-trivial bounds
    im_list, offsets = galsim.utilities.deInterleaveImage(img,(2,5))
    img1 = galsim.utilities.interleaveImages(im_list,(2,5),offsets)
    np.testing.assert_array_equal(img1.array,img.array,
            err_msg = "interleaveImages cannot reproduce the input to deInterleaveImage for "
                      "rectangular images")

    assert img.wcs == img1.wcs
    assert img.bounds == img1.bounds

    # 2) Checking for offsets
    img = galsim.Image(np.random.randn(32,32),scale=2.0)
    im_list, offsets = galsim.utilities.deInterleaveImage(img,(4,2))

    ## Checking if offsets are centered around zero
    assert np.sum([offset.x for offset in offsets]) == 0.
    assert np.sum([offset.y for offset in offsets]) == 0.

    ## Checking if offsets are separated by (i/4,j/2) for some integers i,j
    offset0 = offsets[0]
    for offset in offsets[1:]:
        assert 4.*(offset.x-offset0.x) == int(4.*(offset.x-offset0.x))
        assert 2.*(offset.y-offset0.y) == int(2.*(offset.y-offset0.y))

    # 3a) Decreasing resolution
    g0 = galsim.Gaussian(sigma=0.8,flux=100.)
    img0 = galsim.Image(32,32)
    g0.drawImage(image=img0,method='no_pixel',scale=0.25)

    im_list0, offsets0 = galsim.utilities.deInterleaveImage(img0,2,conserve_flux=True)

    for n in range(len(im_list0)):
        im = galsim.Image(16,16)
        g0.drawImage(image=im,offset=offsets0[n],scale=0.5,method='no_pixel')
        np.testing.assert_array_equal(im.array,im_list0[n].array,
            err_msg="deInterleaveImage does not reduce the resolution of the input image correctly")
        assert im_list0[n].wcs == im.wcs

    # 3b) Increasing directional resolution
    g = galsim.Gaussian(sigma=0.7,flux=1000.)
    img = galsim.Image(16,16)
    g.drawImage(image=img,scale=0.5,method='no_pixel')

    n1,n2 = 4,2
    img1 = galsim.Image(16*n1**2,16)
    img2 = galsim.Image(16,16*n2**2)

    g1 = g.shear(g=(n1**2-1.)/(n1**2+1.),beta=0.*galsim.degrees)
    g2 = g.shear(g=(n2**2-1.)/(n2**2+1.),beta=90.*galsim.degrees)
    g1.drawImage(image=img1,scale=0.5/n1,method='no_pixel')
    g2.drawImage(image=img2,scale=0.5/n2,method='no_pixel')

    im_list1, offsets1 = galsim.utilities.deInterleaveImage(img1,(n1**2,1),conserve_flux=True)
    im_list2, offsets2 = galsim.utilities.deInterleaveImage(img2,[1,n2**2],conserve_flux=False)

    for n in range(n1**2):
        im, offset = im_list1[n], offsets1[n]
        img = g.drawImage(image=img,offset=offset,scale=0.5,method='no_pixel')
        np.testing.assert_array_equal(im.array,img.array,
            err_msg="deInterleaveImage does not reduce the resolution correctly along the "
                    "vertical direction")

    for n in range(n2**2):
        im, offset = im_list2[n], offsets2[n]
        g.drawImage(image=img,offset=offset,scale=0.5,method='no_pixel')
        np.testing.assert_array_equal(im.array*n2**2,img.array,
            err_msg="deInterleaveImage does not reduce the resolution correctly along the "
                     "horizontal direction")
        # im is scaled to account for flux not being conserved


@timer
def test_interleaveImages():
    # 1a) With galsim Gaussian
    g = galsim.Gaussian(sigma=3.7,flux=1000.)
    gal = galsim.Convolve([g,galsim.Pixel(1.0)])
    im_list = []
    offset_list = []
    n = 2
    for j in range(n):
        for i in range(n):
            im = galsim.Image(16*n,16*n)
            offset = galsim.PositionD(-(i+0.5)/n+0.5,-(j+0.5)/n+0.5)
            offset_list.append(offset)
            gal.drawImage(image=im,method='no_pixel',offset=offset,scale=0.5)
            im_list.append(im)

    scale = im.scale

    # Input to N as an int
    img = galsim.utilities.interleaveImages(im_list,n,offsets=offset_list)
    im = galsim.Image(16*n*n,16*n*n)
    g = galsim.Gaussian(sigma=3.7,flux=1000.*n*n)
    gal = galsim.Convolve([g,galsim.Pixel(1.0)])
    gal.drawImage(image=im,method='no_pixel',offset=galsim.PositionD(0.0,0.0),scale=1.*scale/n)
    np.testing.assert_array_equal(img.array,im.array,
        err_msg="Interleaved Gaussian images do not match")

    assert im.wcs == img.wcs

    # 1b) With im_list and offsets permuted
    offset_list = []
    # An elegant way of generating the default offsets
    DX = np.arange(0.0,-1.0,-1.0/n)
    DX -= DX.mean()
    DY = DX
    for dy in DY:
        for dx in DX:
            offset = galsim.PositionD(dx,dy)
            offset_list.append(offset)

    np.random.seed(42) # for generating the same random permutation everytime
    rand_idx = np.random.permutation(len(offset_list))
    im_list_randperm = [im_list[idx] for idx in rand_idx]
    offset_list_randperm = [offset_list[idx] for idx in rand_idx]
    # Input to N as a tuple
    img_randperm = galsim.utilities.interleaveImages(im_list_randperm,(n,n),offsets=offset_list_randperm)

    np.testing.assert_array_equal(img_randperm.array,img.array,
        err_msg="Interleaved images do not match when 'offsets' is supplied")
    assert img_randperm.scale == img.scale

    # 1c) Catching errors in offsets
    offset_list = []
    im_list = []
    n = 5
    # Generate approximate offsets
    DX = np.array([-0.67,-0.33,0.,0.33,0.67])
    DY = DX
    for dy in DY:
        for dx in DX:
            offset = galsim.PositionD(dx,dy)
            offset_list.append(offset)
            im = galsim.Image(16,16)
            gal.drawImage(image=im,offset=offset,method='no_pixel')
            im_list.append(im)

    try:
        N = (n,n)
        np.testing.assert_raises(ValueError,galsim.utilities.interleaveImages,im_list,N,offset_list)
    except ImportError:
        print("The assert_raises tests require nose")

    offset_list = []
    im_list = []
    n = 5
    DX = np.arange(0.,1.,1./n)
    DY = DX
    for dy in DY:
        for dx in DX:
            offset = galsim.PositionD(dx,dy)
            offset_list.append(offset)
            im = galsim.Image(16,16)
            gal.drawImage(image=im,offset=offset,method='no_pixel')
            im_list.append(im)

    try:
        N = (n,n)
        np.testing.assert_raises(ValueError, galsim.utilities.interleaveImages,
                                 im_list, N, offset_list)
    except ImportError:
        print("The assert_raises tests require nose")

    # 2a) Increase resolution along one direction - square to rectangular images
    n = 2
    g = galsim.Gaussian(sigma=3.7,flux=100.)
    gal1 = g.shear(g=1.*(n**2-1)/(n**2+1),beta=0.0*galsim.radians)
    im_list = []
    offset_list = []

    # Generating offsets in a natural way
    DY = np.arange(0.0,1.0,1.0/(n*n))
    DY -= DY.mean()
    for dy in DY:
        im = galsim.Image(16,16)
        offset = galsim.PositionD(0.0,dy)
        offset_list.append(offset)
        gal1.drawImage(im,offset=offset,method='no_pixel',scale=2.0)
        im_list.append(im)

    img = galsim.utilities.interleaveImages(im_list, N=[1,n**2], offsets=offset_list,
                                            add_flux=False, suppress_warnings=True)
    im = galsim.Image(16,16*n*n)
    # The interleaved image has the total flux averaged out since `add_flux = False'
    gal = galsim.Gaussian(sigma=3.7*n,flux=100.)
    gal.drawImage(image=im,method='no_pixel',scale=2.0)

    np.testing.assert_array_equal(im.array, img.array,
                                  err_msg="Sheared gaussian not interleaved correctly")
    assert img.wcs == galsim.JacobianWCS(2.0,0.0,0.0,2./(n**2))

    # 2b) Increase resolution along one direction - rectangular to square images
    n = 2
    g = galsim.Gaussian(sigma=3.7,flux=100.)
    gal2 = g.shear(g=1.*(n**2-1)/(n**2+1),beta=90.*galsim.degrees)
    im_list = []
    offset_list = []

    # Generating offsets in a natural way
    DX = np.arange(0.0,1.0,1.0/n**2)
    DX -= DX.mean()
    for dx in DX:
        offset = galsim.PositionD(dx,0.0)
        offset_list.append(offset)
        im = galsim.Image(16,16*n*n)
        gal2.drawImage(im,offset=offset,method='no_pixel',scale=3.0)
        im_list.append(im)

    img = galsim.utilities.interleaveImages(im_list, N=np.array([n**2,1]), offsets=offset_list,
                                            suppress_warnings=True)
    im = galsim.Image(16*n*n,16*n*n)
    gal = galsim.Gaussian(sigma=3.7,flux=100.*n*n)
    scale = im_list[0].scale
    gal.drawImage(image=im,scale=1.*scale/n,method='no_pixel')

    np.testing.assert_array_equal(im.array, img.array,
                                  err_msg="Sheared gaussian not interleaved correctly")
    assert img.wcs == galsim.JacobianWCS(1.*scale/n**2,0.0,0.0,scale)

    # 3) Check compatability with deInterleaveImage
    n = 3
    g = galsim.Gaussian(sigma=3.7,flux=100.)
    # break symmetry to detect possible bugs in deInterleaveImage
    gal = g.shear(g=0.2,beta=0.*galsim.degrees)
    im_list = []
    offset_list = []

    # Generating offsets in the order they would be returned by deInterleaveImage, for convenience
    for i in range(n):
        for j in range(n):
            im = galsim.Image(16*n,16*n)
            offset = galsim.PositionD(-(i+0.5)/n+0.5,-(j+0.5)/n+0.5)
            offset_list.append(offset)
            gal.drawImage(image=im,method='no_pixel',offset=offset,scale=0.5)
            im.setOrigin(3,3) # for non-trivial bounds
            im_list.append(im)

    img = galsim.utilities.interleaveImages(im_list,N=n,offsets=offset_list)
    im_list_1, offset_list_1 = galsim.utilities.deInterleaveImage(img, N=n)

    for k in range(n**2):
        assert offset_list_1[k] == offset_list[k]
        np.testing.assert_array_equal(im_list_1[k].array, im_list[k].array)
        assert im_list_1[k].wcs == im_list[k].wcs

        assert im_list[k].origin() == img.origin()
        assert im_list[k].bounds == im_list_1[k].bounds

    # Checking for non-default flux option
    img = galsim.utilities.interleaveImages(im_list,N=n,offsets=offset_list,add_flux=False)
    im_list_2, offset_list_2 = galsim.utilities.deInterleaveImage(img,N=n,conserve_flux=True)

    for k in range(n**2):
        assert offset_list_2[k] == offset_list[k]
        np.testing.assert_array_equal(im_list_2[k].array, im_list[k].array)
        assert im_list_2[k].wcs == im_list[k].wcs


@timer
def test_python_LRU_Cache():
    f = lambda x: x+1
    size = 10
    # Test correct size cache gets created
    cache = galsim.utilities.LRU_Cache(f, maxsize=size)
    assert len(cache.cache) == size
    # Insert f(0) = 1 into cache and check that we can get it back
    assert cache(0) == f(0)
    assert cache(0) == f(0)

    # Manually manipulate cache so we can check for hit
    cache.cache[(0,)][3] = 2
    assert cache(0) == 2

    # Insert (and check) 1 thru size into cache.  This should bump out the (0,).
    for i in range(1, size+1):
        assert cache(i) == f(i)
    assert (0,) not in cache.cache

    # Test non-destructive cache expansion
    newsize = 20
    cache.resize(newsize)
    for i in range(1, size+1):
        assert (i,) in cache.cache
        assert cache(i) == f(i)
    assert len(cache.cache) == 20

    # Add new items until the (1,) gets bumped
    for i in range(size+1, newsize+2):
        assert cache(i) == f(i)
    assert (1,) not in cache.cache

    # Test mostly non-destructive cache contraction.
    # Already bumped (0,) and (1,), so (2,) should be the first to get bumped
    for i in range(newsize-1, size, -1):
        assert (newsize - (i - 1),) in cache.cache
        cache.resize(i)
        assert (newsize - (i - 1),) not in cache.cache

@timer
def test_rand_with_replacement():
    """Test routine to select random indices with replacement."""
    # Most aspects of this routine get tested when it's used by COSMOSCatalog.  We just check some
    # of the exception-handling here.
    try:
        np.testing.assert_raises(ValueError, galsim.utilities.rand_with_replacement,
                                 n=1.5, n_choices=10, rng=galsim.BaseDeviate(1234))
        np.testing.assert_raises(TypeError, galsim.utilities.rand_with_replacement,
                                 n=2, n_choices=10, rng='foo')
        np.testing.assert_raises(ValueError, galsim.utilities.rand_with_replacement,
                                 n=2, n_choices=10.5, rng=galsim.BaseDeviate(1234))
        np.testing.assert_raises(ValueError, galsim.utilities.rand_with_replacement,
                                 n=2, n_choices=-11, rng=galsim.BaseDeviate(1234))
        np.testing.assert_raises(ValueError, galsim.utilities.rand_with_replacement,
                                 n=-2, n_choices=11, rng=galsim.BaseDeviate(1234))
        tmp_weights = np.arange(10).astype(float)-3
        np.testing.assert_raises(ValueError, galsim.utilities.rand_with_replacement,
                                 n=2, n_choices=10, rng=galsim.BaseDeviate(1234),
                                 weight=tmp_weights)
        tmp_weights[0] = np.nan
        np.testing.assert_raises(ValueError, galsim.utilities.rand_with_replacement,
                                 n=2, n_choices=10, rng=galsim.BaseDeviate(1234),
                                 weight=tmp_weights)
        tmp_weights[0] = np.inf
        np.testing.assert_raises(ValueError, galsim.utilities.rand_with_replacement,
                                 n=2, n_choices=10, rng=galsim.BaseDeviate(1234),
                                 weight=tmp_weights)
    except ImportError:
        print("The assert_raises tests require nose")

    # Make sure results come out the same whether we use _n_rng_calls or not.
    result_1 = galsim.utilities.rand_with_replacement(n=10, n_choices=100,
                                                      rng=galsim.BaseDeviate(314159))
    result_2, _ = galsim.utilities.rand_with_replacement(n=10, n_choices=100,
                                                         rng=galsim.BaseDeviate(314159),
                                                         _n_rng_calls=True)
    assert np.all(result_1==result_2),"Using _n_rng_calls results in different random numbers"
    weight = np.zeros(100)
    galsim.UniformDeviate(1234).generate(weight)
    result_1 = galsim.utilities.rand_with_replacement(
        n=10, n_choices=100, rng=galsim.BaseDeviate(314159), weight=weight)
    assert not np.all(result_1==result_2),"Weights did not have an effect"
    result_2, _ = galsim.utilities.rand_with_replacement(
        n=10, n_choices=100, rng=galsim.BaseDeviate(314159),
        weight=weight, _n_rng_calls=True)
    assert np.all(result_1==result_2),"Using _n_rng_calls results in different random numbers"

@timer
def test_position_type_promotion():
    pd1 = galsim.PositionD(0.1, 0.2)
    pd2 = galsim.PositionD(-0.3, 0.4)
    pd3 = galsim.PositionD()  # Also test 0-argument initializer here

    pi1 = galsim.PositionI(3, 65)
    pi2 = galsim.PositionI(-4, 4)
    pi3 = galsim.PositionI()

    # First check combinations that should yield a PositionD
    for lhs, rhs in zip([pd1, pd1, pi1, pd1, pi2], [pd2, pi1, pd2, pi3, pd3]):
        assert lhs+rhs == galsim.PositionD(lhs.x+rhs.x, lhs.y+rhs.y)
        assert lhs-rhs == galsim.PositionD(lhs.x-rhs.x, lhs.y-rhs.y)

    # Also check PosI +/- PosI -> PosI
    assert pi1+pi2 == galsim.PositionI(pi1.x+pi2.x, pi1.y+pi2.y)
    assert pi1-pi2 == galsim.PositionI(pi1.x-pi2.x, pi1.y-pi2.y)


@timer
def test_unweighted_moments():
    sigma = 0.8
    gal = galsim.Gaussian(sigma=sigma)
    scale = 0.02    # Use a small scale and a large image so we can neglect the impact of boundaries
    nx = ny = 1024  # and pixelization in tests.
    img1 = gal.drawImage(nx=nx, ny=ny, scale=scale, method='no_pixel')

    mom = galsim.utilities.unweighted_moments(img1)
    shape = galsim.utilities.unweighted_shape(mom)

    # Check that shape derived from moments is same as shape derived from image.
    shape2 = galsim.utilities.unweighted_shape(img1)
    assert shape == shape2

    # Object should show up at the image true center.
    np.testing.assert_almost_equal(mom['Mx'], img1.trueCenter().x)
    np.testing.assert_almost_equal(mom['My'], img1.trueCenter().y)
    # And have the right sigma = rsqr/2
    np.testing.assert_almost_equal(mom['Mxx']*scale**2, sigma**2)
    np.testing.assert_almost_equal(mom['Myy']*scale**2, sigma**2)
    np.testing.assert_almost_equal(mom['Mxy'], 0.0)
    np.testing.assert_almost_equal(shape['e1'], 0.0)
    np.testing.assert_almost_equal(shape['e2'], 0.0)


    # Add in some ellipticity and test that
    e1 = 0.2
    e2 = 0.3
    gal = gal.shear(e1=e1, e2=e2)
    img2 = gal.drawImage(nx=nx, ny=ny, scale=scale, method='no_pixel')

    mom2 = galsim.utilities.unweighted_moments(img2)
    shape3 = galsim.utilities.unweighted_shape(mom2)

    # Check that shape derived from moments is same as shape derived from image.
    shape4 = galsim.utilities.unweighted_shape(img2)
    assert shape3 == shape4

    np.testing.assert_almost_equal(mom2['Mx'], img2.trueCenter().x)
    np.testing.assert_almost_equal(mom2['My'], img2.trueCenter().y)
    np.testing.assert_almost_equal(shape3['e1'], e1)
    np.testing.assert_almost_equal(shape3['e2'], e2)

    # Check subimage still works
    bds = galsim.BoundsI(15, 1022, 11, 1002)
    subimg = img2[bds]

    mom3 = galsim.utilities.unweighted_moments(subimg)
    shape5 = galsim.utilities.unweighted_shape(subimg)

    for key in mom2:
        np.testing.assert_almost_equal(mom2[key], mom3[key])
    for key in shape3:
        np.testing.assert_almost_equal(shape3[key], shape5[key])

    # Test unweighted_moments origin keyword.  Using origin=trueCenter should make centroid result
    # (0.0, 0.0)
    mom4 = galsim.utilities.unweighted_moments(img2, origin=img2.trueCenter())
    np.testing.assert_almost_equal(mom4['Mx'], 0.0)
    np.testing.assert_almost_equal(mom4['My'], 0.0)


def test_dol_to_lod():
    """Check broadcasting behavior of dol_to_lod"""

    i0 = 0
    l1 = [1]
    l2 = [1, 2]
    l3 = [1, 2, 3]
    d1 = {1:1}

    # Should be able to broadcast scalar elements or lists of length 1.
    dd = dict(i0=i0, l2=l2)
    for i, d in enumerate(galsim.utilities.dol_to_lod(dd)):
        assert d == dict(i0=i0, l2=l2[i])

    dd = dict(l1=l1, l2=l2)
    for i, d in enumerate(galsim.utilities.dol_to_lod(dd)):
        assert d == dict(l1=l1[0], l2=l2[i])

    dd = dict(l1=l1, l3=l3)
    for i, d in enumerate(galsim.utilities.dol_to_lod(dd, 3)):
        assert d == dict(l1=l1[0], l3=l3[i])

    # Can't broadcast list of lengths 2 and 3 though.
    try:
        dd = dict(l2=l2, l3=l3)
        np.testing.assert_raises(ValueError, list, galsim.utilities.dol_to_lod(dd))
    except ImportError:
        print('The assert_raises tests require nose')

    # Can't broadcast a dictionary
    try:
        dd = dict(l2=l2, d1=d1)
        np.testing.assert_raises(ValueError, list, galsim.utilities.dol_to_lod(dd))
    except ImportError:
        print('The assert_raises tests require nose')


if __name__ == "__main__":
    test_roll2d_circularity()
    test_roll2d_fwdbck()
    test_roll2d_join()
    test_kxky()
    test_kxky_plusone()
    test_check_all_contiguous()
    test_deInterleaveImage()
    test_interleaveImages()
    test_python_LRU_Cache()
<<<<<<< HEAD
    test_position_type_promotion()
    test_unweighted_moments()
    test_dol_to_lod()
=======
    test_rand_with_replacement()
>>>>>>> 45905eaf
<|MERGE_RESOLUTION|>--- conflicted
+++ resolved
@@ -638,10 +638,7 @@
     test_deInterleaveImage()
     test_interleaveImages()
     test_python_LRU_Cache()
-<<<<<<< HEAD
+    test_rand_with_replacement()
     test_position_type_promotion()
     test_unweighted_moments()
-    test_dol_to_lod()
-=======
-    test_rand_with_replacement()
->>>>>>> 45905eaf
+    test_dol_to_lod()