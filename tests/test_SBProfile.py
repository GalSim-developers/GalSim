# Copyright 2012, 2013 The GalSim developers:
# https://github.com/GalSim-developers
#
# This file is part of GalSim: The modular galaxy image simulation toolkit.
#
# GalSim is free software: you can redistribute it and/or modify
# it under the terms of the GNU General Public License as published by
# the Free Software Foundation, either version 3 of the License, or
# (at your option) any later version.
#
# GalSim is distributed in the hope that it will be useful,
# but WITHOUT ANY WARRANTY; without even the implied warranty of
# MERCHANTABILITY or FITNESS FOR A PARTICULAR PURPOSE.  See the
# GNU General Public License for more details.
#
# You should have received a copy of the GNU General Public License
# along with GalSim.  If not, see <http://www.gnu.org/licenses/>
#
import numpy as np
import os
import sys

imgdir = os.path.join(".", "SBProfile_comparison_images") # Directory containing the reference
                                                          # images. 

try:
    import galsim
except ImportError:
    path, filename = os.path.split(__file__)
    sys.path.append(os.path.abspath(os.path.join(path, "..")))
    import galsim

# For photon shooting, we calculate the number of photons to use based on the target
# accuracy we are shooting for.  (Pun intended.)
# For each pixel,
# uncertainty = sqrt(N_pix) * flux_photon = sqrt(N_tot * flux_pix / flux_tot) * flux_tot / N_tot
#             = sqrt(flux_pix) * sqrt(flux_tot) / sqrt(N_tot)
# This is largest for the brightest pixel.  So we use:
# N = flux_max * flux_tot / photon_shoot_accuracy^2
photon_shoot_accuracy = 2.e-3
# The number of decimal places at which to test the photon shooting
photon_decimal_test = 2

# for radius tests - specify half-light-radius, FHWM, sigma to be compared with high-res image (with
# pixel scale chosen iteratively until convergence is achieved, beginning with test_dx)
test_hlr = 1.8
test_fwhm = 1.8
test_sigma = 1.8
test_scale = 1.8
test_sersic_n = [1.5, 2.5]
test_sersic_trunc = [0., 8.5]

# for flux normalization tests
test_flux = 1.8

# Use a deterministic random number generator so we don't fail tests because of rare flukes
# in the random numbers.
glob_ud = galsim.UniformDeviate(12345)

# These are the default GSParams used when unspecified.  We'll check that specifying 
# these explicitly produces the same results.
default_params = galsim.GSParams(
        minimum_fft_size = 128,
        maximum_fft_size = 4096,
        alias_threshold = 5.e-3,
        maxk_threshold = 1.e-3,
        kvalue_accuracy = 1.e-5,
        xvalue_accuracy = 1.e-5,
        shoot_accuracy = 1.e-5,
        realspace_relerr = 1.e-3,
        realspace_abserr = 1.e-6,
        integration_relerr = 1.e-5,
        integration_abserr = 1.e-7)


# define some functions to carry out computations that are carried out by several of the tests

def printval(image1, image2):
    print "New, saved array sizes: ", np.shape(image1.array), np.shape(image2.array)
    print "Sum of values: ", np.sum(image1.array), np.sum(image2.array)
    print "Minimum image value: ", np.min(image1.array), np.min(image2.array)
    print "Maximum image value: ", np.max(image1.array), np.max(image2.array)
    print "Peak location: ", image1.array.argmax(), image2.array.argmax()
    print "Moments Mx, My, Mxx, Myy, Mxy for new array: "
    getmoments(image1)
    print "Moments Mx, My, Mxx, Myy, Mxy for saved array: "
    getmoments(image2)
    #xcen = image2.array.shape[0]/2
    #ycen = image2.array.shape[1]/2
    #print "new image.center = ",image1.array[xcen-3:xcen+4,ycen-3:ycen+4]
    #print "saved image.center = ",image2.array[xcen-3:xcen+4,ycen-3:ycen+4]

def getmoments(image1):
    xgrid, ygrid = np.meshgrid(np.arange(np.shape(image1.array)[0]) + image1.getXMin(), 
                               np.arange(np.shape(image1.array)[1]) + image1.getYMin())
    mx = np.mean(xgrid * image1.array) / np.mean(image1.array)
    my = np.mean(ygrid * image1.array) / np.mean(image1.array)
    mxx = np.mean(((xgrid-mx)**2) * image1.array) / np.mean(image1.array)
    myy = np.mean(((ygrid-my)**2) * image1.array) / np.mean(image1.array)
    mxy = np.mean((xgrid-mx) * (ygrid-my) * image1.array) / np.mean(image1.array)
    print "    ", mx-image1.getXMin(), my-image1.getYMin(), mxx, myy, mxy

def convertToShear(e1,e2):
    # Convert a distortion (e1,e2) to a shear (g1,g2)
    import math
    e = math.sqrt(e1*e1 + e2*e2)
    g = math.tanh( 0.5 * math.atanh(e) )
    g1 = e1 * (g/e)
    g2 = e2 * (g/e)
    return (g1,g2)

def do_shoot(prof, img, name):
    print 'Start do_shoot'
    # Test photon shooting for a particular profile (given as prof). 
    # Since shooting implicitly convolves with the pixel, we need to compare it to 
    # the given profile convolved with a pixel.
    pix = galsim.Pixel(xw=img.getScale())
    compar = galsim.Convolve(prof,pix)
    compar.draw(img)
    flux_max = img.array.max()
    print 'prof.getFlux = ',prof.getFlux()
    print 'compar.getFlux = ',compar.getFlux()
    print 'flux_max = ',flux_max
    flux_tot = img.array.sum()
    print 'flux_tot = ',flux_tot
    if flux_max > 1.:
        # Since the number of photons required for a given accuracy level (in terms of 
        # number of decimal places), we rescale the comparison by the flux of the 
        # brightest pixel.
        compar /= flux_max
        img /= flux_max
        prof /= flux_max
        # The formula for number of photons needed is:
        # nphot = flux_max * flux_tot / photon_shoot_accuracy**2
        # But since we rescaled the image by 1/flux_max, it becomes
        nphot = flux_tot / flux_max / photon_shoot_accuracy**2
    elif flux_max < 0.1:
        # If the max is very small, at least bring it up to 0.1, so we are testing something.
        scale = 0.1 / flux_max;
        print 'scale = ',scale
        compar *= scale
        img *= scale
        prof *= scale
        nphot = flux_max * flux_tot * scale * scale / photon_shoot_accuracy**2
    else:
        nphot = flux_max * flux_tot / photon_shoot_accuracy**2
    print 'prof.getFlux => ',prof.getFlux()
    print 'compar.getFlux => ',compar.getFlux()
    print 'img.sum => ',img.array.sum()
    print 'img.max => ',img.array.max()
    print 'nphot = ',nphot
    img2 = img.copy()
    prof.drawShoot(img2, n_photons=nphot, poisson_flux=False, rng=glob_ud)
    print 'img2.sum => ',img2.array.sum()
    np.testing.assert_array_almost_equal(
            img2.array, img.array, photon_decimal_test,
            err_msg="Photon shooting for %s disagrees with expected result"%name)

    # Test normalization
    dx = img.getScale()
    # Test with a large image to make sure we capture enough of the flux
    # even for slow convergers like Airy (which needs a _very_ large image) or Sersic.
    if 'Airy' in name:
        img = galsim.ImageD(2048,2048)
    elif 'Sersic' in name or 'DeVauc' in name:
        img = galsim.ImageD(512,512)
    else:
        img = galsim.ImageD(128,128)
    img.setScale(dx)
    compar.setFlux(test_flux)
    compar.draw(img, normalization="surface brightness")
    print 'img.sum = ',img.array.sum(),'  cf. ',test_flux/(dx*dx)
    np.testing.assert_almost_equal(img.array.sum() * dx*dx, test_flux, 4,
            err_msg="Surface brightness normalization for %s disagrees with expected result"%name)
    compar.draw(img, normalization="flux")
    print 'img.sum = ',img.array.sum(),'  cf. ',test_flux
    np.testing.assert_almost_equal(img.array.sum(), test_flux, 4,
            err_msg="Flux normalization for %s disagrees with expected result"%name)

    prof.setFlux(test_flux)
    scale = test_flux / flux_tot # from above
    nphot *= scale * scale
    print 'nphot -> ',nphot
    if 'InterpolatedImage' in name:
        nphot *= 10
        print 'nphot -> ',nphot
    prof.drawShoot(img, n_photons=nphot, normalization="surface brightness", poisson_flux=False,
                   rng=glob_ud)
    print 'img.sum = ',img.array.sum(),'  cf. ',test_flux/(dx*dx)
    np.testing.assert_almost_equal(img.array.sum() * dx*dx, test_flux, photon_decimal_test,
            err_msg="Photon shooting SB normalization for %s disagrees with expected result"%name)
    prof.drawShoot(img, n_photons=nphot, normalization="flux", poisson_flux=False,
                   rng=glob_ud)
    print 'img.sum = ',img.array.sum(),'  cf. ',test_flux
    np.testing.assert_almost_equal(img.array.sum(), test_flux, photon_decimal_test,
            err_msg="Photon shooting flux normalization for %s disagrees with expected result"%name)


def radial_integrate(prof, minr, maxr, dr):
    """A simple helper that calculates int 2pi r f(r) dr, from rmin to rmax
       for an axially symmetric profile.
    """
    import math
    assert prof.isAxisymmetric()
    r = minr
    sum = 0.
    while r < maxr:
        sum += r * prof.xValue(galsim.PositionD(r,0)) 
        r += dr
    sum *= 2. * math.pi * dr
    return sum
 
def funcname():
    import inspect
    return inspect.stack()[1][3]

# define a series of tests

def test_gaussian():
    """Test the generation of a specific Gaussian profile using SBProfile against a known result.
    """
    import time
    t1 = time.time()
    mySBP = galsim.SBGaussian(flux=1, sigma=1)
    savedImg = galsim.fits.read(os.path.join(imgdir, "gauss_1.fits"))
    savedImg.setCenter(0,0)
    myImg = galsim.ImageF(savedImg.bounds)
    myImg.setCenter(0,0)
    dx = 0.2
    myImg.setScale(dx)
    tot = mySBP.draw(myImg.view())
    printval(myImg, savedImg)
    np.testing.assert_array_almost_equal(
            myImg.array, savedImg.array, 5,
            err_msg="Gaussian profile disagrees with expected result")
    np.testing.assert_almost_equal(
            myImg.array.sum() *dx**2, tot, 5,
            err_msg="Gaussian profile SBProfile::draw returned wrong tot")

    # Repeat with the GSObject version of this:
    gauss = galsim.Gaussian(flux=1, sigma=1)
    # Reference images were made with old centering, which is equivalent to use_true_center=False.
    myImg = gauss.draw(myImg, dx=dx, normalization="surface brightness", use_true_center=False)
    np.testing.assert_array_almost_equal(
            myImg.array, savedImg.array, 5,
            err_msg="Using GSObject Gaussian disagrees with expected result")
    np.testing.assert_almost_equal(
            myImg.array.sum() *dx**2, myImg.added_flux, 5,
            err_msg="Gaussian profile GSObject::draw returned wrong added_flux")

    # Check a non-square image
    print myImg.bounds
    recImg = galsim.ImageF(45,66)
    recImg.setCenter(0,0)
    recImg = gauss.draw(recImg, dx=dx, normalization="surface brightness", use_true_center=False)
    np.testing.assert_array_almost_equal(
            recImg[savedImg.bounds].array, savedImg.array, 5,
            err_msg="Drawing Gaussian on non-square image disagrees with expected result")
    np.testing.assert_almost_equal(
            recImg.array.sum() *dx**2, recImg.added_flux, 5,
            err_msg="Gaussian profile GSObject::draw on non-square image returned wrong added_flux")

    # Check with default_params
    gauss = galsim.Gaussian(flux=1, sigma=1, gsparams=default_params)
    gauss.draw(myImg,dx=0.2, normalization="surface brightness")
    np.testing.assert_array_almost_equal(
            myImg.array, savedImg.array, 5,
            err_msg="Using GSObject Gaussian with default_params disagrees with expected result")
    gauss = galsim.Gaussian(flux=1, sigma=1, gsparams=galsim.GSParams())
    gauss.draw(myImg,dx=0.2, normalization="surface brightness")
    np.testing.assert_array_almost_equal(
            myImg.array, savedImg.array, 5,
            err_msg="Using GSObject Gaussian with GSParams() disagrees with expected result")

    # Test photon shooting.
    do_shoot(gauss,myImg,"Gaussian")
    t2 = time.time()
    print 'time for %s = %.2f'%(funcname(),t2-t1)


def test_gaussian_properties():
    """Test some basic properties of the SBGaussian profile.
    """
    import time
    t1 = time.time()
    psf = galsim.SBGaussian(flux=1, sigma=1)
    # Check that we are centered on (0, 0)
    cen = galsim.PositionD(0, 0)
    np.testing.assert_equal(psf.centroid(), cen)
    # Check Fourier properties
    np.testing.assert_equal(psf.maxK(), 3.7169221888498383)
    np.testing.assert_almost_equal(psf.stepK(), 0.78539816339744828)
    np.testing.assert_equal(psf.kValue(cen), 1+0j)
    # Check input flux vs output flux
    for inFlux in np.logspace(-2, 2, 10):
        psfFlux = galsim.SBGaussian(flux=inFlux, sigma=2.)
        outFlux = psfFlux.getFlux()
        np.testing.assert_almost_equal(outFlux, inFlux)
    np.testing.assert_almost_equal(psf.xValue(cen), 0.15915494309189535)
    t2 = time.time()
    print 'time for %s = %.2f'%(funcname(),t2-t1)

def test_gaussian_radii():
    """Test initialization of Gaussian with different types of radius specification.
    """
    import time
    t1 = time.time()
    import math
    # Test constructor using half-light-radius:
    test_gal = galsim.Gaussian(flux = 1., half_light_radius = test_hlr)
    hlr_sum = radial_integrate(test_gal, 0., test_hlr, 1.e-4)
    print 'hlr_sum = ',hlr_sum
    np.testing.assert_almost_equal(
            hlr_sum, 0.5, decimal=4,
            err_msg="Error in Gaussian constructor with half-light radius")

    # test that getFWHM() method provides correct FWHM
    got_fwhm = test_gal.getFWHM()
    test_fwhm_ratio = (test_gal.xValue(galsim.PositionD(.5 * got_fwhm, 0.)) / 
                       test_gal.xValue(galsim.PositionD(0., 0.)))
    print 'fwhm ratio = ', test_fwhm_ratio
    np.testing.assert_almost_equal(
            test_fwhm_ratio, 0.5, decimal=4,
            err_msg="Error in FWHM for Gaussian initialized with half-light radius")

    # test that getSigma() method provides correct sigma
    got_sigma = test_gal.getSigma()
    test_sigma_ratio = (test_gal.xValue(galsim.PositionD(got_sigma, 0.)) / 
                        test_gal.xValue(galsim.PositionD(0., 0.)))
    print 'sigma ratio = ', test_sigma_ratio
    np.testing.assert_almost_equal(
            test_sigma_ratio, math.exp(-0.5), decimal=4,
            err_msg="Error in sigma for Gaussian initialized with half-light radius")

    # Test constructor using sigma:
    test_gal = galsim.Gaussian(flux = 1., sigma = test_sigma)
    center = test_gal.xValue(galsim.PositionD(0,0))
    ratio = test_gal.xValue(galsim.PositionD(test_sigma,0)) / center
    print 'sigma ratio = ',ratio
    np.testing.assert_almost_equal(
            ratio, np.exp(-0.5), decimal=4,
            err_msg="Error in Gaussian constructor with sigma")

    # then test that image indeed has the correct HLR properties when radially integrated
    got_hlr = test_gal.getHalfLightRadius()
    hlr_sum = radial_integrate(test_gal, 0., got_hlr, 1.e-4)
    print 'hlr_sum (profile initialized with sigma) = ',hlr_sum
    np.testing.assert_almost_equal(
            hlr_sum, 0.5, decimal=4,
            err_msg="Error in half light radius for Gaussian initialized with sigma.")

    # test that getFWHM() method provides correct FWHM
    got_fwhm = test_gal.getFWHM()
    test_fwhm_ratio = (test_gal.xValue(galsim.PositionD(.5 * got_fwhm, 0.)) / 
                       test_gal.xValue(galsim.PositionD(0., 0.)))
    print 'fwhm ratio = ', test_fwhm_ratio
    np.testing.assert_almost_equal(
            test_fwhm_ratio, 0.5, decimal=4,
            err_msg="Error in FWHM for Gaussian initialized with sigma.")

    # Test constructor using FWHM:
    test_gal = galsim.Gaussian(flux = 1., fwhm = test_fwhm)
    center = test_gal.xValue(galsim.PositionD(0,0))
    ratio = test_gal.xValue(galsim.PositionD(test_fwhm/2.,0)) / center
    print 'fwhm ratio = ',ratio
    np.testing.assert_almost_equal(
            ratio, 0.5, decimal=4,
            err_msg="Error in Gaussian constructor with fwhm")

    # then test that image indeed has the correct HLR properties when radially integrated
    got_hlr = test_gal.getHalfLightRadius()
    hlr_sum = radial_integrate(test_gal, 0., got_hlr, 1.e-4)
    print 'hlr_sum (profile initialized with fwhm) = ',hlr_sum
    np.testing.assert_almost_equal(
            hlr_sum, 0.5, decimal=4,
            err_msg="Error in half light radius for Gaussian initialized with FWHM.")

    # test that getSigma() method provides correct sigma
    got_sigma = test_gal.getSigma()
    test_sigma_ratio = (test_gal.xValue(galsim.PositionD(got_sigma, 0.)) / 
                        test_gal.xValue(galsim.PositionD(0., 0.)))
    print 'sigma ratio = ', test_sigma_ratio
    np.testing.assert_almost_equal(
            test_sigma_ratio, math.exp(-0.5), decimal=4,
            err_msg="Error in sigma for Gaussian initialized with FWHM.")

    # Check that the getters don't work after modifying the original.
    # Note: I test all the modifiers here.  For the rest of the profile types, I'll
    # just confirm that it is true of applyShear.  I don't think that has any chance
    # of missing anything.
    test_gal_flux1 = test_gal.copy()
    print 'fwhm = ',test_gal_flux1.getFWHM()
    print 'hlr = ',test_gal_flux1.getHalfLightRadius()
    print 'sigma = ',test_gal_flux1.getSigma()
    test_gal_flux1.setFlux(3.)
    try:
        np.testing.assert_raises(AttributeError, getattr, test_gal_flux1, "getFWHM")
        np.testing.assert_raises(AttributeError, getattr, test_gal_flux1, "getHalfLightRadius")
        np.testing.assert_raises(AttributeError, getattr, test_gal_flux1, "getSigma")
    except ImportError:
        # assert_raises requires nose, which we don't want to force people to install.
        # So if they are running this without nose, we just skip these tests.
        pass

    test_gal_flux2 = test_gal.copy()
    print 'fwhm = ',test_gal_flux2.getFWHM()
    print 'hlr = ',test_gal_flux2.getHalfLightRadius()
    print 'sigma = ',test_gal_flux2.getSigma()
    test_gal_flux2.setFlux(3.)
    try:
        np.testing.assert_raises(AttributeError, getattr, test_gal_flux2, "getFWHM")
        np.testing.assert_raises(AttributeError, getattr, test_gal_flux2, "getHalfLightRadius")
        np.testing.assert_raises(AttributeError, getattr, test_gal_flux2, "getSigma")
    except ImportError:
        pass

    test_gal_shear = test_gal.copy()
    print 'fwhm = ',test_gal_shear.getFWHM()
    print 'hlr = ',test_gal_shear.getHalfLightRadius()
    print 'sigma = ',test_gal_shear.getSigma()
    test_gal_shear.applyShear(g1=0.3, g2=0.1)
    try:
        np.testing.assert_raises(AttributeError, getattr, test_gal_shear, "getFWHM")
        np.testing.assert_raises(AttributeError, getattr, test_gal_shear, "getHalfLightRadius")
        np.testing.assert_raises(AttributeError, getattr, test_gal_shear, "getSigma")
    except ImportError:
        pass

    test_gal_rot = test_gal.copy()
    print 'fwhm = ',test_gal_rot.getFWHM()
    print 'hlr = ',test_gal_rot.getHalfLightRadius()
    print 'sigma = ',test_gal_rot.getSigma()
    test_gal_rot.applyRotation(theta = 0.5 * galsim.radians)
    try:
        np.testing.assert_raises(AttributeError, getattr, test_gal_rot, "getFWHM")
        np.testing.assert_raises(AttributeError, getattr, test_gal_rot, "getHalfLightRadius")
        np.testing.assert_raises(AttributeError, getattr, test_gal_rot, "getSigma")
    except ImportError:
        pass

    test_gal_shift = test_gal.copy()
    print 'fwhm = ',test_gal_shift.getFWHM()
    print 'hlr = ',test_gal_shift.getHalfLightRadius()
    print 'sigma = ',test_gal_shift.getSigma()
    test_gal_shift.applyShift(dx=0.11, dy=0.04)
    try:
        np.testing.assert_raises(AttributeError, getattr, test_gal_shift, "getFWHM")
        np.testing.assert_raises(AttributeError, getattr, test_gal_shift, "getHalfLightRadius")
        np.testing.assert_raises(AttributeError, getattr, test_gal_shift, "getSigma")
    except ImportError:
        pass

    t2 = time.time()
    print 'time for %s = %.2f'%(funcname(),t2-t1)

def test_exponential():
    """Test the generation of a specific exp profile using SBProfile against a known result. 
    """
    import time
    t1 = time.time()
    re = 1.0
    # Note the factor below should really be 1.6783469900166605, but the value of 1.67839 is
    # retained here as it was used by SBParse to generate the original known result (this changed
    # in commit b77eb05ab42ecd31bc8ca03f1c0ae4ee0bc0a78b.
    # The value of this test for regression purposes is not harmed by retaining the old scaling, it
    # just means that the half light radius chosen for the test is not really 1, but 0.999974...
    r0 = re/1.67839
    mySBP = galsim.SBExponential(flux=1., scale_radius=r0)
    savedImg = galsim.fits.read(os.path.join(imgdir, "exp_1.fits"))
    myImg = galsim.ImageF(savedImg.bounds)
    myImg.setScale(0.2)
    mySBP.draw(myImg.view())
    printval(myImg, savedImg)
    np.testing.assert_array_almost_equal(
            myImg.array, savedImg.array, 5,
            err_msg="Exponential profile disagrees with expected result") 

    # Repeat with the GSObject version of this:
    expon = galsim.Exponential(flux=1., scale_radius=r0)
    expon.draw(myImg,dx=0.2, normalization="surface brightness", use_true_center=False)
    np.testing.assert_array_almost_equal(
            myImg.array, savedImg.array, 5,
            err_msg="Using GSObject Exponential disagrees with expected result")

    # Check with default_params
    expon = galsim.Exponential(flux=1., scale_radius=r0, gsparams=default_params)
    expon.draw(myImg,dx=0.2, normalization="surface brightness")
    np.testing.assert_array_almost_equal(
            myImg.array, savedImg.array, 5,
            err_msg="Using GSObject Exponential with default_params disagrees with expected result")
    expon = galsim.Exponential(flux=1., scale_radius=r0, gsparams=galsim.GSParams())
    expon.draw(myImg,dx=0.2, normalization="surface brightness")
    np.testing.assert_array_almost_equal(
            myImg.array, savedImg.array, 5,
            err_msg="Using GSObject Exponential with GSParams() disagrees with expected result")

    # Test photon shooting.
    do_shoot(expon,myImg,"Exponential")
    t2 = time.time()
    print 'time for %s = %.2f'%(funcname(),t2-t1)


def test_exponential_radii():
    """Test initialization of Exponential with different types of radius specification.
    """
    import time
    t1 = time.time() 
    import math
    # Test constructor using half-light-radius:
    test_gal = galsim.Exponential(flux = 1., half_light_radius = test_hlr)
    hlr_sum = radial_integrate(test_gal, 0., test_hlr, 1.e-4)
    print 'hlr_sum = ',hlr_sum
    np.testing.assert_almost_equal(
            hlr_sum, 0.5, decimal=4,
            err_msg="Error in Exponential constructor with half-light radius")

    # then test scale getter
    center = test_gal.xValue(galsim.PositionD(0,0))
    ratio = test_gal.xValue(galsim.PositionD(test_gal.getScaleRadius(),0)) / center
    print 'scale ratio = ',ratio
    np.testing.assert_almost_equal(
            ratio, np.exp(-1.0), decimal=4,
            err_msg="Error in getScaleRadius for Exponential constructed with half light radius")

    # Test constructor using scale radius:
    test_gal = galsim.Exponential(flux = 1., scale_radius = test_scale)
    center = test_gal.xValue(galsim.PositionD(0,0))
    ratio = test_gal.xValue(galsim.PositionD(test_scale,0)) / center
    print 'scale ratio = ',ratio
    np.testing.assert_almost_equal(
            ratio, np.exp(-1.0), decimal=4,
            err_msg="Error in Exponential constructor with scale")

    # then test that image indeed has the correct HLR properties when radially integrated
    got_hlr = test_gal.getHalfLightRadius()
    hlr_sum = radial_integrate(test_gal, 0., got_hlr, 1.e-4)
    print 'hlr_sum (profile initialized with scale_radius) = ',hlr_sum
    np.testing.assert_almost_equal(
            hlr_sum, 0.5, decimal=4,
            err_msg="Error in half light radius for Exponential initialized with scale_radius.")

    # Check that the getters don't work after modifying the original.
    test_gal_shear = test_gal.copy()
    print 'hlr = ',test_gal_shear.getHalfLightRadius()
    print 'scale = ',test_gal_shear.getScaleRadius()
    test_gal_shear.applyShear(g1=0.3, g2=0.1)
    try:
        np.testing.assert_raises(AttributeError, getattr, test_gal_shear, "getHalfLightRadius")
        np.testing.assert_raises(AttributeError, getattr, test_gal_shear, "getScaleRadius")
    except ImportError:
        pass

    t2 = time.time()
    print 'time for %s = %.2f'%(funcname(),t2-t1)

def test_sersic():
    """Test the generation of a specific Sersic profile using SBProfile against a known result.
    """
    import time
    t1 = time.time()

    # Test SBSersic
    mySBP = galsim.SBSersic(n=3, flux=1, half_light_radius=1)
    savedImg = galsim.fits.read(os.path.join(imgdir, "sersic_3_1.fits"))
    myImg = galsim.ImageF(savedImg.bounds)
    myImg.setScale(0.2)
    mySBP.draw(myImg.view())
    printval(myImg, savedImg)
    np.testing.assert_array_almost_equal(
            myImg.array, savedImg.array, 5,
            err_msg="Sersic profile disagrees with expected result")

    # Repeat with the GSObject version of this:
    sersic = galsim.Sersic(n=3, flux=1, half_light_radius=1)
    sersic.draw(myImg,dx=0.2, normalization="surface brightness", use_true_center=False)
    np.testing.assert_array_almost_equal(
            myImg.array, savedImg.array, 5,
            err_msg="Using GSObject Sersic disagrees with expected result")

    # Check with default_params
    sersic = galsim.Sersic(n=3, flux=1, half_light_radius=1, gsparams=default_params)
    sersic.draw(myImg,dx=0.2, normalization="surface brightness")
    np.testing.assert_array_almost_equal(
            myImg.array, savedImg.array, 5,
            err_msg="Using GSObject Sersic with default_params disagrees with expected result")
    sersic = galsim.Sersic(n=3, flux=1, half_light_radius=1, gsparams=galsim.GSParams())
    sersic.draw(myImg,dx=0.2, normalization="surface brightness")
    np.testing.assert_array_almost_equal(
            myImg.array, savedImg.array, 5,
            err_msg="Using GSObject Sersic with GSParams() disagrees with expected result")

    # Test photon shooting.
    # Convolve with a small gaussian to smooth out the central peak.
    sersic2 = galsim.Convolve(sersic, galsim.Gaussian(sigma=0.3))
    do_shoot(sersic2,myImg,"Sersic")

    # Now repeat everything using a truncation.  (Above had no truncation.)

    # Test Truncated SBSersic
    mySBP = galsim.SBSersic(n=3, flux=1, half_light_radius=1, trunc=10)
    savedImg = galsim.fits.read(os.path.join(imgdir, "sersic_3_1_10.fits"))
    myImg = galsim.ImageF(savedImg.bounds)
    myImg.setScale(0.2)
    mySBP.draw(myImg.view())
    printval(myImg, savedImg)
    np.testing.assert_array_almost_equal(
            myImg.array, savedImg.array, 5,
            err_msg="Truncated Sersic profile disagrees with expected result")

    # Repeat with the GSObject version of this:
    sersic = galsim.Sersic(n=3, flux=1, half_light_radius=1, trunc=10)
    sersic.draw(myImg,dx=0.2, normalization="surface brightness", use_true_center=False)
    np.testing.assert_array_almost_equal(
            myImg.array, savedImg.array, 5,
            err_msg="Using truncated GSObject Sersic disagrees with expected result")

    # Test photon shooting.
    # Convolve with a small gaussian to smooth out the central peak.
    sersic2 = galsim.Convolve(sersic, galsim.Gaussian(sigma=0.3))
    do_shoot(sersic2,myImg,"Truncated Sersic")

    t2 = time.time()
    print 'time for %s = %.2f'%(funcname(),t2-t1)


def test_sersic_radii():
    """Test initialization of Sersic with different types of radius specification.
    """
    import time
    t1 = time.time()
    import math
    for n in test_sersic_n:
        for trunc in test_sersic_trunc:
            # Test constructor using half-light-radius: (only option for sersic)
            test_gal = galsim.Sersic(n=n, half_light_radius=test_hlr, trunc=trunc, flux=1.)
            hlr_sum = radial_integrate(test_gal, 0., test_hlr, 1.e-4)
            print 'hlr_sum = ',hlr_sum
            np.testing.assert_almost_equal(
                    hlr_sum, 0.5, decimal=4,
                    err_msg="Error in Sersic constructor with half-light radius, n=%d, trunc=%d"\
                             %(n,trunc))

            # Test with flux_untruncated=True (above unit tests for flux_untruncated=False)
            test_gal = galsim.Sersic(n=n, half_light_radius=test_hlr, trunc=trunc, flux=1.,
                                     flux_untruncated=True)
            hlr_sum = radial_integrate(test_gal, 0., test_hlr, 1.e-4)
            print 'hlr_sum (truncated and flux_untruncated) = ',hlr_sum
            np.testing.assert_almost_equal(
                    hlr_sum, 0.5, decimal=4,
                    err_msg="Error in Sersic constructor with flux_untruncated, n=%d, trunc=%d"\
                             %(n,trunc))

            # Check that the getters don't work after modifying the original.
            test_gal_shear = test_gal.copy()
            print 'n = ',test_gal_shear.getN()
            print 'hlr = ',test_gal_shear.getHalfLightRadius()
            test_gal_shear.applyShear(g1=0.3, g2=0.1)
            try:
                np.testing.assert_raises(AttributeError, getattr, test_gal_shear, "getN");
                np.testing.assert_raises(AttributeError, getattr, test_gal_shear, 
                                         "getHalfLightRadius")
            except ImportError:
                pass

    for n in test_sersic_n:
        for trunc in test_sersic_trunc:
            # Test flux_untruncated scale and normalization
            test_gal = galsim.Sersic(n=n, half_light_radius=test_hlr, flux=1.)

            test_gal2 = galsim.Sersic(n=n, half_light_radius=test_hlr, trunc=trunc, flux=1.,
                                      flux_untruncated=True)
            center = test_gal.xValue(galsim.PositionD(0,0))
            center2 = test_gal2.xValue(galsim.PositionD(0,0))
            ratio = center / center2
            print 'peak value = ', center, center2
            print 'hlr = ', test_gal.getHalfLightRadius(), test_gal2.getHalfLightRadius()
            np.testing.assert_almost_equal(ratio, 1., 9,
                                           "Error in Sersic flux_untruncated=True normalization")

            # Test true HLR with flux_untruncated=True
            true_hlr = test_gal2.getHalfLightRadius()
            hlr_sum = radial_integrate(test_gal, 0., true_hlr, 1.e-4)
            true_flux = test_gal2.getFlux()
            print 'true hlr_sum = ',hlr_sum
            np.testing.assert_almost_equal(
                    hlr_sum, 0.5*true_flux, decimal=4,
                    err_msg="Error in true half-light radius with flux_untruncated, n=%d, trunc=%d"\
                             %(n,trunc))

    # Repeat the above for an explicit DeVaucouleurs.  (Same as n=4, but special name.)
    for trunc in test_sersic_trunc:
        # Test constuctor
        test_gal = galsim.DeVaucouleurs(half_light_radius=test_hlr, trunc=trunc, flux=1.)
        hlr_sum = radial_integrate(test_gal, 0., test_hlr, 1.e-4)
        print 'hlr_sum = ',hlr_sum
        np.testing.assert_almost_equal(
                hlr_sum, 0.5, decimal=4,
                err_msg="Error in DeVaucouleurs constructor with half-light radius, trunc=%d"\
                         %trunc)

        # Check that the getters don't work after modifying the original.
        test_gal_shear = test_gal.copy()
        print 'hlr = ',test_gal_shear.getHalfLightRadius()
        test_gal_shear.applyShear(g1=0.3, g2=0.1)
        try:
            np.testing.assert_raises(AttributeError, getattr, test_gal_shear, "getHalfLightRadius")
        except ImportError:
            pass

    # Test flux_untruncated scale and normalization
    test_gal = galsim.DeVaucouleurs(half_light_radius=test_hlr, trunc=0., flux=1.)
    test_gal2 = galsim.DeVaucouleurs(half_light_radius=test_hlr, trunc=trunc, flux=1.,
                                     flux_untruncated=True)
    center = test_gal.xValue(galsim.PositionD(0,0))
    center2 = test_gal2.xValue(galsim.PositionD(0,0))
    ratio = center / center2
    print 'peak value = ', center, center2
    print 'hlr = ', test_gal.getHalfLightRadius(), test_gal2.getHalfLightRadius()
    np.testing.assert_almost_equal(ratio, 1., 9,
                                   "Error in DeVaucouleurs flux_untruncated=True normalization")

    # Test true HLR with flux_untruncated=True
    true_hlr = test_gal2.getHalfLightRadius()
    hlr_sum = radial_integrate(test_gal, 0., true_hlr, 1.e-4)
    true_flux = test_gal2.getFlux()
    print 'true hlr_sum = ',hlr_sum
    np.testing.assert_almost_equal(
            hlr_sum, 0.5*true_flux, decimal=4,
            err_msg="Error in DeVaucouleurs true half-light radius with flux_untruncated, trunc=%d"\
                     %(trunc))

    t2 = time.time()
    print 'time for %s = %.2f'%(funcname(),t2-t1)

def test_airy():
    """Test the generation of a specific Airy profile using SBProfile against a known result.
    """
    import time
    t1 = time.time()
    mySBP = galsim.SBAiry(lam_over_diam=1./0.8, obscuration=0.1, flux=1)
    savedImg = galsim.fits.read(os.path.join(imgdir, "airy_.8_.1.fits"))
    myImg = galsim.ImageF(savedImg.bounds)
    myImg.setScale(0.2)
    mySBP.draw(myImg.view())
    printval(myImg, savedImg)
    np.testing.assert_array_almost_equal(
            myImg.array, savedImg.array, 5,
            err_msg="Airy profile disagrees with expected result") 

    # Repeat with the GSObject version of this:
    airy = galsim.Airy(lam_over_diam=1./0.8, obscuration=0.1, flux=1)
    airy.draw(myImg,dx=0.2, normalization="surface brightness", use_true_center=False)
    np.testing.assert_array_almost_equal(
            myImg.array, savedImg.array, 5,
            err_msg="Using GSObject Airy disagrees with expected result")

    # Check with default_params
    airy = galsim.Airy(lam_over_diam=1./0.8, obscuration=0.1, flux=1, gsparams=default_params)
    airy.draw(myImg,dx=0.2, normalization="surface brightness")
    np.testing.assert_array_almost_equal(
            myImg.array, savedImg.array, 5,
            err_msg="Using GSObject Airy with default_params disagrees with expected result")
    airy = galsim.Airy(lam_over_diam=1./0.8, obscuration=0.1, flux=1, gsparams=galsim.GSParams())
    airy.draw(myImg,dx=0.2, normalization="surface brightness")
    np.testing.assert_array_almost_equal(
            myImg.array, savedImg.array, 5,
            err_msg="Using GSObject Airy with GSParams() disagrees with expected result")

    # Test photon shooting.
    airy = galsim.Airy(lam_over_diam=1./0.8, obscuration=0.0, flux=1)
    do_shoot(airy,myImg,"Airy obscuration=0.0")
    airy = galsim.Airy(lam_over_diam=1./0.8, obscuration=0.1, flux=1)
    do_shoot(airy,myImg,"Airy obscuration=0.1")
    t2 = time.time()
    print 'time for %s = %.2f'%(funcname(),t2-t1)

def test_airy_radii():
    """Test Airy half light radius and FWHM correctly set and match image.
    """
    import time
    t1 = time.time() 
    import math
    # Test constructor using lam_over_diam: (only option for Airy)
    test_gal = galsim.Airy(lam_over_diam= 1./0.8, flux=1.)
    # test half-light-radius getter
    got_hlr = test_gal.getHalfLightRadius()
    hlr_sum = radial_integrate(test_gal, 0., got_hlr, 1.e-4)
    print 'hlr_sum = ',hlr_sum
    np.testing.assert_almost_equal(
            hlr_sum, 0.5, decimal=4,
            err_msg="Error in Airy half-light radius")

    # test FWHM getter
    center = test_gal.xValue(galsim.PositionD(0,0))
    ratio = test_gal.xValue(galsim.PositionD(.5 * test_gal.getFWHM(),0)) / center
    print 'fwhm ratio = ',ratio
    np.testing.assert_almost_equal(
            ratio, 0.5, decimal=4,
            err_msg="Error in getFWHM() for Airy.")

    # Check that the getters don't work after modifying the original.
    test_gal_shear = test_gal.copy()
    print 'fwhm = ',test_gal_shear.getFWHM()
    print 'hlr = ',test_gal_shear.getHalfLightRadius()
    print 'lod = ',test_gal_shear.getLamOverD()
    test_gal_shear.applyShear(g1=0.3, g2=0.1)
    try:
        np.testing.assert_raises(AttributeError, getattr, test_gal_shear, "getFWHM");
        np.testing.assert_raises(AttributeError, getattr, test_gal_shear, "getHalfLightRadius")
        np.testing.assert_raises(AttributeError, getattr, test_gal_shear, "getLamOverD")
    except ImportError:
        pass

    t2 = time.time()
    print 'time for %s = %.2f'%(funcname(),t2-t1)

def test_box():
    """Test the generation of a specific box profile using SBProfile against a known result.
    """
    import time
    t1 = time.time()
    mySBP = galsim.SBBox(xw=1, yw=1, flux=1)
    savedImg = galsim.fits.read(os.path.join(imgdir, "box_1.fits"))
    myImg = galsim.ImageF(savedImg.bounds)
    myImg.setScale(0.2)
    mySBP.draw(myImg.view())
    printval(myImg, savedImg)
    np.testing.assert_array_almost_equal(
            myImg.array, savedImg.array, 5,
            err_msg="Box profile disagrees with expected result") 

    # Repeat with the GSObject version of this:
    pixel = galsim.Pixel(xw=1, yw=1, flux=1)
    pixel.draw(myImg,dx=0.2, normalization="surface brightness", use_true_center=False)
    np.testing.assert_array_almost_equal(
            myImg.array, savedImg.array, 5,
            err_msg="Using GSObject Pixel disagrees with expected result")

    # Check with default_params
    pixel = galsim.Pixel(xw=1, yw=1, flux=1, gsparams=default_params)
    pixel.draw(myImg,dx=0.2, normalization="surface brightness")
    np.testing.assert_array_almost_equal(
            myImg.array, savedImg.array, 5,
            err_msg="Using GSObject Pixel with default_params disagrees with expected result")
    pixel = galsim.Pixel(xw=1, yw=1, flux=1, gsparams=galsim.GSParams())
    pixel.draw(myImg,dx=0.2, normalization="surface brightness")
    np.testing.assert_array_almost_equal(
            myImg.array, savedImg.array, 5,
            err_msg="Using GSObject Pixel with GSParams() disagrees with expected result")

    # Test photon shooting.
    do_shoot(pixel,myImg,"Pixel")
    t2 = time.time()
    print 'time for %s = %.2f'%(funcname(),t2-t1)


def test_moffat():
    """Test the generation of a specific Moffat profile using SBProfile against a known result.
    """
    import time
    t1 = time.time()
    # Code was formerly:
    # mySBP = galsim.SBMoffat(beta=2, truncationFWHM=5, flux=1, half_light_radius=1)
    #
    # ...but this is no longer quite so simple since we changed the handling of trunc to be in 
    # physical units.  However, the same profile can be constructed using 
    # fwhm=1.3178976627539716
    # as calculated by interval bisection in devutils/external/calculate_moffat_radii.py
    fwhm_backwards_compatible = 1.3178976627539716
    mySBP = galsim.SBMoffat(beta=2, half_light_radius=1, trunc=5*fwhm_backwards_compatible, flux=1)
    savedImg = galsim.fits.read(os.path.join(imgdir, "moffat_2_5.fits"))
    myImg = galsim.ImageF(savedImg.bounds)
    myImg.setScale(0.2)
    mySBP.draw(myImg.view())
    printval(myImg, savedImg)
    np.testing.assert_array_almost_equal(
            myImg.array, savedImg.array, 5,
            err_msg="Moffat profile disagrees with expected result") 

    # Repeat with the GSObject version of this:
<<<<<<< HEAD
    moffat = galsim.Moffat(beta=2, half_light_radius=1,
                           trunc=5*fwhm_backwards_compatible, flux=1)
    #moffat = galsim.Moffat(beta=2, fwhm=fwhm_backwards_compatible,
                           #trunc=5*fwhm_backwards_compatible, flux=1)
    moffat.draw(myImg,dx=0.2, normalization="surface brightness", use_true_center=False)
=======
    moffat = galsim.Moffat(beta=2, half_light_radius=1, trunc=5*fwhm_backwards_compatible, flux=1)
    moffat.draw(myImg,dx=0.2, normalization="surface brightness")
>>>>>>> 2d1f28ca
    np.testing.assert_array_almost_equal(
            myImg.array, savedImg.array, 5,
            err_msg="Using GSObject Moffat disagrees with expected result")

    # Check with default_params
    moffat = galsim.Moffat(beta=2, half_light_radius=1, trunc=5*fwhm_backwards_compatible, flux=1, 
                           gsparams=default_params)
    moffat.draw(myImg,dx=0.2, normalization="surface brightness")
    np.testing.assert_array_almost_equal(
            myImg.array, savedImg.array, 5,
            err_msg="Using GSObject Moffat with default_params disagrees with expected result")
    moffat = galsim.Moffat(beta=2, half_light_radius=1, trunc=5*fwhm_backwards_compatible, flux=1, 
                           gsparams=galsim.GSParams())
    moffat.draw(myImg,dx=0.2, normalization="surface brightness")
    np.testing.assert_array_almost_equal(
            myImg.array, savedImg.array, 5,
            err_msg="Using GSObject Moffat with GSParams() disagrees with expected result")

    # Test photon shooting.
    do_shoot(moffat,myImg,"Moffat")
    t2 = time.time()
    print 'time for %s = %.2f'%(funcname(),t2-t1)


def test_moffat_properties():
    """Test some basic properties of the SBMoffat profile.
    """
    import time
    t1 = time.time()
    # Code was formerly:
    # mySBP = galsim.SBMoffat(beta=2.0, truncationFWHM=2, flux=1.8, half_light_radius=1)
    #
    # ...but this is no longer quite so simple since we changed the handling of trunc to be in 
    # physical units.  However, the same profile can be constructed using 
    # fwhm=1.4686232496771867, 
    # as calculated by interval bisection in devutils/external/calculate_moffat_radii.py
    fwhm_backwards_compatible = 1.4686232496771867
    psf = galsim.SBMoffat(beta=2.0, fwhm=fwhm_backwards_compatible,
                          trunc=2*fwhm_backwards_compatible, flux=1.8)
    # Check that we are centered on (0, 0)
    cen = galsim.PositionD(0, 0)
    np.testing.assert_equal(psf.centroid(), cen)
    # Check Fourier properties
    np.testing.assert_almost_equal(psf.maxK(), 11.569262763913111)
    np.testing.assert_almost_equal(psf.stepK(), 1.0695706520648969)
    np.testing.assert_almost_equal(psf.kValue(cen), 1.8+0j)
    np.testing.assert_almost_equal(psf.getHalfLightRadius(), 1.0)
    np.testing.assert_almost_equal(psf.getFWHM(), fwhm_backwards_compatible)
    np.testing.assert_almost_equal(psf.xValue(cen), 0.50654651638242509)

    # Now create the same profile using the half_light_radius:
    psf = galsim.SBMoffat(beta=2.0, half_light_radius=1.,
            trunc=2*fwhm_backwards_compatible, flux=1.8)
    np.testing.assert_equal(psf.centroid(), cen)
    np.testing.assert_almost_equal(psf.maxK(), 11.569262763913111)
    np.testing.assert_almost_equal(psf.stepK(), 1.0695706520648969)
    np.testing.assert_almost_equal(psf.kValue(cen), 1.8+0j)
    np.testing.assert_almost_equal(psf.getHalfLightRadius(), 1.0)
    np.testing.assert_almost_equal(psf.getFWHM(), fwhm_backwards_compatible)
    np.testing.assert_almost_equal(psf.xValue(cen), 0.50654651638242509)

    # Check input flux vs output flux
    for inFlux in np.logspace(-2, 2, 10):
        psfFlux = galsim.SBMoffat(2.0, fwhm=fwhm_backwards_compatible,
                                  trunc=2*fwhm_backwards_compatible, flux=inFlux)
        outFlux = psfFlux.getFlux()
        np.testing.assert_almost_equal(outFlux, inFlux)

    t2 = time.time()
    print 'time for %s = %.2f'%(funcname(),t2-t1)

def test_moffat_radii():
    """Test initialization of Moffat with different types of radius specification.
    """
    import time 
    t1 = time.time()
    import math
    # Test constructor using half-light-radius:
    test_beta = 2.
    test_gal = galsim.Moffat(flux = 1., beta=test_beta, half_light_radius = test_hlr)
    hlr_sum = radial_integrate(test_gal, 0., test_hlr, 1.e-4)
    print 'hlr_sum = ',hlr_sum
    np.testing.assert_almost_equal(
            hlr_sum, 0.5, decimal=4,
            err_msg="Error in Moffat constructor with half-light radius")

    # test that getFWHM() method provides correct FWHM
    got_fwhm = test_gal.getFWHM()
    test_fwhm_ratio = (test_gal.xValue(galsim.PositionD(.5 * got_fwhm, 0.)) / 
                       test_gal.xValue(galsim.PositionD(0., 0.)))
    print 'fwhm ratio = ', test_fwhm_ratio
    np.testing.assert_almost_equal(
            test_fwhm_ratio, 0.5, decimal=4,
            err_msg="Error in FWHM for Moffat initialized with half-light radius")

    # test that getScaleRadius() method provides correct scale
    got_scale = test_gal.getScaleRadius()
    test_scale_ratio = (test_gal.xValue(galsim.PositionD(got_scale, 0.)) / 
                        test_gal.xValue(galsim.PositionD(0., 0.)))
    print 'scale ratio = ', test_scale_ratio
    np.testing.assert_almost_equal(
            test_scale_ratio, 2.**(-test_beta), decimal=4,
            err_msg="Error in scale radius for Moffat initialized with half-light radius")

    # Test constructor using scale radius:
    test_gal = galsim.Moffat(flux = 1., beta=test_beta, scale_radius = test_scale)
    center = test_gal.xValue(galsim.PositionD(0,0))
    ratio = test_gal.xValue(galsim.PositionD(test_scale,0)) / center
    print 'scale ratio = ',ratio
    np.testing.assert_almost_equal(
            ratio, pow(2,-test_beta), decimal=4,
            err_msg="Error in Moffat constructor with scale")

    # then test that image indeed has the matching properties when radially integrated
    got_hlr = test_gal.getHalfLightRadius()
    hlr_sum = radial_integrate(test_gal, 0., got_hlr, 1.e-4)
    print 'hlr_sum (profile initialized with scale_radius) = ',hlr_sum
    np.testing.assert_almost_equal(
            hlr_sum, 0.5, decimal=4,
            err_msg="Error in half light radius for Moffat initialized with scale radius.")

    # test that getFWHM() method provides correct FWHM
    got_fwhm = test_gal.getFWHM()
    test_fwhm_ratio = (test_gal.xValue(galsim.PositionD(.5 * got_fwhm, 0.)) / 
                       test_gal.xValue(galsim.PositionD(0., 0.)))
    print 'fwhm ratio = ', test_fwhm_ratio
    np.testing.assert_almost_equal(
            test_fwhm_ratio, 0.5, decimal=4,
            err_msg="Error in FWHM for Moffat initialized with scale radius")

    # Test constructor using FWHM:
    test_gal = galsim.Moffat(flux = 1., beta=test_beta, fwhm = test_fwhm)
    center = test_gal.xValue(galsim.PositionD(0,0))
    ratio = test_gal.xValue(galsim.PositionD(test_fwhm/2.,0)) / center
    print 'fwhm ratio = ',ratio
    np.testing.assert_almost_equal(
            ratio, 0.5, decimal=4,
            err_msg="Error in Moffat constructor with fwhm")

    # then test that image indeed has the matching properties when radially integrated
    got_hlr = test_gal.getHalfLightRadius()
    hlr_sum = radial_integrate(test_gal, 0., got_hlr, 1.e-4)
    print 'hlr_sum (profile initialized with FWHM) = ',hlr_sum
    np.testing.assert_almost_equal(
            hlr_sum, 0.5, decimal=4,
            err_msg="Error in half light radius for Moffat initialized with FWHM.")
    # test that getScaleRadius() method provides correct scale
    got_scale = test_gal.getScaleRadius()
    test_scale_ratio = (test_gal.xValue(galsim.PositionD(got_scale, 0.)) / 
                        test_gal.xValue(galsim.PositionD(0., 0.)))
    print 'scale ratio = ', test_scale_ratio
    np.testing.assert_almost_equal(
            test_scale_ratio, 2.**(-test_beta), decimal=4,
            err_msg="Error in scale radius for Moffat initialized with scale radius")

    # Now repeat everything using a severe truncation.  (Above had no truncation.)

    # Test constructor using half-light-radius:
    test_gal = galsim.Moffat(flux = 1., beta=test_beta, half_light_radius = test_hlr,
                             trunc=2*test_hlr)
    hlr_sum = radial_integrate(test_gal, 0., test_hlr, 1.e-4)
    print 'hlr_sum = ',hlr_sum
    np.testing.assert_almost_equal(
            hlr_sum, 0.5, decimal=4,
            err_msg="Error in Moffat constructor with half-light radius")

    # test that getFWHM() method provides correct FWHM
    got_fwhm = test_gal.getFWHM()
    test_fwhm_ratio = (test_gal.xValue(galsim.PositionD(.5 * got_fwhm, 0.)) / 
                       test_gal.xValue(galsim.PositionD(0., 0.)))
    print 'fwhm ratio = ', test_fwhm_ratio
    np.testing.assert_almost_equal(
            test_fwhm_ratio, 0.5, decimal=4,
            err_msg="Error in FWHM for Moffat initialized with half-light radius")

    # test that getScaleRadius() method provides correct scale
    got_scale = test_gal.getScaleRadius()
    test_scale_ratio = (test_gal.xValue(galsim.PositionD(got_scale, 0.)) / 
                        test_gal.xValue(galsim.PositionD(0., 0.)))
    print 'scale ratio = ', test_scale_ratio
    np.testing.assert_almost_equal(
            test_scale_ratio, 2.**(-test_beta), decimal=4,
            err_msg="Error in scale radius for Moffat initialized with half-light radius")

    # Test constructor using scale radius:
    test_gal = galsim.Moffat(flux=1., beta=test_beta, trunc=2*test_scale,
                             scale_radius=test_scale)
    center = test_gal.xValue(galsim.PositionD(0,0))
    ratio = test_gal.xValue(galsim.PositionD(test_scale,0)) / center
    print 'scale ratio = ', ratio
    np.testing.assert_almost_equal(
            ratio, pow(2,-test_beta), decimal=4,
            err_msg="Error in Moffat constructor with scale")

    # then test that image indeed has the matching properties when radially integrated
    got_hlr = test_gal.getHalfLightRadius()
    hlr_sum = radial_integrate(test_gal, 0., got_hlr, 1.e-4)
    print 'hlr_sum (truncated profile initialized with scale_radius) = ',hlr_sum
    np.testing.assert_almost_equal(
            hlr_sum, 0.5, decimal=4,
            err_msg="Error in half light radius for truncated Moffat "+
                    "initialized with scale radius.")

    # test that getFWHM() method provides correct FWHM
    got_fwhm = test_gal.getFWHM()
    test_fwhm_ratio = (test_gal.xValue(galsim.PositionD(.5 * got_fwhm, 0.)) / 
                       test_gal.xValue(galsim.PositionD(0., 0.)))
    print 'fwhm ratio = ', test_fwhm_ratio
    np.testing.assert_almost_equal(
            test_fwhm_ratio, 0.5, decimal=4,
            err_msg="Error in FWHM for truncated Moffat initialized with scale radius")

    # Test constructor using FWHM:
    test_gal = galsim.Moffat(flux=1., beta=test_beta, trunc=2.*test_fwhm,
                             fwhm = test_fwhm)
    center = test_gal.xValue(galsim.PositionD(0,0))
    ratio = test_gal.xValue(galsim.PositionD(test_fwhm/2.,0)) / center
    print 'fwhm ratio = ', ratio
    np.testing.assert_almost_equal(
            ratio, 0.5, decimal=4,
            err_msg="Error in Moffat constructor with fwhm")

    # then test that image indeed has the matching properties when radially integrated
    got_hlr = test_gal.getHalfLightRadius()
    hlr_sum = radial_integrate(test_gal, 0., got_hlr, 1.e-4)
    print 'hlr_sum (truncated profile initialized with FWHM) = ',hlr_sum
    np.testing.assert_almost_equal(
            hlr_sum, 0.5, decimal=4,
            err_msg="Error in half light radius for truncated Moffat initialized with FWHM.")

    # test that getScaleRadius() method provides correct scale
    got_scale = test_gal.getScaleRadius()
    test_scale_ratio = (test_gal.xValue(galsim.PositionD(got_scale, 0.)) / 
                        test_gal.xValue(galsim.PositionD(0., 0.)))
    print 'scale ratio = ', test_scale_ratio
    np.testing.assert_almost_equal(
            test_scale_ratio, 2.**(-test_beta), decimal=4,
            err_msg="Error in scale radius for truncated Moffat initialized with scale radius")

    # Check that the getters don't work after modifying the original.
    test_gal_shear = test_gal.copy()
    print 'beta = ',test_gal_shear.getBeta()
    print 'fwhm = ',test_gal_shear.getFWHM()
    print 'hlr = ',test_gal_shear.getHalfLightRadius()
    print 'scale = ',test_gal_shear.getScaleRadius()
    test_gal_shear.applyShear(g1=0.3, g2=0.1)
    try:
        np.testing.assert_raises(AttributeError, getattr, test_gal_shear, "getBeta");
        np.testing.assert_raises(AttributeError, getattr, test_gal_shear, "getFWHM");
        np.testing.assert_raises(AttributeError, getattr, test_gal_shear, "getHalfLightRadius")
        np.testing.assert_raises(AttributeError, getattr, test_gal_shear, "getScaleRadius");
    except ImportError:
        pass

    t2 = time.time()
    print 'time for %s = %.2f'%(funcname(),t2-t1)


def test_kolmogorov():
    """Test the generation of a specific Kolmogorov profile using SBProfile against a known result.
    """
    import time
    t1 = time.time()
    mySBP = galsim.SBKolmogorov(lam_over_r0=1.5, flux=1.8)
    # This savedImg was created from the SBKolmogorov implementation in
    # commit c8efd74d1930157b1b1ffc0bfcfb5e1bf6fe3201
    # It would be nice to get an independent calculation here...
    #savedImg = galsim.ImageF(128,128)
    #mySBP.draw(image=savedImg, dx=0.2)
    #savedImg.write(os.path.join(imgdir, "kolmogorov.fits"))
    savedImg = galsim.fits.read(os.path.join(imgdir, "kolmogorov.fits"))
    myImg = galsim.ImageF(savedImg.bounds)
    myImg.setScale(0.2)
    mySBP.draw(myImg.view())
    printval(myImg, savedImg)
    np.testing.assert_array_almost_equal(
            myImg.array, savedImg.array, 5,
            err_msg="Kolmogorov profile disagrees with expected result") 

    # Repeat with the GSObject version of this:
    kolm = galsim.Kolmogorov(lam_over_r0=1.5, flux=1.8)
    kolm.draw(myImg,dx=0.2, normalization="surface brightness", use_true_center=False)
    np.testing.assert_array_almost_equal(
            myImg.array, savedImg.array, 5,
            err_msg="Using GSObject Kolmogorov disagrees with expected result")

    # Check with default_params
    kolm = galsim.Kolmogorov(lam_over_r0=1.5, flux=1.8, gsparams=default_params)
    kolm.draw(myImg,dx=0.2, normalization="surface brightness")
    np.testing.assert_array_almost_equal(
            myImg.array, savedImg.array, 5,
            err_msg="Using GSObject Kolmogorov with default_params disagrees with expected result")
    kolm = galsim.Kolmogorov(lam_over_r0=1.5, flux=1.8, gsparams=galsim.GSParams())
    kolm.draw(myImg,dx=0.2, normalization="surface brightness")
    np.testing.assert_array_almost_equal(
            myImg.array, savedImg.array, 5,
            err_msg="Using GSObject Kolmogorov with GSParams() disagrees with expected result")

    # Test equivalence when convolved by an effective delta function
    # This tests the equivalence between xValue and kValue calculations.
    delta = galsim.Gaussian(sigma=1.e-8)
    conv = galsim.Convolve([kolm,delta])
    conv.draw(myImg,dx=0.2, normalization="surface brightness", use_true_center=False)
    np.testing.assert_array_almost_equal(
            myImg.array, savedImg.array, 3,
            err_msg="Kolmogorov * delta disagrees with expected result")

    # Test photon shooting.
    do_shoot(kolm,myImg,"Kolmogorov")
    t2 = time.time()
    print 'time for %s = %.2f'%(funcname(),t2-t1)

def test_kolmogorov_properties():
    """Test some basic properties of the Kolmogorov profile.
    """
    import time
    t1 = time.time()

    lor = 1.5
    flux = 1.8
    psf = galsim.Kolmogorov(lam_over_r0=lor, flux=flux)
    # Check that we are centered on (0, 0)
    cen = galsim.PositionD(0, 0)
    np.testing.assert_equal(psf.centroid(), cen)
    # Check Fourier properties
    np.testing.assert_almost_equal(psf.maxK(), 8.6440505245909858, 9)
    np.testing.assert_almost_equal(psf.stepK(), 0.3437479193077736, 9)
    np.testing.assert_almost_equal(psf.kValue(cen), flux+0j)
    np.testing.assert_almost_equal(psf.getLamOverR0(), lor)
    np.testing.assert_almost_equal(psf.getHalfLightRadius(), lor * 0.554811)
    np.testing.assert_almost_equal(psf.getFWHM(), lor * 0.975865)
    np.testing.assert_almost_equal(psf.xValue(cen), 0.6283160485127478)

    # Check input flux vs output flux
    lors = [1, 0.5, 2, 5]
    for lor in lors:
        psf = galsim.Kolmogorov(lam_over_r0=lor, flux=flux)
        out_flux = psf.getFlux()
        np.testing.assert_almost_equal(out_flux, flux,
                                       err_msg="Flux of Kolmogorov (getFlux) is incorrect.")

        # Also check the realized flux in a drawn image
        dx = lor / 10.
        img = galsim.ImageF(256,256)
        pix = galsim.Pixel(dx)
        conv = galsim.Convolve([psf,pix])
        conv.draw(image=img, dx=dx)
        out_flux = img.array.sum()
        np.testing.assert_almost_equal(out_flux, flux, 3,
                                       err_msg="Flux of Kolmogorov (image array) is incorrect.")

    t2 = time.time()
    print 'time for %s = %.2f'%(funcname(),t2-t1)


def test_kolmogorov_radii():
    """Test initialization of Kolmogorov with different types of radius specification.
    """
    import time 
    t1 = time.time()
    import math
    # Test constructor using lambda/r0
    lors = [1, 0.5, 2, 5]
    for lor in lors:
        print 'lor = ',lor
        test_gal = galsim.Kolmogorov(flux=1., lam_over_r0=lor)

        np.testing.assert_almost_equal(
                lor, test_gal.getLamOverR0(), decimal=9,
                err_msg="Error in Kolmogorov, lor != getLamOverR0")

        # test that getFWHM() method provides correct FWHM
        got_fwhm = test_gal.getFWHM()
        print 'got_fwhm = ',got_fwhm
        test_fwhm_ratio = (test_gal.xValue(galsim.PositionD(.5 * got_fwhm, 0.)) / 
                        test_gal.xValue(galsim.PositionD(0., 0.)))
        print 'fwhm ratio = ', test_fwhm_ratio
        np.testing.assert_almost_equal(
                test_fwhm_ratio, 0.5, decimal=4,
                err_msg="Error in FWHM for Kolmogorov initialized with half-light radius")

        # then test that image indeed has the correct HLR properties when radially integrated
        got_hlr = test_gal.getHalfLightRadius()
        print 'got_hlr = ',got_hlr
        hlr_sum = radial_integrate(test_gal, 0., got_hlr, 1.e-4)
        print 'hlr_sum = ',hlr_sum
        np.testing.assert_almost_equal(
                hlr_sum, 0.5, decimal=3,
                err_msg="Error in half light radius for Kolmogorov initialized with lam_over_r0.")

    # Test constructor using half-light-radius:
    test_gal = galsim.Kolmogorov(flux=1., half_light_radius = test_hlr)
    hlr_sum = radial_integrate(test_gal, 0., test_hlr, 1.e-4)
    print 'hlr_sum = ',hlr_sum
    np.testing.assert_almost_equal(
            hlr_sum, 0.5, decimal=3,
            err_msg="Error in Kolmogorov constructor with half-light radius")

    # test that getFWHM() method provides correct FWHM
    got_fwhm = test_gal.getFWHM()
    print 'got_fwhm = ',got_fwhm
    test_fwhm_ratio = (test_gal.xValue(galsim.PositionD(.5 * got_fwhm, 0.)) / 
                    test_gal.xValue(galsim.PositionD(0., 0.)))
    print 'fwhm ratio = ', test_fwhm_ratio
    np.testing.assert_almost_equal(
            test_fwhm_ratio, 0.5, decimal=4,
            err_msg="Error in FWHM for Kolmogorov initialized with half-light radius")

    # Test constructor using FWHM:
    test_gal = galsim.Kolmogorov(flux=1., fwhm = test_fwhm)
    center = test_gal.xValue(galsim.PositionD(0,0))
    ratio = test_gal.xValue(galsim.PositionD(test_fwhm/2.,0)) / center
    print 'fwhm ratio = ',ratio
    np.testing.assert_almost_equal(
            ratio, 0.5, decimal=4,
            err_msg="Error in Kolmogorov constructor with fwhm")

    # then test that image indeed has the correct HLR properties when radially integrated
    got_hlr = test_gal.getHalfLightRadius()
    print 'got_hlr = ',got_hlr
    hlr_sum = radial_integrate(test_gal, 0., got_hlr, 1.e-4)
    print 'hlr_sum (profile initialized with fwhm) = ',hlr_sum
    np.testing.assert_almost_equal(
            hlr_sum, 0.5, decimal=3,
            err_msg="Error in half light radius for Gaussian initialized with FWHM.")

    # Check that the getters don't work after modifying the original.
    test_gal_shear = test_gal.copy()
    print 'fwhm = ',test_gal_shear.getFWHM()
    print 'hlr = ',test_gal_shear.getHalfLightRadius()
    print 'lor = ',test_gal_shear.getLamOverR0()
    test_gal_shear.applyShear(g1=0.3, g2=0.1)
    try:
        np.testing.assert_raises(AttributeError, getattr, test_gal_shear, "getFWHM");
        np.testing.assert_raises(AttributeError, getattr, test_gal_shear, "getHalfLightRadius");
        np.testing.assert_raises(AttributeError, getattr, test_gal_shear, "getLamOverR0");
    except ImportError:
        pass

    t2 = time.time()
    print 'time for %s = %.2f'%(funcname(),t2-t1)

def test_smallshear():
    """Test the application of a small shear to a Gaussian SBProfile against a known result.
    """
    import time
    t1 = time.time()
    e1 = 0.02
    e2 = 0.02
    myShear = galsim.Shear(e1=e1, e2=e2)
    myEllipse = galsim.Ellipse(e1=e1, e2=e2)
    # test the SBProfile version using applyShear
    savedImg = galsim.fits.read(os.path.join(imgdir, "gauss_smallshear.fits"))
    myImg = galsim.ImageF(savedImg.bounds)
    mySBP = galsim.SBGaussian(flux=1, sigma=1)
    mySBP.applyShear(myShear._shear)
    myImg.setScale(0.2)
    mySBP.draw(myImg.view())
    printval(myImg, savedImg)
    np.testing.assert_array_almost_equal(
            myImg.array, savedImg.array, 5,
            err_msg="Small-shear Gaussian profile disagrees with expected result")
    # test the SBProfile version using applyTransformation
    mySBP = galsim.SBGaussian(flux=1, sigma=1)
    mySBP.applyTransformation(myEllipse._ellipse)
    myImg.setZero()
    mySBP.draw(myImg.view())
    printval(myImg, savedImg)
    np.testing.assert_array_almost_equal(
            myImg.array, savedImg.array, 5,
            err_msg="Small-shear Gaussian profile disagrees with expected result")

    # Repeat with the GSObject version of this:
    gauss = galsim.Gaussian(flux=1, sigma=1)
    gauss.applyShear(myShear)
    gauss.draw(myImg,dx=0.2, normalization="surface brightness", use_true_center=False)
    np.testing.assert_array_almost_equal(
            myImg.array, savedImg.array, 5,
            err_msg="Using GSObject applyShear disagrees with expected result")
    gauss = galsim.Gaussian(flux=1, sigma=1)
    gauss2 = gauss.createSheared(myShear)
    gauss2.draw(myImg,dx=0.2, normalization="surface brightness", use_true_center=False)
    np.testing.assert_array_almost_equal(
            myImg.array, savedImg.array, 5,
            err_msg="Using GSObject createSheared disagrees with expected result")
    gauss = galsim.Gaussian(flux=1, sigma=1)
    gauss.applyTransformation(myEllipse)
    gauss.draw(myImg,dx=0.2, normalization="surface brightness", use_true_center=False)
    np.testing.assert_array_almost_equal(
            myImg.array, savedImg.array, 5,
            err_msg="Using GSObject applyTransformation disagrees with expected result")
    gauss = galsim.Gaussian(flux=1, sigma=1)
    gauss2 = gauss.createTransformed(myEllipse)
    gauss2.draw(myImg,dx=0.2, normalization="surface brightness", use_true_center=False)
    np.testing.assert_array_almost_equal(
            myImg.array, savedImg.array, 5,
            err_msg="Using GSObject createTransformed disagrees with expected result")
 
    # Check with default_params
    gauss = galsim.Gaussian(flux=1, sigma=1, gsparams=default_params)
    gauss.applyShear(myShear)
    gauss.draw(myImg,dx=0.2, normalization="surface brightness")
    np.testing.assert_array_almost_equal(
            myImg.array, savedImg.array, 5,
            err_msg="Using GSObject applyShear with default_params disagrees with expected result")
    gauss = galsim.Gaussian(flux=1, sigma=1, gsparams=galsim.GSParams())
    gauss.applyShear(myShear)
    gauss.draw(myImg,dx=0.2, normalization="surface brightness")
    np.testing.assert_array_almost_equal(
            myImg.array, savedImg.array, 5,
            err_msg="Using GSObject applyShear with GSParams() disagrees with expected result")
 
    # Test photon shooting.
    do_shoot(gauss,myImg,"sheared Gaussian")
    t2 = time.time()
    print 'time for %s = %.2f'%(funcname(),t2-t1)


def test_largeshear():
    """Test the application of a large shear to a Sersic SBProfile against a known result.
    """
    import time
    t1 = time.time()
    e1 = 0.0
    e2 = 0.5

    myShear = galsim.Shear(e1=e1, e2=e2)
    myEllipse = galsim.Ellipse(e1=e1, e2=e2)
    # test the SBProfile version using applyShear
    savedImg = galsim.fits.read(os.path.join(imgdir, "sersic_largeshear.fits"))
    myImg = galsim.ImageF(savedImg.bounds)
    mySBP = galsim.SBDeVaucouleurs(flux=1, half_light_radius=1)
    mySBP.applyShear(myShear._shear)
    myImg.setScale(0.2)
    mySBP.draw(myImg.view())
    printval(myImg, savedImg)
    np.testing.assert_array_almost_equal(myImg.array, savedImg.array, 5,
        err_msg="Large-shear DeVaucouleurs profile disagrees with expected result")
    # test the SBProfile version using applyTransformation
    mySBP = galsim.SBDeVaucouleurs(flux=1, half_light_radius=1)
    mySBP.applyTransformation(myEllipse._ellipse)
    myImg.setZero()
    mySBP.draw(myImg.view())
    printval(myImg, savedImg)
    np.testing.assert_array_almost_equal(
            myImg.array, savedImg.array, 5,
            err_msg="Large-shear DeVaucouleurs profile disagrees with expected result")

    # Repeat with the GSObject version of this:
    devauc = galsim.DeVaucouleurs(flux=1, half_light_radius=1)
    devauc.applyShear(myShear)
    devauc.draw(myImg,dx=0.2, normalization="surface brightness", use_true_center=False)
    np.testing.assert_array_almost_equal(
            myImg.array, savedImg.array, 5,
            err_msg="Using GSObject applyShear disagrees with expected result")
    devauc = galsim.DeVaucouleurs(flux=1, half_light_radius=1)
    devauc2 = devauc.createSheared(myShear)
    devauc2.draw(myImg,dx=0.2, normalization="surface brightness", use_true_center=False)
    np.testing.assert_array_almost_equal(
            myImg.array, savedImg.array, 5,
            err_msg="Using GSObject createSheared disagrees with expected result")
    devauc = galsim.DeVaucouleurs(flux=1, half_light_radius=1)
    devauc.applyTransformation(myEllipse)
    devauc.draw(myImg,dx=0.2, normalization="surface brightness", use_true_center=False)
    np.testing.assert_array_almost_equal(
            myImg.array, savedImg.array, 5,
            err_msg="Using GSObject applyTransformation disagrees with expected result")
    devauc = galsim.DeVaucouleurs(flux=1, half_light_radius=1)
    devauc2 = devauc.createTransformed(myEllipse)
    devauc2.draw(myImg,dx=0.2, normalization="surface brightness", use_true_center=False)
    np.testing.assert_array_almost_equal(
            myImg.array, savedImg.array, 5,
            err_msg="Using GSObject createTransformed disagrees with expected result")

    # Check with default_params
    devauc = galsim.DeVaucouleurs(flux=1, half_light_radius=1, gsparams=default_params)
    devauc.applyShear(myShear)
    devauc.draw(myImg,dx=0.2, normalization="surface brightness")
    np.testing.assert_array_almost_equal(
            myImg.array, savedImg.array, 5,
            err_msg="Using GSObject applyShear with default_params disagrees with expected result")
    devauc = galsim.DeVaucouleurs(flux=1, half_light_radius=1, gsparams=galsim.GSParams())
    devauc.applyShear(myShear)
    devauc.draw(myImg,dx=0.2, normalization="surface brightness")
    np.testing.assert_array_almost_equal(
            myImg.array, savedImg.array, 5,
            err_msg="Using GSObject applyShear with GSParams() disagrees with expected result")
 
    # Test photon shooting.
    # Convolve with a small gaussian to smooth out the central peak.
    devauc2 = galsim.Convolve(devauc, galsim.Gaussian(sigma=0.3))
    do_shoot(devauc2,myImg,"sheared DeVauc")
    t2 = time.time()
    print 'time for %s = %.2f'%(funcname(),t2-t1)

 
def test_convolve():
    """Test the convolution of a Moffat and a Box SBProfile against a known result.
    """
    import time
    t1 = time.time()
    # Code was formerly:
    # mySBP = galsim.SBMoffat(beta=1.5, truncationFWHM=4, flux=1, half_light_radius=1)
    #
    # ...but this is no longer quite so simple since we changed the handling of trunc to be in 
    # physical units.  However, the same profile can be constructed using 
    # fwhm=1.0927449310213702,
    # as calculated by interval bisection in devutils/external/calculate_moffat_radii.py
    fwhm_backwards_compatible = 1.0927449310213702
    mySBP = galsim.SBMoffat(beta=1.5, fwhm=fwhm_backwards_compatible, 
                            trunc=4*fwhm_backwards_compatible, flux=1)
    mySBP2 = galsim.SBBox(xw=0.2, yw=0.2, flux=1.)
    myConv = galsim.SBConvolve([mySBP,mySBP2])
    # Using an exact Maple calculation for the comparison.  Only accurate to 4 decimal places.
    savedImg = galsim.fits.read(os.path.join(imgdir, "moffat_pixel.fits"))
    myImg = galsim.ImageF(savedImg.bounds)
    myImg.setScale(0.2)
    myConv.draw(myImg.view())
    printval(myImg, savedImg)
 
    np.testing.assert_array_almost_equal(
            myImg.array, savedImg.array, 4,
            err_msg="Moffat convolved with Box SBProfile disagrees with expected result")

    # Repeat with the GSObject version of this:
    psf = galsim.Moffat(beta=1.5, fwhm=fwhm_backwards_compatible, trunc=4*fwhm_backwards_compatible,
                        flux=1)
    pixel = galsim.Pixel(xw=0.2, yw=0.2, flux=1.)
    # Note: Since both of these have hard edges, GalSim wants to do this with real_space=True.
    # Here we are intentionally tesing the Fourier convolution, so we want to suppress the
    # warning that GalSim emits.
    import warnings
    with warnings.catch_warnings():
        warnings.simplefilter("ignore")
        # We'll do the real space convolution below
        conv = galsim.Convolve([psf,pixel],real_space=False)
        conv.draw(myImg,dx=0.2, normalization="surface brightness", use_true_center=False)
        np.testing.assert_array_almost_equal(
                myImg.array, savedImg.array, 4,
                err_msg="Using GSObject Convolve([psf,pixel]) disagrees with expected result")

        # Other ways to do the convolution:
        conv = galsim.Convolve(psf,pixel,real_space=False)
        conv.draw(myImg,dx=0.2, normalization="surface brightness", use_true_center=False)
        np.testing.assert_array_almost_equal(
                myImg.array, savedImg.array, 4,
                err_msg="Using GSObject Convolve(psf,pixel) disagrees with expected result")

        # Check with default_params
        conv = galsim.Convolve([psf,pixel],real_space=False,gsparams=default_params)
        conv.draw(myImg,dx=0.2, normalization="surface brightness")
        np.testing.assert_array_almost_equal(
                myImg.array, savedImg.array, 4,
                err_msg="Using GSObject Convolve([psf,pixel]) with default_params disagrees with"
                "expected result")
        conv = galsim.Convolve([psf,pixel],real_space=False,gsparams=galsim.GSParams())
        conv.draw(myImg,dx=0.2, normalization="surface brightness")
        np.testing.assert_array_almost_equal(
                myImg.array, savedImg.array, 4,
                err_msg="Using GSObject Convolve([psf,pixel]) with GSParams() disagrees with"
                "expected result")
 
    # Test photon shooting.
    do_shoot(conv,myImg,"Moffat * Pixel")
    t2 = time.time()
    print 'time for %s = %.2f'%(funcname(),t2-t1)


def test_shearconvolve():
    """Test the convolution of a sheared Gaussian and a Box SBProfile against a known result.
    """
    import time
    t1 = time.time()
    e1 = 0.04
    e2 = 0.0
    myShear = galsim.Shear(e1=e1, e2=e2)
    myEllipse = galsim.Ellipse(e1=e1, e2=e2)
    # test at SBProfile level using applyShear
    mySBP = galsim.SBGaussian(flux=1, sigma=1)
    mySBP.applyShear(myShear._shear)
    mySBP2 = galsim.SBBox(xw=0.2, yw=0.2, flux=1.)
    myConv = galsim.SBConvolve([mySBP,mySBP2])
    savedImg = galsim.fits.read(os.path.join(imgdir, "gauss_smallshear_convolve_box.fits"))
    myImg = galsim.ImageF(savedImg.bounds)
    myImg.setScale(0.2)
    myConv.draw(myImg.view())
    printval(myImg, savedImg)
    np.testing.assert_array_almost_equal(
            myImg.array, savedImg.array, 5,
            err_msg="Sheared Gaussian convolved with Box SBProfile disagrees with expected result")

    # test at SBProfile level using applyTransformation
    mySBP = galsim.SBGaussian(flux=1, sigma=1)
    mySBP.applyTransformation(myEllipse._ellipse)
    mySBP2 = galsim.SBBox(xw=0.2, yw=0.2, flux=1.)
    myConv = galsim.SBConvolve([mySBP,mySBP2])
    myImg.setZero()
    myConv.draw(myImg.view())
    printval(myImg, savedImg)
    np.testing.assert_array_almost_equal(
            myImg.array, savedImg.array, 5,
            err_msg="Sheared Gaussian convolved with Box SBProfile disagrees with expected result")

    # Repeat with the GSObject version of this:
    psf = galsim.Gaussian(flux=1, sigma=1)
    psf2 = psf.createSheared(e1=e1, e2=e2)
    psf.applyShear(e1=e1, e2=e2)
    pixel = galsim.Pixel(xw=0.2, yw=0.2, flux=1.)
    conv = galsim.Convolve([psf,pixel])
    conv.draw(myImg,dx=0.2, normalization="surface brightness", use_true_center=False)
    np.testing.assert_array_almost_equal(
            myImg.array, savedImg.array, 5,
            err_msg="Using GSObject Convolve([psf,pixel]) disagrees with expected result")
    conv2 = galsim.Convolve([psf2,pixel])
    conv2.draw(myImg,dx=0.2, normalization="surface brightness", use_true_center=False)
    np.testing.assert_array_almost_equal(
            myImg.array, savedImg.array, 5,
            err_msg="Using GSObject Convolve([psf,pixel]) disagrees with expected result")
    psf = galsim.Gaussian(flux=1, sigma=1)
    psf2 = psf.createTransformed(myEllipse)
    psf.applyTransformation(myEllipse)
    pixel = galsim.Pixel(xw=0.2, yw=0.2, flux=1.)
    conv = galsim.Convolve([psf,pixel])
    conv2 = galsim.Convolve([psf2,pixel])
    conv.draw(myImg,dx=0.2, normalization="surface brightness", use_true_center=False)
    np.testing.assert_array_almost_equal(
            myImg.array, savedImg.array, 5,
            err_msg="Using GSObject Convolve([psf,pixel]) disagrees with expected result")
    conv2.draw(myImg,dx=0.2, normalization="surface brightness", use_true_center=False)
    np.testing.assert_array_almost_equal(
            myImg.array, savedImg.array, 5,
            err_msg="Using GSObject Convolve([psf,pixel]) disagrees with expected result")

    # Check with default_params
    conv = galsim.Convolve([psf,pixel],gsparams=default_params)
    conv.draw(myImg,dx=0.2, normalization="surface brightness")
    np.testing.assert_array_almost_equal(
            myImg.array, savedImg.array, 5,
            err_msg="Using GSObject Convolve([psf,pixel]) with default_params disagrees with "
            "expected result")
    conv = galsim.Convolve([psf,pixel],gsparams=galsim.GSParams())
    conv.draw(myImg,dx=0.2, normalization="surface brightness")
    np.testing.assert_array_almost_equal(
            myImg.array, savedImg.array, 5,
            err_msg="Using GSObject Convolve([psf,pixel]) with GSParams() disagrees with "
            "expected result")
 
    # Other ways to do the convolution:
    conv = galsim.Convolve(psf,pixel)
    conv.draw(myImg,dx=0.2, normalization="surface brightness", use_true_center=False)
    np.testing.assert_array_almost_equal(
            myImg.array, savedImg.array, 5,
            err_msg="Using GSObject Convolve(psf,pixel) disagrees with expected result")
 
    # Test photon shooting.
    do_shoot(conv,myImg,"sheared Gaussian * Pixel")
    t2 = time.time()
    print 'time for %s = %.2f'%(funcname(),t2-t1)


def test_realspace_convolve():
    """Test the real-space convolution of a Moffat and a Box SBProfile against a known result.
    """
    import time
    t1 = time.time()
    # Code was formerly:
    # mySBP = galsim.SBMoffat(beta=1.5, truncationFWHM=4, flux=1, half_light_radius=1)
    #
    # ...but this is no longer quite so simple since we changed the handling of trunc to be in 
    # physical units.  However, the same profile can be constructed using 
    # fwhm=1.0927449310213702,
    # as calculated by interval bisection in devutils/external/calculate_moffat_radii.py
    fwhm_backwards_compatible = 1.0927449310213702
    #psf = galsim.SBMoffat(beta=1.5, fwhm=fwhm_backwards_compatible, 
                          #trunc=4*fwhm_backwards_compatible, flux=1)
    psf = galsim.SBMoffat(beta=1.5, half_light_radius=1,
                          trunc=4*fwhm_backwards_compatible, flux=1)
    pixel = galsim.SBBox(xw=0.2, yw=0.2, flux=1.)
    conv = galsim.SBConvolve([psf,pixel],real_space=True)
    # Note: Using an image created from Maple "exact" calculations.
    saved_img = galsim.fits.read(os.path.join(imgdir, "moffat_pixel.fits"))
    img = galsim.ImageF(saved_img.bounds)
    img.setScale(0.2)
    conv.draw(img.view())
    printval(img, saved_img)
    arg = abs(saved_img.array-img.array).argmax()
    np.testing.assert_array_almost_equal(
            img.array, saved_img.array, 5,
            err_msg="Moffat convolved with Box SBProfile disagrees with expected result")

    # Repeat with the GSObject version of this:
    psf = galsim.Moffat(beta=1.5, half_light_radius=1,
                        trunc=4*fwhm_backwards_compatible, flux=1)
    #psf = galsim.Moffat(beta=1.5, fwhm=fwhm_backwards_compatible,
                        #trunc=4*fwhm_backwards_compatible, flux=1)
    pixel = galsim.Pixel(xw=0.2, yw=0.2, flux=1.)
    conv = galsim.Convolve([psf,pixel],real_space=True)
    conv.draw(img,dx=0.2, normalization="surface brightness", use_true_center=False)
    np.testing.assert_array_almost_equal(
            img.array, saved_img.array, 5,
            err_msg="Using GSObject Convolve([psf,pixel]) disagrees with expected result")

    # Check with default_params
    conv = galsim.Convolve([psf,pixel],real_space=True,gsparams=default_params)
    conv.draw(img,dx=0.2, normalization="surface brightness")
    np.testing.assert_array_almost_equal(
            img.array, saved_img.array, 5,
            err_msg="Using GSObject Convolve([psf,pixel]) with default_params disagrees with "
            "expected result")
    conv = galsim.Convolve([psf,pixel],real_space=True,gsparams=galsim.GSParams())
    conv.draw(img,dx=0.2, normalization="surface brightness")
    np.testing.assert_array_almost_equal(
            img.array, saved_img.array, 5,
            err_msg="Using GSObject Convolve([psf,pixel]) with GSParams() disagrees with "
            "expected result")

    # Other ways to do the convolution:
    conv = galsim.Convolve(psf,pixel,real_space=True)
    conv.draw(img,dx=0.2, normalization="surface brightness", use_true_center=False)
    np.testing.assert_array_almost_equal(
            img.array, saved_img.array, 5,
            err_msg="Using GSObject Convolve(psf,pixel) disagrees with expected result")

    # The real-space convolution algorithm is not (trivially) independent of the order of
    # the two things being convolved.  So check the opposite order.
    conv = galsim.Convolve([pixel,psf],real_space=True)
    conv.draw(img,dx=0.2, normalization="surface brightness", use_true_center=False)
    np.testing.assert_array_almost_equal(
            img.array, saved_img.array, 5,
            err_msg="Using GSObject Convolve([pixel,psf]) disagrees with expected result")

    t2 = time.time()
    print 'time for %s = %.2f'%(funcname(),t2-t1)
 

def test_realspace_distorted_convolve():
    """
    The same as above, but both the Moffat and the Box are sheared, rotated and shifted
    to stress test the code that deals with this for real-space convolutions that wouldn't
    be tested otherwise.
    """
    import time
    t1 = time.time()
    fwhm_backwards_compatible = 1.0927449310213702
    psf = galsim.SBMoffat(beta=1.5, half_light_radius=1,
                          trunc=4*fwhm_backwards_compatible, flux=1)
    #psf = galsim.SBMoffat(beta=1.5, fwhm=fwhm_backwards_compatible, 
                          #trunc=4*fwhm_backwards_compatible, flux=1)  
    psf.applyShear(galsim.Shear(g1=0.11,g2=0.17)._shear)
    psf.applyRotation(13 * galsim.degrees)
    pixel = galsim.SBBox(xw=0.2, yw=0.2, flux=1.)
    pixel.applyShear(galsim.Shear(g1=0.2,g2=0.0)._shear)
    pixel.applyRotation(80 * galsim.degrees)
    pixel.applyShift(0.13,0.27)
    conv = galsim.SBConvolve([psf,pixel],real_space=True)

    # Note: Using an image created from Maple "exact" calculations.
    saved_img = galsim.fits.read(os.path.join(imgdir, "moffat_pixel_distorted.fits"))
    img = galsim.ImageF(saved_img.bounds)
    img.setScale(0.2)
    conv.draw(img.view())
    printval(img, saved_img)
    np.testing.assert_array_almost_equal(
            img.array, saved_img.array, 5,
            err_msg="distorted Moffat convolved with distorted Box disagrees with expected result")

    # Repeat with the GSObject version of this:
    psf = galsim.Moffat(beta=1.5, half_light_radius=1,
                        trunc=4*fwhm_backwards_compatible, flux=1)
    #psf = galsim.Moffat(beta=1.5, fwhm=fwhm_backwards_compatible,
                        #trunc=4*fwhm_backwards_compatible, flux=1)
    psf.applyShear(g1=0.11,g2=0.17)
    psf.applyRotation(13 * galsim.degrees)
    pixel = galsim.Pixel(xw=0.2, yw=0.2, flux=1.)
    pixel.applyShear(g1=0.2,g2=0.0)
    pixel.applyRotation(80 * galsim.degrees)
    pixel.applyShift(0.13,0.27)
    # NB: real-space is chosen automatically
    conv = galsim.Convolve([psf,pixel])
    conv.draw(img,dx=0.2, normalization="surface brightness", use_true_center=False)
    np.testing.assert_array_almost_equal(
            img.array, saved_img.array, 5,
            err_msg="Using Convolve([psf,pixel]) (distorted) disagrees with expected result")

    # Check with default_params
    conv = galsim.Convolve([psf,pixel],gsparams=default_params)
    conv.draw(img,dx=0.2, normalization="surface brightness")
    np.testing.assert_array_almost_equal(
            img.array, saved_img.array, 5,
            err_msg="Using Convolve([psf,pixel]) (distorted) with default_params disagrees with "
            "expected result")
    conv = galsim.Convolve([psf,pixel],gsparams=galsim.GSParams())
    conv.draw(img,dx=0.2, normalization="surface brightness")
    np.testing.assert_array_almost_equal(
            img.array, saved_img.array, 5,
            err_msg="Using Convolve([psf,pixel]) (distorted) with GSParams() disagrees with "
            "expected result")

    # Other ways to do the convolution:
    conv = galsim.Convolve(psf,pixel)
    conv.draw(img,dx=0.2, normalization="surface brightness", use_true_center=False)
    np.testing.assert_array_almost_equal(
            img.array, saved_img.array, 5,
            err_msg="Using Convolve(psf,pixel) (distorted) disagrees with expected result")

    # The real-space convolution algorithm is not (trivially) independent of the order of
    # the two things being convolved.  So check the opposite order.
    conv = galsim.Convolve([pixel,psf])
    conv.draw(img,dx=0.2, normalization="surface brightness", use_true_center=False)
    np.testing.assert_array_almost_equal(
            img.array, saved_img.array, 5,
            err_msg="Using Convolve([pixel,psf]) (distorted) disagrees with expected result")

    t2 = time.time()
    print 'time for %s = %.2f'%(funcname(),t2-t1)
 
def test_realspace_shearconvolve():
    """Test the real-space convolution of a sheared Gaussian and a Box SBProfile against a 
       known result.
    """
    import time
    t1 = time.time()
    psf = galsim.SBGaussian(flux=1, sigma=1)
    e1 = 0.04
    e2 = 0.0
    myShear = galsim.Shear(e1=e1, e2=e2)
    myEllipse = galsim.Ellipse(e1=e1, e2=e2)
    psf.applyTransformation(myEllipse._ellipse)
    pix = galsim.SBBox(xw=0.2, yw=0.2, flux=1.)
    conv = galsim.SBConvolve([psf,pix],real_space=True)
    saved_img = galsim.fits.read(os.path.join(imgdir, "gauss_smallshear_convolve_box.fits"))
    img = galsim.ImageF(saved_img.bounds)
    img.setScale(0.2)
    conv.draw(img.view())
    printval(img, saved_img)
    np.testing.assert_array_almost_equal(
            img.array, saved_img.array, 5,
            err_msg="Sheared Gaussian convolved with Box SBProfile disagrees with expected result")

    # Repeat with the GSObject version of this:
    psf = galsim.Gaussian(flux=1, sigma=1)
    psf.applyShear(e1=e1,e2=e2)
    pixel = galsim.Pixel(xw=0.2, yw=0.2, flux=1.)
    conv = galsim.Convolve([psf,pixel],real_space=True)
    conv.draw(img,dx=0.2, normalization="surface brightness", use_true_center=False)
    np.testing.assert_array_almost_equal(
            img.array, saved_img.array, 5,
            err_msg="Using GSObject Convolve([psf,pixel]) disagrees with expected result")

    # Check with default_params
    conv = galsim.Convolve([psf,pixel],real_space=True,gsparams=default_params)
    conv.draw(img,dx=0.2, normalization="surface brightness")
    np.testing.assert_array_almost_equal(
            img.array, saved_img.array, 5,
            err_msg="Using GSObject Convolve([psf,pixel]) with default_params disagrees with "
            "expected result")
    conv = galsim.Convolve([psf,pixel],real_space=True,gsparams=galsim.GSParams())
    conv.draw(img,dx=0.2, normalization="surface brightness")
    np.testing.assert_array_almost_equal(
            img.array, saved_img.array, 5,
            err_msg="Using GSObject Convolve([psf,pixel]) with GSParams() disagrees with "
            "expected result")

    # Other ways to do the convolution:
    conv = galsim.Convolve(psf,pixel,real_space=True)
    conv.draw(img,dx=0.2, normalization="surface brightness", use_true_center=False)
    np.testing.assert_array_almost_equal(
            img.array, saved_img.array, 5,
            err_msg="Using GSObject Convolve(psf,pixel) disagrees with expected result")

    # The real-space convolution algorithm is not (trivially) independent of the order of
    # the two things being convolved.  So check the opposite order.
    conv = galsim.Convolve([pixel,psf],real_space=True)
    conv.draw(img,dx=0.2, normalization="surface brightness", use_true_center=False)
    np.testing.assert_array_almost_equal(
            img.array, saved_img.array, 5,
            err_msg="Using GSObject Convolve([pixel,psf]) disagrees with expected result")

    t2 = time.time()
    print 'time for %s = %.2f'%(funcname(),t2-t1)

def test_rotate():
    """Test the 45 degree rotation of a sheared Sersic profile against a known result.
    """
    import time
    t1 = time.time()
    mySBP = galsim.SBSersic(n=2.5, flux=1, half_light_radius=1)
    myShear = galsim.Shear(e1=0.2, e2=0.0)
    myEllipse = galsim.Ellipse(e1=0.2, e2=0.0)
    mySBP.applyTransformation(myEllipse._ellipse)
    mySBP.applyRotation(45.0 * galsim.degrees)
    savedImg = galsim.fits.read(os.path.join(imgdir, "sersic_ellip_rotated.fits"))
    myImg = galsim.ImageF(savedImg.bounds)
    myImg.setScale(0.2)
    mySBP.draw(myImg.view())
    printval(myImg, savedImg)
    np.testing.assert_array_almost_equal(
            myImg.array, savedImg.array, 5,
            err_msg="45-degree rotated elliptical Gaussian disagrees with expected result")

    # Repeat with the GSObject version of this:
    gal = galsim.Sersic(n=2.5, flux=1, half_light_radius=1)
    gal.applyTransformation(myEllipse);
    gal.applyRotation(45.0 * galsim.degrees)
    gal.draw(myImg,dx=0.2, normalization="surface brightness", use_true_center=False)
    np.testing.assert_array_almost_equal(
            myImg.array, savedImg.array, 5,
            err_msg="Using GSObject applyRotation disagrees with expected result")

    # Check with default_params
    gal = galsim.Sersic(n=2.5, flux=1, half_light_radius=1, gsparams=default_params)
    gal.applyTransformation(myEllipse);
    gal.applyRotation(45.0 * galsim.degrees)
    gal.draw(myImg,dx=0.2, normalization="surface brightness")
    np.testing.assert_array_almost_equal(
            myImg.array, savedImg.array, 5,
            err_msg="Using GSObject applyRotation with default_params disagrees with expected "
            "result")
    gal = galsim.Sersic(n=2.5, flux=1, half_light_radius=1, gsparams=galsim.GSParams())
    gal.applyTransformation(myEllipse);
    gal.applyRotation(45.0 * galsim.degrees)
    gal.draw(myImg,dx=0.2, normalization="surface brightness")
    np.testing.assert_array_almost_equal(
            myImg.array, savedImg.array, 5,
            err_msg="Using GSObject applyRotation with GSParams() disagrees with expected result")
 
    # Test photon shooting.
    # Convolve with a small gaussian to smooth out the central peak.
    gal2 = galsim.Convolve(gal, galsim.Gaussian(sigma=0.3))
    do_shoot(gal2,myImg,"rotated sheared Sersic")
    t2 = time.time()
    print 'time for %s = %.2f'%(funcname(),t2-t1)


def test_mag():
    """Test the magnification (size x 1.5) of an exponential profile against a known result.
    """
    import time
    t1 = time.time()
    re = 1.0
    r0 = re/1.67839
    mySBP = galsim.SBExponential(flux=1, scale_radius=r0)
    myEll = galsim.Ellipse(np.log(1.5))
    mySBP.applyTransformation(myEll._ellipse)
    savedImg = galsim.fits.read(os.path.join(imgdir, "exp_mag.fits"))
    myImg = galsim.ImageF(savedImg.bounds)
    myImg.setScale(0.2)
    mySBP.draw(myImg.view())
    printval(myImg, savedImg)
    np.testing.assert_array_almost_equal(
            myImg.array, savedImg.array, 5,
            err_msg="Magnification (x1.5) of exponential SBProfile disagrees with expected result")

    # Repeat with the GSObject version of this:
    gal = galsim.Exponential(flux=1, scale_radius=r0)
    gal.applyTransformation(myEll)
    gal.draw(myImg,dx=0.2, normalization="surface brightness", use_true_center=False)
    printval(myImg, savedImg)
    np.testing.assert_array_almost_equal(
            myImg.array, savedImg.array, 5,
            err_msg="Using GSObject applyTransformation disagrees with expected result")

    # Check with default_params
    gal = galsim.Exponential(flux=1, scale_radius=r0, gsparams=default_params)
    gal.applyTransformation(myEll)
    gal.draw(myImg,dx=0.2, normalization="surface brightness")
    printval(myImg, savedImg)
    np.testing.assert_array_almost_equal(
            myImg.array, savedImg.array, 5,
            err_msg="Using GSObject applyTransformation with default_params disagrees with "
            "expected result")
    gal = galsim.Exponential(flux=1, scale_radius=r0, gsparams=galsim.GSParams())
    gal.applyTransformation(myEll)
    gal.draw(myImg,dx=0.2, normalization="surface brightness")
    printval(myImg, savedImg)
    np.testing.assert_array_almost_equal(
            myImg.array, savedImg.array, 5,
            err_msg="Using GSObject applyTransformation with GSParams() disagrees with "
            "expected result")

    # Use applyDilation
    gal = galsim.Exponential(flux=1, scale_radius=r0)
    gal.applyDilation(1.5)
    gal.draw(myImg,dx=0.2, normalization="surface brightness", use_true_center=False)
    printval(myImg, savedImg)
    gal.scaleFlux(1.5**2) # Apply the flux magnification.
    gal.draw(myImg,dx=0.2, normalization="surface brightness", use_true_center=False)
    printval(myImg, savedImg)
    np.testing.assert_array_almost_equal(
            myImg.array, savedImg.array, 5,
            err_msg="Using GSObject applyDilation disagrees with expected result")
 
    # Use applyMagnification
    gal = galsim.Exponential(flux=1, scale_radius=r0)
    gal.applyMagnification(1.5**2) # area rescaling factor
    gal.draw(myImg,dx=0.2, normalization="surface brightness", use_true_center=False)
    printval(myImg, savedImg)
    np.testing.assert_array_almost_equal(
            myImg.array, savedImg.array, 5,
            err_msg="Using GSObject applyMagnification disagrees with expected result")

    # Use applyLensing
    gal = galsim.Exponential(flux=1, scale_radius=r0)
    gal.applyLensing(0., 0., 1.5**2) # area rescaling factor
    gal.draw(myImg,dx=0.2, normalization="surface brightness", use_true_center=False)
    printval(myImg, savedImg)
    np.testing.assert_array_almost_equal(
            myImg.array, savedImg.array, 5,
            err_msg="Using GSObject applyLensing disagrees with expected result")

    # Use createDilated
    gal = galsim.Exponential(flux=1, scale_radius=r0)
    gal2 = gal.createDilated(1.5)
    gal2.scaleFlux(1.5**2) # Apply the flux magnification.
    gal2.draw(myImg,dx=0.2, normalization="surface brightness", use_true_center=False)
    printval(myImg, savedImg)
    np.testing.assert_array_almost_equal(
            myImg.array, savedImg.array, 5,
            err_msg="Using GSObject createDilated disagrees with expected result")
 
    # Use createMagnified
    gal = galsim.Exponential(flux=1, scale_radius=r0)
    gal2 = gal.createMagnified(1.5**2) # area rescaling factor
    gal2.draw(myImg,dx=0.2, normalization="surface brightness", use_true_center=False)
    printval(myImg, savedImg)
    np.testing.assert_array_almost_equal(
            myImg.array, savedImg.array, 5,
            err_msg="Using GSObject createMagnified disagrees with expected result")
 
    # Use createLensed
    gal = galsim.Exponential(flux=1, scale_radius=r0)
    gal2 = gal.createLensed(0., 0., 1.5**2) # area rescaling factor
    gal2.draw(myImg,dx=0.2, normalization="surface brightness", use_true_center=False)
    printval(myImg, savedImg)
    np.testing.assert_array_almost_equal(
            myImg.array, savedImg.array, 5,
            err_msg="Using GSObject createLensed disagrees with expected result")
 
    # Test photon shooting.
    gal = galsim.Exponential(flux=1, scale_radius=r0)
    gal.applyMagnification(1.5**2) # area rescaling factor
    do_shoot(gal,myImg,"dilated Exponential")
    t2 = time.time()
    print 'time for %s = %.2f'%(funcname(),t2-t1)

def test_lens():
    """Test the lensing (shear, magnification) of a Sersic profile carried out 2 ways.
    """
    import time
    t1 = time.time()
    re = 1.0
    n = 3.
    g1 = 0.12
    g2 = -0.4
    mu = 1.2
    pix_scale = 0.1
    imsize = 100
    ser = galsim.Sersic(n, half_light_radius = re)
    ser2 = ser.createLensed(g1, g2, mu)
    ser.applyShear(g1=g1, g2=g2)
    ser.applyMagnification(mu)
    im = galsim.ImageF(imsize, imsize)
    im.setScale(pix_scale)
    im = ser.draw(im.view())
    im2 = galsim.ImageF(imsize, imsize)
    im2.setScale(pix_scale)
    im2 = ser2.draw(im2.view())
    np.testing.assert_array_almost_equal(im.array, im2.array, 5,
        err_msg="Lensing of Sersic profile done in two different ways gives different answer")

    t2 = time.time()
    print 'time for %s = %.2f'%(funcname(),t2-t1)

def test_add():
    """Test the addition of two rescaled Gaussian profiles against a known double Gaussian result.
    """
    import time
    t1 = time.time()
    mySBP = galsim.SBGaussian(flux=0.75, sigma=1)
    mySBP2 = galsim.SBGaussian(flux=0.25, sigma=3)
    myAdd = galsim.SBAdd([mySBP, mySBP2])
    savedImg = galsim.fits.read(os.path.join(imgdir, "double_gaussian.fits"))
    myImg = galsim.ImageF(savedImg.bounds)
    myImg.setScale(0.2)
    myAdd.draw(myImg.view())
    printval(myImg, savedImg)
    np.testing.assert_array_almost_equal(
            myImg.array, savedImg.array, 5,
            err_msg="Addition of two rescaled Gaussian profiles disagrees with expected result")

    # Repeat with the GSObject version of this:
    gauss1 = galsim.Gaussian(flux=0.75, sigma=1)
    gauss2 = galsim.Gaussian(flux=0.25, sigma=3)
    sum = galsim.Add(gauss1,gauss2)
    sum.draw(myImg,dx=0.2, normalization="surface brightness", use_true_center=False)
    printval(myImg, savedImg)
    np.testing.assert_array_almost_equal(
            myImg.array, savedImg.array, 5,
            err_msg="Using GSObject Add(gauss1,gauss2) disagrees with expected result")

    # Check with default_params
    sum = galsim.Add(gauss1,gauss2,gsparams=default_params)
    sum.draw(myImg,dx=0.2, normalization="surface brightness")
    np.testing.assert_array_almost_equal(
            myImg.array, savedImg.array, 5,
            err_msg="Using GSObject Add(gauss1,gauss2) with default_params disagrees with "
            "expected result")
    sum = galsim.Add(gauss1,gauss2,gsparams=galsim.GSParams())
    sum.draw(myImg,dx=0.2, normalization="surface brightness")
    np.testing.assert_array_almost_equal(
            myImg.array, savedImg.array, 5,
            err_msg="Using GSObject Add(gauss1,gauss2) with GSParams() disagrees with "
            "expected result")

    # Other ways to do the sum:
    sum = gauss1 + gauss2
    sum.draw(myImg,dx=0.2, normalization="surface brightness", use_true_center=False)
    printval(myImg, savedImg)
    np.testing.assert_array_almost_equal(
            myImg.array, savedImg.array, 5,
            err_msg="Using GSObject gauss1 + gauss2 disagrees with expected result")
    sum = gauss1.copy()
    sum += gauss2
    sum.draw(myImg,dx=0.2, normalization="surface brightness", use_true_center=False)
    printval(myImg, savedImg)
    np.testing.assert_array_almost_equal(
            myImg.array, savedImg.array, 5,
            err_msg="Using GSObject sum = gauss1; sum += gauss2 disagrees with expected result")
    sum = galsim.Add([gauss1,gauss2])
    sum.draw(myImg,dx=0.2, normalization="surface brightness", use_true_center=False)
    printval(myImg, savedImg)
    np.testing.assert_array_almost_equal(
            myImg.array, savedImg.array, 5,
            err_msg="Using GSObject Add([gauss1,gauss2]) disagrees with expected result")
    gauss1 = galsim.Gaussian(flux=1, sigma=1)
    gauss2 = galsim.Gaussian(flux=1, sigma=3)
    sum = 0.75 * gauss1 + 0.25 * gauss2
    sum.draw(myImg,dx=0.2, normalization="surface brightness", use_true_center=False)
    printval(myImg, savedImg)
    np.testing.assert_array_almost_equal(
            myImg.array, savedImg.array, 5,
            err_msg="Using GSObject 0.75 * gauss1 + 0.25 * gauss2 disagrees with expected result")
    sum = 0.75 * gauss1
    sum += 0.25 * gauss2
    sum.draw(myImg,dx=0.2, normalization="surface brightness", use_true_center=False)
    printval(myImg, savedImg)
    np.testing.assert_array_almost_equal(
            myImg.array, savedImg.array, 5,
            err_msg="Using GSObject sum += 0.25 * gauss2 disagrees with expected result")
 
    # Test photon shooting.
    do_shoot(sum,myImg,"sum of 2 Gaussians")
    t2 = time.time()
    print 'time for %s = %.2f'%(funcname(),t2-t1)


def test_shift():
    """Test the translation of a Box profile against a known result.
    """
    import time
    t1 = time.time()
    mySBP = galsim.SBBox(xw=0.2, yw=0.2, flux=1)
    mySBP.applyShift(0.2, -0.2)
    savedImg = galsim.fits.read(os.path.join(imgdir, "box_shift.fits"))
    myImg = galsim.ImageF(savedImg.bounds)
    myImg.setScale(0.2)
    mySBP.draw(myImg.view())
    printval(myImg, savedImg)
    np.testing.assert_array_almost_equal(
            myImg.array, savedImg.array, 5,
            err_msg="Shifted box profile disagrees with expected result")

    # Repeat with the GSObject version of this:
    pixel = galsim.Pixel(xw=0.2, yw=0.2)
    pixel.applyShift(0.2, -0.2)
    pixel.draw(myImg,dx=0.2, normalization="surface brightness", use_true_center=False)
    np.testing.assert_array_almost_equal(
            myImg.array, savedImg.array, 5,
            err_msg="Using GSObject applyShift disagrees with expected result")
    pixel = galsim.Pixel(xw=0.2, yw=0.2)
    pixel.applyTransformation(galsim.Ellipse(galsim.PositionD(0.2, -0.2)))
    pixel.draw(myImg,dx=0.2, normalization="surface brightness", use_true_center=False)
    np.testing.assert_array_almost_equal(
            myImg.array, savedImg.array, 5,
            err_msg="Using GSObject applyTransformation disagrees with expected result")
 
    # Check with default_params
    pixel = galsim.Pixel(xw=0.2, yw=0.2, gsparams=default_params)
    pixel.applyShift(0.2, -0.2)
    pixel.draw(myImg,dx=0.2, normalization="surface brightness")
    np.testing.assert_array_almost_equal(
            myImg.array, savedImg.array, 5,
            err_msg="Using GSObject applyShift with default_params disagrees with expected result")
    pixel = galsim.Pixel(xw=0.2, yw=0.2, gsparams=galsim.GSParams())
    pixel.applyShift(0.2, -0.2)
    pixel.draw(myImg,dx=0.2, normalization="surface brightness")
    np.testing.assert_array_almost_equal(
            myImg.array, savedImg.array, 5,
            err_msg="Using GSObject applyShift with GSParams() disagrees with expected result")
 
    # Test photon shooting.
    do_shoot(pixel,myImg,"shifted Box")
    t2 = time.time()
    print 'time for %s = %.2f'%(funcname(),t2-t1)


def test_rescale():
    """Test the flux rescaling of a Sersic profile against a known result.
    """
    import time
    t1 = time.time()
    mySBP = galsim.SBSersic(n=3, flux=1, half_light_radius=1)
    mySBP.setFlux(2)
    savedImg = galsim.fits.read(os.path.join(imgdir, "sersic_doubleflux.fits"))
    myImg = galsim.ImageF(savedImg.bounds)
    myImg.setScale(0.2)
    mySBP.draw(myImg.view())
    printval(myImg, savedImg)
    np.testing.assert_array_almost_equal(
            myImg.array, savedImg.array, 5,
            err_msg="Flux-rescale sersic profile disagrees with expected result")

    # Repeat with the GSObject version of this:
    sersic = galsim.Sersic(n=3, flux=1, half_light_radius=1)
    sersic.setFlux(2)
    sersic.draw(myImg,dx=0.2, normalization="surface brightness", use_true_center=False)
    np.testing.assert_array_almost_equal(
            myImg.array, savedImg.array, 5,
            err_msg="Using GSObject setFlux disagrees with expected result")
    sersic = galsim.Sersic(n=3, flux=1, half_light_radius=1)
    sersic *= 2
    sersic.draw(myImg,dx=0.2, normalization="surface brightness", use_true_center=False)
    np.testing.assert_array_almost_equal(
            myImg.array, savedImg.array, 5,
            err_msg="Using GSObject *= 2 disagrees with expected result")
    sersic = galsim.Sersic(n=3, flux=1, half_light_radius=1)
    sersic2 = sersic * 2
    sersic2.draw(myImg,dx=0.2, normalization="surface brightness", use_true_center=False)
    np.testing.assert_array_almost_equal(
            myImg.array, savedImg.array, 5,
            err_msg="Using GSObject obj * 2 disagrees with expected result")
    sersic2 = 2 * sersic
    sersic2.draw(myImg,dx=0.2, normalization="surface brightness", use_true_center=False)
    np.testing.assert_array_almost_equal(
            myImg.array, savedImg.array, 5,
            err_msg="Using GSObject 2 * obj disagrees with expected result")

    # Check with default_params
    sersic = galsim.Sersic(n=3, flux=1, half_light_radius=1, gsparams=default_params)
    sersic *= 2
    sersic.draw(myImg,dx=0.2, normalization="surface brightness")
    np.testing.assert_array_almost_equal(
            myImg.array, savedImg.array, 5,
            err_msg="Using GSObject *= 2 with default_params disagrees with expected result")
    sersic = galsim.Sersic(n=3, flux=1, half_light_radius=1, gsparams=galsim.GSParams())
    sersic *= 2
    sersic.draw(myImg,dx=0.2, normalization="surface brightness")
    np.testing.assert_array_almost_equal(
            myImg.array, savedImg.array, 5,
            err_msg="Using GSObject *= 2 with GSParams() disagrees with expected result")
 
    # Can also get a flux of 2 by drawing flux=1 twice with add_to_image=True
    sersic = galsim.Sersic(n=3, flux=1, half_light_radius=1)
    sersic.draw(myImg,dx=0.2, normalization="surface brightness", use_true_center=False)
    sersic.draw(myImg,dx=0.2, normalization="surface brightness",add_to_image=True, use_true_center=False)
    np.testing.assert_array_almost_equal(
            myImg.array, savedImg.array, 5,
            err_msg="Drawing with add_to_image=True disagrees with expected result")
    # With wmult = 3, the calculated flux should come out right so long as we also 
    # convolve by a pixel:
    sersic3 = galsim.Convolve([sersic, galsim.Pixel(xw=0.2)])
    myImg2 = sersic3.draw(dx=0.2, wmult=3, use_true_center=False)
    print myImg2.array.sum(), myImg2.added_flux
    np.testing.assert_almost_equal(myImg2.array.sum(), 1., 3,
            err_msg="Drawing with wmult=3 results in wrong flux")
    np.testing.assert_almost_equal(myImg2.added_flux, 1., 3,
            err_msg="Drawing with wmult=3 returned wrong added_flux")
    myImg2 = sersic3.draw(myImg2, add_to_image=True, use_true_center=False)
    print myImg2.array.sum(), myImg2.added_flux
    np.testing.assert_almost_equal(myImg2.array.sum(), 2., 3,
            err_msg="Drawing with add_to_image=True results in wrong flux")
    np.testing.assert_almost_equal(myImg2.added_flux, 1., 3,
            err_msg="Drawing with add_to_image=True returned wrong added_flux")

    # Check that the flux works out when adding multiple times.
    gauss = galsim.Gaussian(flux=1.e5, sigma=2.)
    gauss2 = galsim.Convolve([gauss, galsim.Pixel(xw=0.2)])
    myImg2 = gauss2.draw(dx=0.2, wmult=3, use_true_center=False)
    print 'image size = ',myImg2.array.shape
    print myImg2.array.sum(), myImg2.added_flux
    np.testing.assert_almost_equal(myImg2.array.sum()/1.e5, 1., 4,
            err_msg="Drawing Gaussian results in wrong flux")
    np.testing.assert_almost_equal(myImg2.added_flux/1.e5, 1., 4,
            err_msg="Drawing Gaussian returns wrong added_flux")
    myImg2 = gauss2.draw(myImg2, add_to_image=True, use_true_center=False)
    print myImg2.array.sum(), myImg2.added_flux
    np.testing.assert_almost_equal(myImg2.array.sum()/1.e5, 2., 4,
            err_msg="Drawing Gaussian with add_to_image=True results in wrong flux")
    np.testing.assert_almost_equal(myImg2.added_flux/1.e5, 1., 4,
            err_msg="Drawing Gaussian with add_to_image=True returns wrong added_flux")
    myImg2 = gauss.drawShoot(myImg2, add_to_image=True, poisson_flux=False,
                                  rng=glob_ud)
    print myImg2.array.sum(), myImg2.added_flux
    np.testing.assert_almost_equal(myImg2.array.sum()/1.e5, 3., 4,
            err_msg="Drawing Gaussian with drawShoot, add_to_image=True, poisson_flux=False "+
                    "results in wrong flux")
    np.testing.assert_almost_equal(myImg2.added_flux/1.e5, 1., 4,
            err_msg="Drawing Gaussian with drawShoot, add_to_image=True, poisson_flux=False "+
                    "returned wrong added_flux")
    myImg2 = gauss.drawShoot(myImg2, add_to_image=True, rng=glob_ud)
    print myImg2.array.sum(), myImg2.added_flux
    np.testing.assert_almost_equal(myImg2.array.sum()/1.e5, 4., 1,
            err_msg="Drawing Gaussian with drawShoot, add_to_image=True, poisson_flux=True "+
                    "results in wrong flux")
    np.testing.assert_almost_equal(myImg2.added_flux/1.e5, 1., 1,
            err_msg="Drawing Gaussian with drawShoot, add_to_image=True, poisson_flux=True "+
                    "returned wrong added_flux")
    np.testing.assert_almost_equal(myImg2.array.sum()/1.e5, 3.+myImg2.added_flux/1.e5, 4,
            err_msg="Drawing Gaussian with drawShoot, add_to_image=True results in wrong flux "+
                    "according to the returned added_flux")

    # Can also get a flux of 2 using gain = 0.5
    sersic.draw(myImg, dx=0.2, gain=0.5, normalization="surface brightness", use_true_center=False)
    np.testing.assert_array_almost_equal(
            myImg.array, savedImg.array, 5,
            err_msg="Drawing with gain=0.5 disagrees with expected result")
    myImg2 = sersic3.draw(dx=0.2, wmult=3, gain=0.5, use_true_center=False)
    np.testing.assert_almost_equal(myImg2.array.sum(), 2., 3,
            err_msg="Drawing with gain=0.5 results in wrong flux")
    myImg2 = sersic3.draw(dx=0.2, wmult=3, gain=4., use_true_center=False)
    np.testing.assert_almost_equal(myImg2.array.sum(), 0.25, 3,
            err_msg="Drawing with gain=4. results in wrong flux")
    # Check add_to_image in conjunction with gain
    sersic3.draw(myImg2, gain=4., add_to_image=True, use_true_center=False)
    np.testing.assert_almost_equal(myImg2.array.sum(), 0.5, 3,
            err_msg="Drawing with gain=4. results in wrong flux")
 
    # Test photon shooting.
    # Convolve with a small gaussian to smooth out the central peak.
    sersic3 = galsim.Convolve(sersic2, galsim.Gaussian(sigma=0.3))
    do_shoot(sersic3,myImg,"scaled Sersic")
    t2 = time.time()
    print 'time for %s = %.2f'%(funcname(),t2-t1)


def test_sbinterpolatedimage():
    """Test that we can make SBInterpolatedImages from Images of various types, and convert back.
    """
    import time
    t1 = time.time()
    # for each type, try to make an SBInterpolatedImage, and check that when we draw an image from
    # that SBInterpolatedImage that it is the same as the original
    lan3 = galsim.Lanczos(3, True, 1.E-4)
    lan3_2d = galsim.InterpolantXY(lan3)

    ftypes = [np.float32, np.float64]
    ref_array = np.array([
        [0.01, 0.08, 0.07, 0.02],
        [0.13, 0.38, 0.52, 0.06],
        [0.09, 0.41, 0.44, 0.09],
        [0.04, 0.11, 0.10, 0.01] ]) 

    for array_type in ftypes:
        image_in = galsim.ImageView[array_type](ref_array.astype(array_type))
        np.testing.assert_array_equal(
                ref_array.astype(array_type),image_in.array,
                err_msg="Array from input Image differs from reference array for type %s"%
                        array_type)
        sbinterp = galsim.SBInterpolatedImage(image_in, lan3_2d, dx=1.0)
        test_array = np.zeros(ref_array.shape, dtype=array_type)
        image_out = galsim.ImageView[array_type](test_array)
        image_out.setScale(1.0)
        sbinterp.draw(image_out.view())
        np.testing.assert_array_equal(
                ref_array.astype(array_type),image_out.array,
                err_msg="Array from output Image differs from reference array for type %s"%
                        array_type)
 
        # Lanczos doesn't quite get the flux right.  Wrong at the 5th decimal place.
        # Gary says that's expected -- Lanczos isn't technically flux conserving.  
        # He applied the 1st order correction to the flux, but expect to be wrong at around
        # the 10^-5 level.
        # Anyway, Quintic seems to be accurate enough.
        quint = galsim.Quintic(1.e-4)
        quint_2d = galsim.InterpolantXY(quint)
        sbinterp = galsim.SBInterpolatedImage(image_in, quint_2d, dx=1.0)
        sbinterp.setFlux(1.)
        do_shoot(galsim.GSObject(sbinterp),image_out,"InterpolatedImage")

    t2 = time.time()
    print 'time for %s = %.2f'%(funcname(),t2-t1)


def test_draw():
    """Test the various optional parameters to the draw function.
       In particular test the parameters image, dx, and wmult in various combinations.
    """
    import time
    t1 = time.time()

    # We use a simple Exponential for our object:
    obj = galsim.Exponential(flux=test_flux, scale_radius=2)

    # Setup the test to see if this was drawn correctly on the image:
    def CalculateScale(im):
        # We just determine the scale radius of the drawn exponential by calculating 
        # the second moments of the image.
        # int r^2 exp(-r/s) 2pir dr = 12 s^4 pi
        # int exp(-r/s) 2pir dr = 2 s^2 pi
        x, y = np.meshgrid(np.arange(np.shape(im.array)[0]), np.arange(np.shape(im.array)[1]))
        flux = im.array.sum()
        mx = (x * im.array).sum() / flux
        my = (y * im.array).sum() / flux
        mxx = (((x-mx)**2) * im.array).sum() / flux
        myy = (((y-my)**2) * im.array).sum() / flux
        mxy = ((x-mx) * (y-my) * im.array).sum() / flux
        np.testing.assert_almost_equal(mxy, 0, 3, "Found mxy != 0 for Exponential draw")
        np.testing.assert_almost_equal((mxx-myy), 0, 3, "Found mxx != myy for Exponential draw")
        s2 = (mxx+myy) / 6
        return np.sqrt(s2) * im.scale
 

    # First test draw() with no kwargs.  It should:
    #   - create a new image
    #   - return the new image
    #   - set the scale to obj.nyquistDx()
    #   - set the size large enough to contain 99.5% of the flux
    im1 = obj.draw()
    dx_nyq = obj.nyquistDx()
    np.testing.assert_almost_equal(im1.scale, dx_nyq, 9,
                                   "obj.draw() produced image with wrong scale")
    assert im1.bounds == galsim.BoundsI(1,48,1,48),(
            "obj.draw() produced image with wrong bounds")
    np.testing.assert_almost_equal(CalculateScale(im1), 2, 1,
                                   "Measured wrong scale after obj.draw()")

    # The flux is only really expected to come out right if the object has been
    # convoled with a pixel:
    obj2 = galsim.Convolve([ obj, galsim.Pixel(im1.scale) ])
    im2 = obj2.draw()
    dx_nyq = obj2.nyquistDx()
    np.testing.assert_almost_equal(im2.scale, dx_nyq, 9,
                                   "obj2.draw() produced image with wrong scale")
    np.testing.assert_almost_equal(im2.array.astype(float).sum(), test_flux, 2,
                                   "obj2.draw() produced image with wrong flux")
    assert im2.bounds == galsim.BoundsI(1,48,1,48),(
            "obj2.draw() produced image with wrong bounds")
    np.testing.assert_almost_equal(CalculateScale(im2), 2, 1,
                                   "Measured wrong scale after obj2.draw()")

    # Test if we provide an image argument.  It should:
    #   - write to the existing image
    #   - also return that image
    #   - set the scale to obj2.nyquistDx()
    #   - zero out any existing data
    im3 = galsim.ImageD(48,48)
    im4 = obj2.draw(im3)
    np.testing.assert_almost_equal(im3.scale, dx_nyq, 9,
                                   "obj2.draw(im3) produced image with wrong scale")
    np.testing.assert_almost_equal(im3.array.sum(), test_flux, 2,
                                   "obj2.draw(im3) produced image with wrong flux")
    np.testing.assert_almost_equal(im3.array.sum(), im2.array.astype(float).sum(), 6,
                                   "obj2.draw(im3) produced image with different flux than im2")
    np.testing.assert_almost_equal(CalculateScale(im3), 2, 1,
                                   "Measured wrong scale after obj2.draw(im3)")
    np.testing.assert_array_equal(im3.array, im4.array,
                                  "im4 = obj2.draw(im3) produced im4 != im3")
    im3.fill(9.8)
    np.testing.assert_array_equal(im3.array, im4.array,
                                  "im4 = obj2.draw(im3) produced im4 is not im3")
    im4 = obj2.draw(im3)
    np.testing.assert_almost_equal(im3.array.sum(), im2.array.astype(float).sum(), 6,
                                   "obj2.draw(im3) doesn't zero out existing data")
    
    # Test if we provide an image with undefined bounds.  It should:
    #   - resize the provided image
    #   - also return that image
    #   - set the scale to obj2.nyquistDx()
    im5 = galsim.ImageD()
    obj2.draw(im5)
    np.testing.assert_almost_equal(im5.scale, dx_nyq, 9,
                                   "obj2.draw(im5) produced image with wrong scale")
    np.testing.assert_almost_equal(im5.array.sum(), test_flux, 2,
                                   "obj2.draw(im5) produced image with wrong flux")
    np.testing.assert_almost_equal(CalculateScale(im5), 2, 1,
                                   "Measured wrong scale after obj2.draw(im5)")
    np.testing.assert_almost_equal(im5.array.sum(), im2.array.astype(float).sum(), 6,
                                   "obj2.draw(im5) produced image with different flux than im2")
    assert im5.bounds == galsim.BoundsI(1,48,1,48),(
            "obj2.draw(im5) produced image with wrong bounds")

    # Test if we provide wmult.  It should:
    #   - create a new image that is wmult times larger in each direction.
    #   - return the new image
    #   - set the scale to obj2.nyquistDx()
    im6 = obj2.draw(wmult=4.)
    np.testing.assert_almost_equal(im6.scale, dx_nyq, 9,
                                   "obj2.draw(wmult) produced image with wrong scale")
    # Can assert accuracy to 5 decimal places now, since we're capturing much more
    # of the flux on the image.
    np.testing.assert_almost_equal(im6.array.astype(float).sum(), test_flux, 5,
                                   "obj2.draw(wmult) produced image with wrong flux")
    np.testing.assert_almost_equal(CalculateScale(im6), 2, 2,
                                   "Measured wrong scale after obj2.draw(wmult)")
    assert im6.bounds == galsim.BoundsI(1,190,1,190),(
            "obj2.draw(wmult) produced image with wrong bounds")

    # Test if we provide an image argument and wmult.  It should:
    #   - write to the existing image
    #   - also return that image
    #   - set the scale to obj2.nyquistDx()
    #   - zero out any existing data
    #   - the calculation of the convolution should be slightly more accurate than for im3
    im3.setZero()
    im5.setZero()
    obj2.draw(im3, wmult=4.)
    obj2.draw(im5)
    np.testing.assert_almost_equal(im3.scale, dx_nyq, 9,
                                   "obj2.draw(im3) produced image with wrong scale")
    np.testing.assert_almost_equal(im3.array.sum(), test_flux, 2,
                                   "obj2.draw(im3,wmult) produced image with wrong flux")
    np.testing.assert_almost_equal(CalculateScale(im3), 2, 1,
                                   "Measured wrong scale after obj2.draw(im3,wmult)")
    assert ((im3.array-im5.array)**2).sum() > 0, (
            "obj2.draw(im3,wmult) produced the same image as without wmult")
    
    # Test if we provide a dx to use.  It should:
    #   - create a new image using that dx for the scale
    #   - return the new image
    #   - set the size large enough to contain 99.5% of the flux
    im7 = obj2.draw(dx=0.51)
    np.testing.assert_almost_equal(im7.scale, 0.51, 9,
                                   "obj2.draw(dx) produced image with wrong scale")
    np.testing.assert_almost_equal(im7.array.astype(float).sum(), test_flux, 2,
                                   "obj2.draw(dx) produced image with wrong flux")
    np.testing.assert_almost_equal(CalculateScale(im7), 2, 1,
                                   "Measured wrong scale after obj2.draw(dx)")
    assert im7.bounds == galsim.BoundsI(1,60,1,60),(
            "obj2.draw(dx) produced image with wrong bounds")

    # Test with dx and wmult.  It should:
    #   - create a new image using that dx for the scale
    #   - set the size a factor of wmult times larger in each direction.
    #   - return the new image
    im8 = obj2.draw(dx=0.51, wmult=4.)
    np.testing.assert_almost_equal(im8.scale, 0.51, 9,
                                   "obj2.draw(dx,wmult) produced image with wrong scale")
    np.testing.assert_almost_equal(im8.array.astype(float).sum(), test_flux, 5,
                                   "obj2.draw(dx,wmult) produced image with wrong flux")
    np.testing.assert_almost_equal(CalculateScale(im8), 2, 2,
                                   "Measured wrong scale after obj2.draw(dx,wmult)")
    assert im8.bounds == galsim.BoundsI(1,234,1,234),(
            "obj2.draw(dx,wmult) produced image with wrong bounds")

    # Test if we provide an image with a defined scale.  It should:
    #   - write to the existing image
    #   - use the image's scale 
    im9 = galsim.ImageD(200,200)
    im9.setScale(0.51)
    obj2.draw(im9)
    np.testing.assert_almost_equal(im9.scale, 0.51, 9,
                                   "obj2.draw(im9) produced image with wrong scale")
    np.testing.assert_almost_equal(im9.array.sum(), test_flux, 5,
                                   "obj2.draw(im9) produced image with wrong flux")
    np.testing.assert_almost_equal(CalculateScale(im9), 2, 2,
                                   "Measured wrong scale after obj2.draw(im9)")

    # Test if we provide an image with a defined scale <= 0.  It should:
    #   - write to the existing image
    #   - set the scale to obj2.nyquistDx()
    im9.setScale(-0.51)
    im9.setZero()
    obj2.draw(im9)
    np.testing.assert_almost_equal(im9.scale, dx_nyq, 9,
                                   "obj2.draw(im9) produced image with wrong scale")
    np.testing.assert_almost_equal(im9.array.sum(), test_flux, 5,
                                   "obj2.draw(im9) produced image with wrong flux")
    np.testing.assert_almost_equal(CalculateScale(im9), 2, 2,
                                   "Measured wrong scale after obj2.draw(im9)")
    im9.setScale(0)
    im9.setZero()
    obj2.draw(im9)
    np.testing.assert_almost_equal(im9.scale, dx_nyq, 9,
                                   "obj2.draw(im9) produced image with wrong scale")
    np.testing.assert_almost_equal(im9.array.sum(), test_flux, 5,
                                   "obj2.draw(im9) produced image with wrong flux")
    np.testing.assert_almost_equal(CalculateScale(im9), 2, 2,
                                   "Measured wrong scale after obj2.draw(im9)")
    

    # Test if we provide an image and dx.  It should:
    #   - write to the existing image
    #   - use the provided dx
    #   - write the new dx value to the image's scale
    im9.setScale(0.73)
    im9.setZero()
    obj2.draw(im9, dx=0.51)
    np.testing.assert_almost_equal(im9.scale, 0.51, 9,
                                   "obj2.draw(im9,dx) produced image with wrong scale")
    np.testing.assert_almost_equal(im9.array.sum(), test_flux, 5,
                                   "obj2.draw(im9,dx) produced image with wrong flux")
    np.testing.assert_almost_equal(CalculateScale(im9), 2, 2,
                                   "Measured wrong scale after obj2.draw(im9,dx)")

    # Test if we provide an image and dx <= 0.  It should:
    #   - write to the existing image
    #   - set the scale to obj2.nyquistDx()
    im9.setScale(0.73)
    im9.setZero()
    obj2.draw(im9, dx=-0.51)
    np.testing.assert_almost_equal(im9.scale, dx_nyq, 9,
                                   "obj2.draw(im9,dx<0) produced image with wrong scale")
    np.testing.assert_almost_equal(im9.array.sum(), test_flux, 5,
                                   "obj2.draw(im9,dx<0) produced image with wrong flux")
    np.testing.assert_almost_equal(CalculateScale(im9), 2, 2,
                                   "Measured wrong scale after obj2.draw(im9,dx<0)")
    im9.setScale(0.73)
    im9.setZero()
    obj2.draw(im9, dx=0)
    np.testing.assert_almost_equal(im9.scale, dx_nyq, 9,
                                   "obj2.draw(im9,dx=0) produced image with wrong scale")
    np.testing.assert_almost_equal(im9.array.sum(), test_flux, 5,
                                   "obj2.draw(im9,dx=0) produced image with wrong flux")
    np.testing.assert_almost_equal(CalculateScale(im9), 2, 2,
                                   "Measured wrong scale after obj2.draw(im9,dx=0)")
    
    
    t2 = time.time()
    print 'time for %s = %.2f'%(funcname(),t2-t1)

def test_autoconvolve():
    """Test that auto-convolution works the same as convolution with itself.
    """
    import time
    t1 = time.time()

    mySBP = galsim.SBMoffat(beta=3.8, fwhm=1.3, flux=5)
    myConv = galsim.SBConvolve([mySBP,mySBP])
    myImg1 = galsim.ImageF(80,80)
    myImg1.setScale(0.4)
    myConv.draw(myImg1.view())
    myAutoConv = galsim.SBAutoConvolve(mySBP)
    myImg2 = galsim.ImageF(80,80)
    myImg2.setScale(0.4)
    myAutoConv.draw(myImg2.view())
    printval(myImg1, myImg2)
    np.testing.assert_array_almost_equal(
            myImg1.array, myImg2.array, 4,
            err_msg="Moffat convolved with self disagrees with SBAutoConvolve result")

    # Repeat with the GSObject version of this:
    psf = galsim.Moffat(beta=3.8, fwhm=1.3, flux=5)
    conv = galsim.Convolve([psf,psf])
    conv.draw(myImg1)
    conv2 = galsim.AutoConvolve(psf)
    conv2.draw(myImg2)
    printval(myImg1, myImg2)
    np.testing.assert_array_almost_equal(
            myImg1.array, myImg2.array, 4,
            err_msg="Moffat convolved with self disagrees with AutoConvolve result")

    # Check with default_params
    conv = galsim.AutoConvolve(psf, gsparams=default_params)
    conv.draw(myImg1)
    np.testing.assert_array_almost_equal(
            myImg1.array, myImg2.array, 4,
            err_msg="Using AutoConvolve with default_params disagrees with expected result")
    conv = galsim.AutoConvolve(psf, gsparams=galsim.GSParams())
    conv.draw(myImg1)
    np.testing.assert_array_almost_equal(
            myImg1.array, myImg2.array, 4,
            err_msg="Using AutoConvolve with GSParams() disagrees with expected result")

    # For a symmetric profile, AutoCorrelate is the same thing:
    conv2 = galsim.AutoCorrelate(psf)
    conv2.draw(myImg2)
    printval(myImg1, myImg2)
    np.testing.assert_array_almost_equal(
            myImg1.array, myImg2.array, 4,
            err_msg="Moffat convolved with self disagrees with AutoCorrelate result")

    # And check AutoCorrelate with gsparams:
    conv2 = galsim.AutoCorrelate(psf, gsparams=default_params)
    conv2.draw(myImg1)
    np.testing.assert_array_almost_equal(
            myImg1.array, myImg2.array, 4,
            err_msg="Using AutoCorrelate with default_params disagrees with expected result")
    conv2 = galsim.AutoCorrelate(psf, gsparams=galsim.GSParams())
    conv2.draw(myImg1)
    np.testing.assert_array_almost_equal(
            myImg1.array, myImg2.array, 4,
            err_msg="Using AutoCorrelate with GSParams() disagrees with expected result")

    # Test photon shooting.
    do_shoot(conv2,myImg2,"AutoConvolve(Moffat)")

    # Also check AutoConvolve with an asymmetric profile.
    # (AutoCorrelate with this profile is done below...)
    obj1 = galsim.Gaussian(sigma=3., flux=4)
    obj1.applyShift(-0.2, -0.4)
    obj2 = galsim.Gaussian(sigma=6., flux=1.3)
    obj2.applyShift(0.3, 0.3)
    add = galsim.Add(obj1, obj2)
    conv = galsim.Convolve([add, add])
    conv.draw(myImg1)
    corr = galsim.AutoConvolve(add)
    corr.draw(myImg2)
    printval(myImg1, myImg2)
    np.testing.assert_array_almost_equal(
            myImg1.array, myImg2.array, 4,
            err_msg="Asymmetric sum of Gaussians convolved with self disagrees with "+
            "AutoConvolve result")

    t2 = time.time()
    print 'time for %s = %.2f'%(funcname(),t2-t1)


def test_autocorrelate():
    """Test that auto-correlation works the same as convolution with the mirror image of itself.

    (See the Signal processing Section of http://en.wikipedia.org/wiki/Autocorrelation)
    """
    import time
    t1 = time.time()
    # Use a function that is NOT two-fold rotationally symmetric, e.g. two different flux Gaussians
    myGauss1 = galsim.SBGaussian(sigma=3., flux=4)
    myGauss1.applyShift(-0.2, -0.4)
    myGauss2 = (galsim.SBGaussian(sigma=6., flux=1.3))
    myGauss2.applyShift(0.3, 0.3)
    mySBP1 = galsim.SBAdd([myGauss1, myGauss2])
    mySBP2 = galsim.SBAdd([myGauss1, myGauss2])
    # Here we rotate by 180 degrees to create mirror image
    mySBP2.applyRotation(180. * galsim.degrees)
    myConv = galsim.SBConvolve([mySBP1, mySBP2])
    myImg1 = galsim.ImageF(80,80)
    myImg1.setScale(0.7)
    myConv.draw(myImg1.view())
    myAutoCorr = galsim.SBAutoCorrelate(mySBP1)
    myImg2 = galsim.ImageF(80,80)
    myImg2.setScale(0.7)
    myAutoCorr.draw(myImg2.view())
    printval(myImg1, myImg2)
    np.testing.assert_array_almost_equal(
            myImg1.array, myImg2.array, 4,
            err_msg="Asymmetric sum of Gaussians convolved with mirror of self disagrees with "+
            "SBAutoCorrelate result")

    # Repeat with the GSObject version of this:
    obj1 = galsim.Gaussian(sigma=3., flux=4)
    obj1.applyShift(-0.2, -0.4)
    obj2 = galsim.Gaussian(sigma=6., flux=1.3)
    obj2.applyShift(0.3, 0.3)
    add1 = galsim.Add(obj1, obj2)
    add2 = (galsim.Add(obj1, obj2)).createRotated(180. * galsim.degrees)
    conv = galsim.Convolve([add1, add2])
    conv.draw(myImg1)
    corr = galsim.AutoCorrelate(add1)
    corr.draw(myImg2)
    printval(myImg1, myImg2)
    np.testing.assert_array_almost_equal(
            myImg1.array, myImg2.array, 4,
            err_msg="Asymmetric sum of Gaussians convolved with mirror of self disagrees with "+
            "AutoCorrelate result")

    # Test photon shooting.
    do_shoot(corr,myImg2,"AutoCorrelate")
    t2 = time.time()
    print 'time for %s = %.2f'%(funcname(),t2-t1)


if __name__ == "__main__":
    test_gaussian()
    test_gaussian_properties()
    test_gaussian_radii()
    test_exponential()
    test_exponential_radii()
    test_sersic()
    test_sersic_radii()
    test_airy()
    test_airy_radii()
    test_box()
    test_moffat()
    test_moffat_properties()
    test_moffat_radii()
    test_kolmogorov()
    test_kolmogorov_properties()
    test_kolmogorov_radii()
    test_smallshear()
    test_largeshear()
    test_convolve()
    test_shearconvolve()
    test_realspace_convolve()
    test_realspace_distorted_convolve()
    test_realspace_shearconvolve()
    test_rotate()
    test_mag()
    test_lens()
    test_add()
    test_shift()
    test_rescale()
    test_sbinterpolatedimage()
    test_draw()
    test_autoconvolve()
    test_autocorrelate()<|MERGE_RESOLUTION|>--- conflicted
+++ resolved
@@ -878,16 +878,8 @@
             err_msg="Moffat profile disagrees with expected result") 
 
     # Repeat with the GSObject version of this:
-<<<<<<< HEAD
-    moffat = galsim.Moffat(beta=2, half_light_radius=1,
-                           trunc=5*fwhm_backwards_compatible, flux=1)
-    #moffat = galsim.Moffat(beta=2, fwhm=fwhm_backwards_compatible,
-                           #trunc=5*fwhm_backwards_compatible, flux=1)
+    moffat = galsim.Moffat(beta=2, half_light_radius=1, trunc=5*fwhm_backwards_compatible, flux=1)
     moffat.draw(myImg,dx=0.2, normalization="surface brightness", use_true_center=False)
-=======
-    moffat = galsim.Moffat(beta=2, half_light_radius=1, trunc=5*fwhm_backwards_compatible, flux=1)
-    moffat.draw(myImg,dx=0.2, normalization="surface brightness")
->>>>>>> 2d1f28ca
     np.testing.assert_array_almost_equal(
             myImg.array, savedImg.array, 5,
             err_msg="Using GSObject Moffat disagrees with expected result")
