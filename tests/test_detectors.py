# Copyright (c) 2012-2014 by the GalSim developers team on GitHub
# https://github.com/GalSim-developers
#
# This file is part of GalSim: The modular galaxy image simulation toolkit.
# https://github.com/GalSim-developers/GalSim
#
# GalSim is free software: redistribution and use in source and binary forms,
# with or without modification, are permitted provided that the following
# conditions are met:
#
# 1. Redistributions of source code must retain the above copyright notice, this
#    list of conditions, and the disclaimer given in the accompanying LICENSE
#    file.
# 2. Redistributions in binary form must reproduce the above copyright notice,
#    this list of conditions, and the disclaimer given in the documentation
#    and/or other materials provided with the distribution.
#
"""Unit tests for inclusion of detector effects (nonlinearity, etc.).
"""

import numpy as np
from galsim_test_helpers import *

try:
    import galsim
except ImportError:
    import os
    import sys
    path, filename = os.path.split(__file__)
    sys.path.append(os.path.abspath(os.path.join(path, "..")))
    import galsim

def test_nonlinearity_basic():
    """Check for overall sensible behavior of the nonlinearity routine."""
    import time
    t1 = time.time()

    # Make an image with non-trivially interesting scale and bounds.
    g = galsim.Gaussian(sigma=3.7)
    im = g.drawImage(scale=0.25)
    im.shift(dx=-5, dy=3)
    im_save = im.copy()

    # Basic - exceptions / bad usage (invalid function, does not return NumPy array).
    try:
        np.testing.assert_raises(ValueError, im.applyNonlinearity, lambda x : 1.0)
    except ImportError:
        print 'The assert_raises tests require nose'

    # Check for constant function as NLfunc
    im_new = im.copy()
    im_new.applyNonlinearity(lambda x: x**0.0)
    assert im_new.scale == im.scale
    assert im_new.wcs == im.wcs
    assert im_new.dtype == im.dtype
    assert im_new.bounds == im.bounds
    np.testing.assert_array_equal(
        im_new.array, np.ones_like(im),
        err_msg='Image not constant when the nonlinearity function is constant')

    # Check that calling a NLfunc with no parameter works
    NLfunc = lambda x: x + 0.001*(x**2)
    im_new = im.copy()
    im_new.applyNonlinearity(NLfunc)
    assert im_new.scale == im.scale
    assert im_new.wcs == im.wcs
    assert im_new.dtype == im.dtype
    assert im_new.bounds == im.bounds
    np.testing.assert_array_equal(
        im_new.array, im.array+0.001*((im.array)**2),
        err_msg = 'Nonlinearity function with no argument does not function as desired.')

    # Check that calling a NLfunc with a parameter works
    NLfunc = lambda x, beta: x + beta*(x**2)
    im_new = im.copy()
    im_new.applyNonlinearity(NLfunc, 0.001)
    assert im_new.scale == im.scale
    assert im_new.wcs == im.wcs
    assert im_new.dtype == im.dtype
    assert im_new.bounds == im.bounds
    np.testing.assert_array_equal(
        im_new.array, im.array + 0.001*((im.array)**2),
        err_msg = 'Nonlinearity function with one argument does not function as desired.')

    # Check that calling a NLfunc with multiple parameters works
    NLfunc = lambda x, beta1, beta2: x + beta1*(x**2) + beta2*(x**3)
    im_new = im.copy()
    im_new.applyNonlinearity(NLfunc, 0.001, -0.0001)
    assert im_new.scale == im.scale
    assert im_new.wcs == im.wcs
    assert im_new.dtype == im.dtype
    assert im_new.bounds == im.bounds
    np.testing.assert_array_equal(
        im_new.array, im.array + 0.001*((im.array)**2) -0.0001*((im.array)**3),
        err_msg = 'Nonlinearity function with multiple arguments does not function as desired')

    # Check for preservation for identity function as NLfunc.
    im_new = im.copy()
    im_new.applyNonlinearity(lambda x : x)
    assert im_new.scale == im.scale
    assert im_new.wcs == im.wcs
    assert im_new.dtype == im.dtype
    assert im_new.bounds == im.bounds
    np.testing.assert_array_equal(
        im_new.array, im.array,
        err_msg='Image not preserved when applying identity nonlinearity function')

    # Check that lambda func vs. LookupTable agree.
    max_val = np.max(im.array)
    x_vals = np.linspace(0.0, max_val, num=500)
    f_vals = x_vals + 0.1*(x_vals**2)
    lut = galsim.LookupTable(x=x_vals, f=f_vals)
    im1 = im.copy()
    im2 = im.copy()
    im1.applyNonlinearity(lambda x : x + 0.1*(x**2))
    im2.applyNonlinearity(lut)
    
    assert im1.scale == im.scale
    assert im1.wcs == im.wcs
    assert im1.dtype == im.dtype
    assert im1.bounds == im.bounds

    assert im2.scale == im.scale
    assert im2.wcs == im.wcs
    assert im2.dtype == im.dtype
    assert im2.bounds == im.bounds
    # Note, don't be quite as stringent as in previous test; there can be small interpolation
    # errors.
    np.testing.assert_array_almost_equal(
        im1.array, im2.array, 7,
        err_msg='Image differs when using LUT vs. lambda function')

    # Check that lambda func vs. interpolated function from SciPy agree
    # GalSim doesn't have SciPy dependence and this is NOT the preferred way to construct smooth
    # functions from tables but our routine can handle it anyway.
    try:
        from scipy import interpolate
        max_val = np.max(im.array)
        x_vals = np.linspace(0.0,max_val,num=500)
        y_vals = x_vals + 0.1*(x_vals**2)
        lut = interpolate.interp1d(x=x_vals,y=y_vals)
        im1 = im.copy()
        im2 = im.copy()
        im1.applyNonlinearity(lambda x: x + 0.1*(x**2))
        im2.applyNonlinearity(lut)

        assert im1.scale == im.scale
        assert im1.wcs == im.wcs
        assert im1.dtype == im.dtype
        assert im1.bounds == im.bounds

        assert im2.scale == im.scale
        assert im2.wcs == im.wcs
        assert im2.dtype == im.dtype
        assert im2.bounds == im.bounds

        # Let the user know that this test happened
        print "SciPy was found installed. Using SciPy modules in the unit test for",\
        "'applyNonlinearity'"
        # Note, don't be quite as stringent as in previous test; there can be small interpolation
        # errors.
        np.testing.assert_array_almost_equal(
            im1.array, im2.array, 7,
            err_msg="Image differs when using SciPy's interpolation vs. lambda function")
    except ImportError:
        pass
        # GalSim doesn't have SciPy dependence. So if SciPy is not installed, then this test is
        # skipped. The user is not alerted.

    t2 = time.time()
    print 'time for %s = %.2f'%(funcname(),t2-t1)

def test_recipfail_basic():
    """Check for overall sensible behavior of the reciprocity failure routine."""
    import time
    t1 = time.time()

    # Make an image with non-trivially interesting scale and bounds.
    g = galsim.Gaussian(sigma=3.7)
    im = g.drawImage(scale=0.25)
    im.shift(dx=-5, dy=3)
    im_save = im.copy()

    # Basic - exceptions / bad usage.
    try:
        np.testing.assert_raises(ValueError, im.addReciprocityFailure, -1.0, 200, 1.0)
    except ImportError:
        print 'The assert_raises tests require nose'

    # Preservation of data type / scale / bounds
    im_new = im.copy()
    im_new.addReciprocityFailure(exp_time=200., alpha=0.0065, base_flux=1.0)
    assert im_new.scale == im.scale
    assert im_new.wcs == im.wcs
    assert im_new.dtype == im.dtype
    assert im_new.bounds == im.bounds
    np.testing.assert_array_equal(
        im_save.array, im.array,
        err_msg = 'Input image was modified after addition of reciprocity failure')

    # Check for preservation for certain alpha.
    im_new = im.copy()
    im_new.addReciprocityFailure(exp_time=200., alpha=0.0, base_flux=1.0)
    assert im_new.scale == im.scale
    assert im_new.wcs == im.wcs
    assert im_new.dtype == im.dtype
    assert im_new.bounds == im.bounds
    np.testing.assert_array_equal(
        im_new.array, im.array,
        err_msg='Image not preserved when applying null reciprocity failure')

    # Check for proper scaling with alpha
    alpha1 = 0.006
    alpha2 = 0.007
    im1 = im.copy()
    im2 = im.copy()
    im1.addReciprocityFailure(exp_time=200.,alpha=alpha1, base_flux=1.0)
    im2.addReciprocityFailure(exp_time=200.,alpha=alpha2, base_flux=1.0)
    dim1 = im1.array/im.array
    dim2 = im2.array/im.array
    # We did new / old image, which should equal (old_image/normalization)^alpha.
    # The old image is the same, as is the factor inside the log.  So the log ratio log(dim2)/log(
    # dim1) should just be alpha2/alpha1
    expected_ratio = np.zeros(im.array.shape) + (alpha2/alpha1)

    assert im1.scale == im.scale
    assert im1.wcs == im.wcs
    assert im1.dtype == im.dtype
    assert im1.bounds == im.bounds

    assert im2.scale == im.scale
    assert im2.wcs == im.wcs
    assert im2.dtype == im.dtype
    assert im2.bounds == im.bounds

    np.testing.assert_array_almost_equal(
        np.log(dim2)/np.log(dim1), expected_ratio, 5,
        err_msg='Did not get expected change in reciprocity failure when varying alpha')

    # Check math is right
    alpha, exp_time, base_flux = 0.0065, 10.0, 5.0
    im_new = im.copy()
    im_new.addReciprocityFailure(alpha=alpha, exp_time=exp_time, base_flux=base_flux)
    assert im_new.scale == im.scale
    assert im_new.wcs == im.wcs
    assert im_new.dtype == im.dtype
    assert im_new.bounds == im.bounds
    np.testing.assert_array_almost_equal(
        (np.log10(im_new.array)-np.log10(im.array)), (alpha/np.log(10))*np.log10(im.array/ \
            (exp_time*base_flux)), 5,
        err_msg='Difference in images is not alpha times the log of original')

    # Check power law against logarithmic behavior
    alpha, exp_time, base_flux = 0.0065, 2.0, 4.0
    im_new = im.copy()
    im_new.addReciprocityFailure(alpha=alpha, exp_time=exp_time, base_flux=base_flux)
    assert im_new.scale == im.scale
    assert im_new.wcs == im.wcs
    assert im_new.dtype == im.dtype
    assert im_new.bounds == im.bounds
    np.testing.assert_array_almost_equal(
        im_new.array,im.array*(1+alpha*np.log10(im.array/(exp_time*base_flux))),6,
        err_msg='Difference between power law and log behavior')

    t2 = time.time()
    print 'time for %s = %.2f'%(funcname(), t2-t1)

def test_quantize():
    """Check behavior of the image quantization routine."""
    import time
    t1 = time.time()

    # Choose a set of types.
    dtypes = [np.float64, np.float32]
    for dtype in dtypes:

        # Set up some array and image with this type.
        arr = np.arange(-10.2,9.8,0.5,dtype=dtype).reshape(5,8)
        image = galsim.Image(arr, scale=0.3, xmin=37, ymin=-14)
        image_q = image.copy()

        # Do quantization.
        image_q.quantize()

        # Check for correctness of numerical values.
        # Note that quantize uses np.round, which rounds x.5 to the nearest even number.
        # cf. http://docs.scipy.org/doc/numpy/reference/generated/numpy.around.html#numpy.around
        # This is different from floor(array+0.5), so don't use x.5 in the test array here.
        # For all other values, the two prescriptions should be equivalent.
        np.testing.assert_array_almost_equal(
            image_q.array, np.floor(image.array+0.5), decimal=8,
            err_msg='Array contents not as expected after quantization, for dtype=%s'%dtype)

        # Make sure quantizing an image with values that are already integers does nothing.
        save_image = image_q.copy()
        image_q.quantize()
        np.testing.assert_array_almost_equal(
            image_q.array, save_image.array, decimal=8,
            err_msg='Array contents of integer-valued array modified by quantization, '+
            'for dtype=%s'%dtype)

        # Check for preservation of WCS etc.
        assert image_q.scale == image.scale
        assert image_q.wcs == image.wcs
        assert image_q.dtype == image.dtype
        assert image_q.bounds == image.bounds

    t2 = time.time()
    print 'time for %s = %.2f'%(funcname(), t2-t1)

def test_IPC_basic():
    import time
    t1 = time.time()

    # Make an image with non-trivially interesting scale.
    g = galsim.Gaussian(sigma=3.7)
    im = g.drawImage(scale=0.25)
    im_save = im.copy()

    # Check for no IPC
    ipc_kernel = galsim.Image(3,3)
    ipc_kernel.setValue(2,2,1.0)
    im_new = im.copy()

    im_new.applyIPC(IPC_kernel=ipc_kernel, edge_treatment='extend')
    np.testing.assert_array_equal(
        im_new.array, im.array,
        err_msg="Image is altered for no IPC with edge_treatment = 'extend'" )

    im_new.applyIPC(IPC_kernel=ipc_kernel, edge_treatment='wrap')
    np.testing.assert_array_equal(
        im_new.array, im.array,
        err_msg="Image is altered for no IPC with edge_treatment = 'wrap'" )

    im_new.applyIPC(IPC_kernel=ipc_kernel, edge_treatment='crop')
    np.testing.assert_array_equal(
        im_new.array, im.array,
        err_msg="Image is altered for no IPC with edge_treatment = 'crop'" )

    # Test with a scalar fill_value
    fill_value = np.pi # a non-trivial one
    im_new.applyIPC(IPC_kernel=ipc_kernel, edge_treatment='crop',fill_value=fill_value)

    #Input arrays and output arrays will differ at the edges for this option.
    np.testing.assert_array_equal(
        im_new.array[1:-1,1:-1], im.array[1:-1,1:-1],
        err_msg="Image is altered for no IPC with edge_treatment = 'crop' and with a fill_value" )
    # Check if the edges are filled with fill_value
    np.testing.assert_array_equal(
        im_new.array[0,:], fill_value,
        err_msg="Top edge is not filled with the correct value by applyIPC")
    np.testing.assert_array_equal(
        im_new.array[-1,:], fill_value,
        err_msg="Bottom edge is not filled with the correct value by applyIPC")
    np.testing.assert_array_equal(
        im_new.array[:,0], fill_value,
        err_msg="Left edge is not filled with the correct value by applyIPC")
    np.testing.assert_array_equal(
        im_new.array[:,-1], fill_value,
        err_msg="Left edge is not filled with the correct value by applyIPC")

    # Testing for flux conservation
    np.random.seed(1234)
    ipc_kernel = galsim.Image(abs(np.random.randn(3,3))) # a random kernel
    ipc_kernel /= ipc_kernel.array.sum() # but make it normalized so we do not get warnings
    im_new = im.copy()
    # Set edges to zero since flux is not conserved at the edges otherwise
    im_new.array[0,:] = 0.0
    im_new.array[-1,:] = 0.0
    im_new.array[:,0] = 0.0
    im_new.array[:,-1] = 0.0
    im_new.applyIPC(IPC_kernel=ipc_kernel, edge_treatment='extend', kernel_normalization=True)
    np.testing.assert_almost_equal(im_new.array.sum(), im.array[1:-1,1:-1].sum(), 4,
        err_msg="Normalized IPC kernel does not conserve the total flux for 'extend' option.")

    im_new = im.copy()
    im_new.applyIPC(IPC_kernel=ipc_kernel, edge_treatment='wrap', kernel_normalization=True)
    np.testing.assert_almost_equal(im_new.array.sum(), im.array.sum(), 4,
        err_msg="Normalized IPC kernel does not conserve the total flux for 'wrap' option.")

    # Checking directionality
    ipc_kernel = galsim.Image(3,3)
    ipc_kernel.setValue(2,2,0.875)
    ipc_kernel.setValue(2,3,0.125)
    # This kernel should correspond to each pixel getting contribution from the pixel above it.
    im1 = im.copy()
    im1.applyIPC(IPC_kernel=ipc_kernel, edge_treatment='crop',kernel_normalization=False)
    np.testing.assert_array_almost_equal(0.875*im.array[1:-1,1:-1]+0.125*im.array[2:,1:-1],
        im1.array[1:-1,1:-1], 7, err_msg="Difference in directionality for up kernel in applyIPC")
    # Checking for one pixel in the central bulk
    np.testing.assert_almost_equal(im1(2,2), 0.875*im(2,2)+0.125*im(2,3), 7,
        err_msg="Direction is not as intended for up kernel in applyIPC")

    ipc_kernel = galsim.Image(3,3)
    ipc_kernel.setValue(2,2,0.875)
    ipc_kernel.setValue(1,2,0.125)
    # This kernel should correspond to each pixel getting contribution from the pixel to its left.
    im1 = im.copy()
    im1.applyIPC(IPC_kernel=ipc_kernel, edge_treatment='crop',kernel_normalization=False)
    np.testing.assert_array_almost_equal(im1.array[1:-1,1:-1], im1.array[1:-1,1:-1], 7,
        err_msg="Difference in directionality for left kernel in applyIPC")
    # Checking for one pixel in the central bulk
    np.testing.assert_almost_equal(im1(2,3), 0.875*im(2,3)+0.125*im(2,2), 7,
        err_msg="Direction is not as intended for left kernel in applyIPC")

    # Check using GalSim's native Convolve routine for GSObjects for a realisitic kernel
    ipc_kernel = galsim.Image(np.array(
        [[0.01,0.1,0.01],
         [0.1,1.0,0.1],
         [0.01,0.1,0.01]]))
    ipc_kernel /= ipc_kernel.array.sum()
    ipc_kernel_int = galsim.InterpolatedImage(ipc_kernel,x_interpolant='nearest',scale=im.scale)
    im1 = im.copy()
    im1.applyIPC(IPC_kernel=ipc_kernel, edge_treatment='crop',kernel_normalization=False)
    im2 = im.copy()
    im2_int = galsim.InterpolatedImage(im2,x_interpolant='nearest')
    ipc_kernel_int = galsim.InterpolatedImage(ipc_kernel,x_interpolant='nearest',scale=im.scale)
    im_int = galsim.Convolve(ipc_kernel_int,im2_int,real_space=False)
    im_int.drawImage(im2,method='no_pixel',scale=im.scale)
    np.testing.assert_array_almost_equal(im1.array,im2.array,6,
        err_msg="Output of applyIPC does not match the output from Convolve")

    try:
        from scipy import signal
        print "SciPy found installed. Checking IPC kernel convolution against SciPy's `convolve2d`"
        # SciPy is going to emit a warning that we don't want to worry about, so let's deliberately
        # ignore it by going into a `catch_warnings` context.
        import warnings
        with warnings.catch_warnings():
            warnings.simplefilter("ignore")

            # Generate an arbitrary kernel
            np.random.seed(2345)
            ipc_kernel = galsim.Image(abs(np.random.randn(3,3)))
            ipc_kernel /= ipc_kernel.array.sum()
            # Convolution requires the kernel to be flipped up-down and left-right.
            im_new = im.copy()
            im_new.applyIPC(IPC_kernel=ipc_kernel, edge_treatment='extend',
                            kernel_normalization=False)
            np.testing.assert_array_almost_equal(
                im_new.array, signal.convolve2d(im.array, np.flipud(np.fliplr(ipc_kernel.array)),
                                                mode='same', boundary='fill'), 7,
                err_msg="Image differs from SciPy's result using `mode='same'` and "
                "`boundary='fill`.")

            im_new = im.copy()
            im_new.applyIPC(IPC_kernel=ipc_kernel, edge_treatment='crop',
                            kernel_normalization=False)
            np.testing.assert_array_almost_equal(
                im_new.array[1:-1,1:-1], signal.convolve2d(im.array,
                                                           np.fliplr(np.flipud(ipc_kernel.array)),
                                                           mode='valid', boundary = 'fill'), 7,
                err_msg="Image differs from SciPy's result using `mode=valid'` and "
                "`boundary='fill'`.")

            im_new = im.copy()
            im_new.applyIPC(IPC_kernel=ipc_kernel, edge_treatment='wrap',
                            kernel_normalization=False)
            np.testing.assert_array_almost_equal(
                im_new.array, signal.convolve2d(im.array, np.fliplr(np.flipud(ipc_kernel.array)),
                                                mode='same', boundary='wrap'), 7,
                err_msg="Image differs from SciPy's result using `mode=same'` and "
                "boundary='wrap'`.")

    except ImportError:
        # Skip without any warning if SciPy is not installed
        pass

    t2 = time.time()
    print 'time for %s = %.2f'%(funcname(),t2-t1)

def test_quantize():
    """Check behavior of the image quantization routine."""
    import time
    t1 = time.time()

    # Choose a set of types.
    dtypes = [np.float64, np.float32]
    for dtype in dtypes:

        # Set up some array and image with this type.
        arr = np.arange(0,20,0.5,dtype=dtype).reshape(5,8)
        image = galsim.Image(arr, scale=0.3, xmin=37, ymin=-14)
        image_q = image.copy()

        # Do quantization.
        image_q.quantize()

        # Check for correctness of numerical values.
        np.testing.assert_array_almost_equal(
            image_q.array, np.round(image.array), decimal=8,
            err_msg='Array contents not as expected after quantization, for dtype=%s'%dtype)

        # Check for preservation of WCS etc.
        assert image_q.scale == image.scale
        assert image_q.wcs == image.wcs
        assert image_q.dtype == image.dtype
        assert image_q.bounds == image.bounds

    t2 = time.time()
    print 'time for %s = %.2f'%(funcname(), t2-t1)

if __name__ == "__main__":
    test_nonlinearity_basic()
    test_recipfail_basic()
<<<<<<< HEAD
    test_IPC_basic()
    test_quantize()
=======
    test_quantize()
    test_IPC_basic()
>>>>>>> 9067eeed
<|MERGE_RESOLUTION|>--- conflicted
+++ resolved
@@ -469,44 +469,8 @@
     t2 = time.time()
     print 'time for %s = %.2f'%(funcname(),t2-t1)
 
-def test_quantize():
-    """Check behavior of the image quantization routine."""
-    import time
-    t1 = time.time()
-
-    # Choose a set of types.
-    dtypes = [np.float64, np.float32]
-    for dtype in dtypes:
-
-        # Set up some array and image with this type.
-        arr = np.arange(0,20,0.5,dtype=dtype).reshape(5,8)
-        image = galsim.Image(arr, scale=0.3, xmin=37, ymin=-14)
-        image_q = image.copy()
-
-        # Do quantization.
-        image_q.quantize()
-
-        # Check for correctness of numerical values.
-        np.testing.assert_array_almost_equal(
-            image_q.array, np.round(image.array), decimal=8,
-            err_msg='Array contents not as expected after quantization, for dtype=%s'%dtype)
-
-        # Check for preservation of WCS etc.
-        assert image_q.scale == image.scale
-        assert image_q.wcs == image.wcs
-        assert image_q.dtype == image.dtype
-        assert image_q.bounds == image.bounds
-
-    t2 = time.time()
-    print 'time for %s = %.2f'%(funcname(), t2-t1)
-
 if __name__ == "__main__":
     test_nonlinearity_basic()
     test_recipfail_basic()
-<<<<<<< HEAD
-    test_IPC_basic()
     test_quantize()
-=======
-    test_quantize()
-    test_IPC_basic()
->>>>>>> 9067eeed
+    test_IPC_basic()