"""
Demo #11

The eleventh script in our tutorial about using GalSim in python scripts: examples/demo*.py.
(This file is designed to be viewed in a window 100 characters wide.)

This script uses a constant PSF from real data (an image read in from a bzipped FITS file, not a
parametric model) and variable shear and magnification according to some cosmological model for
which we have a tabulated power spectrum at specific k values only.  The 288 galaxies in the 0.2 x
0.2 degree field (representing a low number density of 2/arcmin^2) are randomly located and
permitted to overlap, but we do take care to avoid being too close to the edge of the large image.
For the galaxies, we use a random selection from 5 specific RealGalaxy objects, selected to be 5
particularly irregular ones.  These are taken from the same catalog of 100 objects that demo6 used.

The noise added to the image is spatially correlated in the same way as often seen in coadd images
from the Hubble Space Telescope (HST) Advanced Camera for Surveys, using a correlation function
determined from the HST COSMOS coadd images in the F814W filter (see, e.g., Leauthaud et al 2007).
Applying this noise uses an FFT of the size of the full output image: this may cause memory-related
slowdowns in systems with less than 2GB RAM.

New features introduced in this demo:

- psf = galsim.InterpolatedImage(psf_filename, dx, flux)
- tab = galsim.LookupTable(file)
- ps = galsim.PowerSpectrum(..., units)
- distdev = galsim.DistDeviate(rng, function, x_min, x_max)
<<<<<<< HEAD
- cf = galsim.correlatednoise.getCOSMOSNoise(rng, file_name, ...)
=======
- gal.applyLensing(g1, g2, mu)
- cf = galsim.correlatednoise.get_COSMOS_CorrFunc(file_name, ...)
>>>>>>> 0ab49777
- cf.applyNoiseTo(image, ...)

- Power spectrum shears and magnifications for non-gridded positions.
- Reading a compressed FITS image (using BZip2 compression).
- Writing a compressed FITS image (using Rice compression).
"""

import sys
import os
import math
import numpy
import logging
import time
import galsim

def main(argv):
    """
    Make images using constant PSF and variable shear:
      - The main image is 0.2 x 0.2 degrees.
      - Pixel scale is 0.2 arcsec, hence the image is 3600 x 3600 pixels.
      - Applied shear is from a cosmological power spectrum read in from file.
      - The PSF is a real one from SDSS, and corresponds to a convolution of atmospheric PSF,
        optical PSF, and pixel response, which has been sampled at pixel centers.  We used a PSF
        from SDSS in order to have a PSF profile that could correspond to what you see with a real
        telescope. However, in order that the galaxy resolution not be too poor, we tell GalSim that
        the pixel scale for that PSF image is 0.2" rather than 0.396".  We are simultaneously lying
        about the intrinsic size of the PSF and about the pixel scale when we do this.
      - Noise is correlated with the same spatial correlation function as found in HST COSMOS weak
        lensing science images, with a point (zero distance) variance that we normalize to 1.e4.
      - Galaxies are real galaxies, each with S/N~100 based on a point variance-only calculation
        (such as discussed in Leauthaud et al 2007).  The true SNR is somewhat lower, due to the
        presence of correlation in the noise.

    """
    logging.basicConfig(format="%(message)s", level=logging.INFO, stream=sys.stdout)
    logger = logging.getLogger("demo11")

    # Define some parameters we'll use below.
    # Normally these would be read in from some parameter file.

    stamp_size = 100                  # number of pixels in each dimension of galaxy images
    pixel_scale = 0.2                 # arcsec/pixel
    image_size = 0.2 * galsim.degrees # size of big image in each dimension
    image_size = int((image_size / galsim.arcsec) / pixel_scale) # convert to pixels
    image_size_arcsec = image_size*pixel_scale # size of big image in each dimension (arcsec)
    noise_variance = 1.e4             # ADU^2
    nobj = 288                        # number of galaxies in entire field
                                      # (This corresponds to 2 galaxies / arcmin^2)
    grid_spacing = 90.0               # The spacing between the samples for the power spectrum 
                                      # realization (arcsec)
    gal_signal_to_noise = 100         # S/N of each galaxy

    # random_seed is used for both the power spectrum realization and the random properties
    # of the galaxies.
    random_seed = 24783923

    file_name = os.path.join('output','tabulated_power_spectrum.fits.fz')

    logger.info('Starting demo script 11')
 
    # Read in galaxy catalog
    cat_file_name = 'real_galaxy_catalog_example.fits'
    # This script is designed to be run from the examples directory so dir is a relative path.  
    # But the '../examples/' part lets bin/demo11 also be run from the bin directory.
    dir = '../examples/data'
    real_galaxy_catalog = galsim.RealGalaxyCatalog(cat_file_name, dir=dir)
    real_galaxy_catalog.preload()
    logger.info('Read in %d real galaxies from catalog', real_galaxy_catalog.nobjects)

    # List of IDs to use.  We select 5 particularly irregular galaxies for this demo. 
    # Then we'll choose randomly from this list.
    id_list = [ 106416, 106731, 108402, 116045, 116448 ]

    # Make the 5 galaxies we're going to use here rather than remake them each time.
    # This means the Fourier transforms of the real galaxy images don't need to be recalculated 
    # each time, so it's a bit more efficient.
    gal_list = [ galsim.RealGalaxy(real_galaxy_catalog, id=id) for id in id_list ]

    # Setup the PowerSpectrum object we'll be using:
    # To do this, we first have to read in the tabulated power spectrum.
    # We use a tabulated power spectrum from iCosmo (http://icosmo.org), with the following
    # cosmological parameters and survey design:
    # H_0 = 70 km/s/Mpc
    # Omega_m = 0.25
    # Omega_Lambda = 0.75
    # w_0 = -1.0
    # w_a = 0.0
    # n_s = 0.96
    # sigma_8 = 0.8
    # Smith et al. prescription for the non-linear power spectrum.
    # Eisenstein & Hu transfer function with wiggles.
    # Default dN/dz with z_med = 1.0
    # The file has, as required, just two columns which are k and P(k).  However, iCosmo works in
    # terms of ell and C_ell; ell is inverse radians and C_ell in radians^2.  Since GalSim tends to
    # work in terms of arcsec, we have to tell it that the inputs are radians^-1 so it can convert
    # to store in terms of arcsec^-1.
    pk_file = os.path.join('..', 'examples', 'data','cosmo-fid.zmed1.00.out')
    ps = galsim.PowerSpectrum(pk_file, units = galsim.radians)
    # The argument here is "e_power_function" which defines the E-mode power to use.
    logger.info('Set up power spectrum from tabulated P(k)')

    # Now let's read in the PSF.  It's a real SDSS PSF, which means pixel scale of 0.396".  However,
    # the typical seeing is 1.2" and we want to simulate better seeing, so we will just tell GalSim
    # that the pixel scale is 0.2".  We have to be careful with SDSS PSF images, as they have an
    # added 'soft bias' of 1000 which has been removed before creation of this file, so that the sky
    # level is properly zero.  Also, the file is bzipped, to demonstrate the new capability of
    # reading in a file that has been compressed in various ways (which GalSim can infer from the
    # filename).  We want to read the image directly into an InterpolatedImage GSObject, so we can
    # manipulate it as needed (here, the only manipulation needed is convolution).  We want a PSF
    # with flux 1, and we can set the pixel scale using a keyword.
    psf_file = os.path.join('..', 'examples', 'data','example_sdss_psf_sky0.fits.bz2')
    psf = galsim.InterpolatedImage(psf_file, dx = pixel_scale, flux = 1.)
    # We do not include a pixel response function galsim.Pixel here, because the image that was read
    # in from file already included it.
    logger.info('Read in PSF image from bzipped FITS file')

    # Setup the image:
    full_image = galsim.ImageF(image_size, image_size)
    full_image.setScale(pixel_scale)
    cenx = ceny = image_size/2 + 1
    center = galsim.PositionD(cenx,ceny) * pixel_scale

    # As for demo10, we use random_seed+nobj for the random numbers required for the 
    # whole image.  In this case, both the power spectrum realization and the noise on the 
    # full image we apply later.
    rng = galsim.BaseDeviate(random_seed+nobj)
    # We want to make random positions within our image.  However, currently for shears from a power
    # spectrum we first have to get shears on a grid of positions, and then we can choose random
    # positions within that.  So, let's make the grid.  We're going to make it as large as the
    # image, with grid points spaced by 90 arcsec (hence interpolation only happens below 90"
    # scales, below the interesting scales on which we want the shear power spectrum to be
    # represented exactly).  Lensing engine wants positions in arcsec, so calculate that:
    ps.buildGrid(grid_spacing = grid_spacing,
                 ngrid = int(image_size_arcsec / grid_spacing)+1,
                 center = center,
                 rng = rng)
    logger.info('Made gridded shears')

    # Now we need to loop over our objects:
    for k in range(nobj):
        time1 = time.time()
        # The usual random number generator using a different seed for each galaxy.
        ud = galsim.UniformDeviate(random_seed+k)

        # Choose a random position within a range that is not too close to the edge.
        x = 0.5*stamp_size + ud()*(image_size - stamp_size)
        y = 0.5*stamp_size + ud()*(image_size - stamp_size)

        # Turn this into a position in arcsec
        pos = galsim.PositionD(x,y) * pixel_scale
        
        # Get the reduced shears and magnification at this point
        g1, g2, mu = ps.getLensing(pos = pos)

        # Construct the galaxy:
        # Select randomly from among our list of galaxies.
        index = int(ud() * len(gal_list))
        gal = gal_list[index]

        # Draw the size from a plausible size distribution: N(r) ~ r^-3.5
        # For this, we use the class DistDeviate which can draw deviates from an arbitrary
        # probability distribution.  This distribution can be defined either as a functional
        # form as we do here, or as tabulated lists of x and p values, from which the 
        # function is interpolated.
        distdev = galsim.DistDeviate(ud, function=lambda x:x**-3.5, x_min=1, x_max=5)
        dilat = distdev()
        # Use createDilated rather than applyDilation, so we don't change the galaxies in the 
        # original gal_list -- createDilated makes a new copy.
        gal = gal.createDilated(dilat)

        # Apply a random rotation
        theta = ud()*2.0*numpy.pi*galsim.radians
        gal.applyRotation(theta)

        # Apply the cosmological (reduced) shear and magnification at this position using a single
        # GSObject method.
        gal.applyLensing(g1, g2, mu)

        # Convolve with the PSF.  We don't have to include a pixel response explicitly, since the
        # SDSS PSF image that we are using included the pixel response already.
        final = galsim.Convolve(psf, gal)

        # Account for the fractional part of the position:
        ix = int(math.floor(x+0.5))
        iy = int(math.floor(y+0.5))
        final.applyShift((x-ix)*pixel_scale,(y-iy)*pixel_scale)

        # Draw it with our desired stamp size
        stamp = galsim.ImageF(stamp_size,stamp_size)
        final.draw(image=stamp, dx=pixel_scale)

        # Rescale flux to get the S/N we want.  We have to do that before we add it to the big 
        # image, which might have another galaxy near that point (so our S/N calculation would 
        # erroneously include the flux from the other object).
        # See demo5.py for the math behind this calculation.
        sn_meas = math.sqrt( numpy.sum(stamp.array**2) / noise_variance )
        flux_scaling = gal_signal_to_noise / sn_meas
        stamp *= flux_scaling

        # Recenter the stamp at the desired position:
        stamp.setCenter(ix,iy)

        # Find the overlapping bounds:
        bounds = stamp.bounds & full_image.bounds
        full_image[bounds] += stamp[bounds]

        time2 = time.time()
        tot_time = time2-time1
        logger.info('Galaxy %d: position relative to corner = %s, t=%f s', k, str(pos), tot_time)

    # Add correlated noise to the image -- the correlation function comes from the HST COSMOS images
    # and is described in more detail in the galsim.correlatednoise.getCOSMOSNoise() docstring.
    # This function requires a FITS file, stored in the GalSim repository, that represents this
    # correlation information: the path to this file is a required argument. 
    cf_file_name = os.path.join('..', 'examples', 'data', 'acs_I_unrot_sci_20_cf.fits')

    # Then use this to initialize the correlation function that we will use to add noise to the
    # full_image.  We set the dx_cosmos keyword equal to our pixel scale, so that the noise among
    # neighboring pixels is correlated at the same level as it was among neighboring pixels in HST
    # COSMOS.  Using the original pixel scale, dx_cosmos=0.03 [arcsec], would leave very little
    # correlation among our larger 0.2 arcsec pixels. We also set the point (zero-distance) variance
    # to our desired value.
    cn = galsim.correlatednoise.getCOSMOSNoise(
        rng, cf_file_name, dx_cosmos=pixel_scale, variance=noise_variance)

    # Now add noise according to this correlation function to the full_image.  We have to do this
    # step at the end, rather than adding to individual postage stamps, in order to get the noise
    # level right in the overlap regions between postage stamps.
    full_image.addNoise(cn) # Note image must have the right scale [set by setScale()], as here
    logger.info('Added noise to final large image')

    # Now write the image to disk.  It is automatically compressed with Rice compression,
    # since the filename we provide ends in .fz.
    full_image.write(file_name)
    logger.info('Wrote image to %r',file_name) 

if __name__ == "__main__":
    main(sys.argv)<|MERGE_RESOLUTION|>--- conflicted
+++ resolved
@@ -24,13 +24,9 @@
 - tab = galsim.LookupTable(file)
 - ps = galsim.PowerSpectrum(..., units)
 - distdev = galsim.DistDeviate(rng, function, x_min, x_max)
-<<<<<<< HEAD
-- cf = galsim.correlatednoise.getCOSMOSNoise(rng, file_name, ...)
-=======
 - gal.applyLensing(g1, g2, mu)
-- cf = galsim.correlatednoise.get_COSMOS_CorrFunc(file_name, ...)
->>>>>>> 0ab49777
-- cf.applyNoiseTo(image, ...)
+- cn = galsim.correlatednoise.getCOSMOSNoise(rng, file_name, ...)
+- image.addNoise(cn)
 
 - Power spectrum shears and magnifications for non-gridded positions.
 - Reading a compressed FITS image (using BZip2 compression).
